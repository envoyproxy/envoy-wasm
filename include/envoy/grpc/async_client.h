--- conflicted
+++ resolved
@@ -43,20 +43,7 @@
    *                   object, but callbacks may still be received until the stream is closed
    *                   remotely.
    */
-<<<<<<< HEAD
-  virtual void sendMessage(const Protobuf::Message& request, bool end_stream);
-
-  /**
-   * Send request message to the stream.
-   * @param request serializalized message.
-   * @param end_stream close the stream locally. No further methods may be invoked on the stream
-   *                   object, but callbacks may still be received until the stream is closed
-   *                   remotely.
-   */
-  virtual void sendRawMessage(Buffer::InstancePtr request, bool end_stream) PURE;
-=======
   virtual void sendMessageRaw(Buffer::InstancePtr&& request, bool end_stream) PURE;
->>>>>>> 4fa3e9fa
 
   /**
    * Close the stream locally and send an empty DATA frame to the remote. No further methods may be
@@ -74,11 +61,7 @@
 
 class RawAsyncRequestCallbacks {
 public:
-<<<<<<< HEAD
-  virtual ~RawAsyncRequestCallbacks() {}
-=======
   virtual ~RawAsyncRequestCallbacks() = default;
->>>>>>> 4fa3e9fa
 
   /**
    * Called when populating the headers to send with initial metadata.
@@ -87,28 +70,11 @@
   virtual void onCreateInitialMetadata(Http::HeaderMap& metadata) PURE;
 
   /**
-<<<<<<< HEAD
-   * Factory for empty response messages.
-   * @return ProtobufTypes::MessagePtr a Protobuf::Message with the response
-   *         type for the request.
-   * NB: createEmptyResponse will not be called if onSuccessRaw() is overriden.
-   */
-  virtual ProtobufTypes::MessagePtr createEmptyResponse() {
-    throw EnvoyException("AsyncRequestCallbacks::createEmptyResponse must be overriden");
-  }
-
-  /**
-=======
->>>>>>> 4fa3e9fa
    * Called when the async gRPC request succeeds. No further callbacks will be invoked.
    * @param response the gRPC response bytes.
    * @param span a tracing span to fill with extra tags.
    */
-<<<<<<< HEAD
-  virtual void onSuccessRaw(Buffer::InstancePtr response, Tracing::Span& span) PURE;
-=======
   virtual void onSuccessRaw(Buffer::InstancePtr&& response, Tracing::Span& span) PURE;
->>>>>>> 4fa3e9fa
 
   /**
    * Called when the async gRPC request fails. No further callbacks will be invoked.
@@ -120,61 +86,16 @@
                          Tracing::Span& span) PURE;
 };
 
-<<<<<<< HEAD
-class AsyncRequestCallbacks : public RawAsyncRequestCallbacks {
-public:
-  virtual ~AsyncRequestCallbacks() {}
-
-  void onSuccessRaw(Buffer::InstancePtr response, Tracing::Span& span) override;
-  /**
-   * Called when the async gRPC request succeeds. No further callbacks will be invoked.
-   * @param response the gRPC response.
-   * @param span a tracing span to fill with extra tags.
-   * NB: requires overriding createEmptyResponse().
-   */
-  virtual void onSuccessUntyped(ProtobufTypes::MessagePtr&& response, Tracing::Span& span) PURE;
-};
-
-// Templatized variant of AsyncRequestCallbacks.
-template <class ResponseType> class TypedAsyncRequestCallbacks : public AsyncRequestCallbacks {
-public:
-  ProtobufTypes::MessagePtr createEmptyResponse() override {
-    return std::make_unique<ResponseType>();
-  }
-
-  virtual void onSuccess(std::unique_ptr<ResponseType>&& response, Tracing::Span& span) PURE;
-
-  void onSuccessUntyped(ProtobufTypes::MessagePtr&& response, Tracing::Span& span) override {
-    onSuccess(std::unique_ptr<ResponseType>(dynamic_cast<ResponseType*>(response.release())), span);
-  }
-};
-
-=======
->>>>>>> 4fa3e9fa
 /**
  * Notifies caller of async gRPC stream status.
  * Note the gRPC stream is full-duplex, even if the local to remote stream has been ended by
- * AsyncStream.close(), RawAsyncStreamCallbacks can continue to receive events until the remote
+ * AsyncStream.close(), AsyncStreamCallbacks can continue to receive events until the remote
  * to local stream is closed (onRemoteClose), and vice versa. Once the stream is closed remotely, no
  * further callbacks will be invoked.
  */
 class RawAsyncStreamCallbacks {
 public:
-<<<<<<< HEAD
-  virtual ~RawAsyncStreamCallbacks() {}
-
-  /**
-   * Factory for empty response messages.
-   * @return ProtobufTypes::MessagePtr a Protobuf::Message with the response
-   *          type for the stream.
-   * NB: createEmptyResponse will not be called if onRecieveRawMessage() is overriden.
-   */
-  virtual ProtobufTypes::MessagePtr createEmptyResponse() {
-    throw EnvoyException("AsyncStreamCallbacks::createEmptyResponse must be overriden");
-  }
-=======
   virtual ~RawAsyncStreamCallbacks() = default;
->>>>>>> 4fa3e9fa
 
   /**
    * Called when populating the headers to send with initial metadata.
@@ -195,11 +116,7 @@
    * @return bool which is true if the message well formed and false otherwise which will cause
               the stream to shutdown with an INTERNAL error.
    */
-<<<<<<< HEAD
-  virtual bool onReceiveRawMessage(Buffer::InstancePtr response) PURE;
-=======
   virtual bool onReceiveMessageRaw(Buffer::InstancePtr&& response) PURE;
->>>>>>> 4fa3e9fa
 
   /**
    * Called when trailing metadata is received. This will also be called on non-Ok grpc-status
@@ -218,43 +135,6 @@
   virtual void onRemoteClose(Status::GrpcStatus status, const std::string& message) PURE;
 };
 
-<<<<<<< HEAD
-/**
- * Notifies caller of async gRPC stream status.
- * Note the gRPC stream is full-duplex, even if the local to remote stream has been ended by
- * AsyncStream.close(), AsyncStreamCallbacks can continue to receive events until the remote
- * to local stream is closed (onRemoteClose), and vice versa. Once the stream is closed remotely, no
- * further callbacks will be invoked.
- */
-class AsyncStreamCallbacks : public RawAsyncStreamCallbacks {
-public:
-  virtual ~AsyncStreamCallbacks() {}
-
-  bool onReceiveRawMessage(Buffer::InstancePtr response) override;
-  /**
-   * Called when an async gRPC message is received.
-   * @param response the gRPC message.
-   * NB: requires overriding createEmptyResponse().
-   */
-  virtual void onReceiveMessageUntyped(ProtobufTypes::MessagePtr&& message) PURE;
-};
-
-// Templatized variant of AsyncStreamCallbacks.
-template <class ResponseType> class TypedAsyncStreamCallbacks : public AsyncStreamCallbacks {
-public:
-  ProtobufTypes::MessagePtr createEmptyResponse() override {
-    return std::make_unique<ResponseType>();
-  }
-
-  virtual void onReceiveMessage(std::unique_ptr<ResponseType>&& message) PURE;
-
-  void onReceiveMessageUntyped(ProtobufTypes::MessagePtr&& message) override {
-    onReceiveMessage(std::unique_ptr<ResponseType>(dynamic_cast<ResponseType*>(message.release())));
-  }
-};
-
-=======
->>>>>>> 4fa3e9fa
 /**
  * Supports sending gRPC requests and receiving responses asynchronously. This can be used to
  * implement either plain gRPC or streaming gRPC calls.
@@ -275,30 +155,8 @@
    *         onFailure() has already been called inline. The client owns the request and the
    *         handle should just be used to cancel.
    */
-<<<<<<< HEAD
-  virtual AsyncRequest* send(const Protobuf::MethodDescriptor& service_method,
-                             const Protobuf::Message& request, AsyncRequestCallbacks& callbacks,
-                             Tracing::Span& parent_span,
-                             const absl::optional<std::chrono::milliseconds>& timeout);
-
-  /**
-   * Start a gRPC unary RPC asynchronously.
-   * @param service_full_name full name of the service (i.e. service_method.service()->full_name()).
-   * @param method_name name of the method (i.e. service_method.name()).
-   * @param request serialized message.
-   * @param callbacks the callbacks to be notified of RPC status.
-   * @param parent_span the current parent tracing context.
-   * @param timeout supplies the request timeout.
-   * @return a request handle or nullptr if no request could be started. NOTE: In this case
-   *         onFailure() has already been called inline. The client owns the request and the
-   *         handle should just be used to cancel.
-   */
-  virtual AsyncRequest* sendRaw(absl::string_view service_full_name, absl::string_view method_name,
-                                Buffer::InstancePtr request, RawAsyncRequestCallbacks& callbacks,
-=======
   virtual AsyncRequest* sendRaw(absl::string_view service_full_name, absl::string_view method_name,
                                 Buffer::InstancePtr&& request, RawAsyncRequestCallbacks& callbacks,
->>>>>>> 4fa3e9fa
                                 Tracing::Span& parent_span,
                                 const absl::optional<std::chrono::milliseconds>& timeout) PURE;
 
@@ -314,29 +172,9 @@
    *         closeStream() is invoked by the caller to notify the client that the stream resources
    *         may be reclaimed.
    */
-<<<<<<< HEAD
-  virtual AsyncStream* start(const Protobuf::MethodDescriptor& service_method,
-                             AsyncStreamCallbacks& callbacks);
-
-  /**
-   * Start a gRPC stream asynchronously.
-   * TODO(mattklein123): Determine if tracing should be added to streaming requests.
-   * @param service_full_name full name of the service (i.e. service_method.service()->full_name()).
-   * @param method_name name of the method (i.e. service_method.name()).
-   * @param callbacks the callbacks to be notified of stream status.
-   * @return a stream handle or nullptr if no stream could be started. NOTE: In this case
-   *         onRemoteClose() has already been called inline. The client owns the stream and
-   *         the handle can be used to send more messages or finish the stream. It is expected that
-   *         closeStream() is invoked by the caller to notify the client that the stream resources
-   *         may be reclaimed.
-   */
-  virtual AsyncStream* startRaw(absl::string_view service_full_name, absl::string_view method_name,
-                                RawAsyncStreamCallbacks& callbacks) PURE;
-=======
   virtual RawAsyncStream* startRaw(absl::string_view service_full_name,
                                    absl::string_view method_name,
                                    RawAsyncStreamCallbacks& callbacks) PURE;
->>>>>>> 4fa3e9fa
 };
 
 using RawAsyncClientPtr = std::unique_ptr<RawAsyncClient>;
