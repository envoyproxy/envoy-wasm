#!/usr/bin/env python

from __future__ import print_function

import argparse
import common
import fileinput
import multiprocessing
import os
import os.path
import re
import subprocess
import stat
import sys
import traceback

EXCLUDED_PREFIXES = ("./generated/", "./thirdparty/", "./build", "./.git/", "./bazel-", "./.cache",
                     "./source/extensions/extensions_build_config.bzl",
<<<<<<< HEAD
                     "./tools/testdata/check_format/", "./tools/pyformat/", "./api/wasm/",
                     "./test/extensions/filters/http/wasm/test_data")
=======
                     "./bazel/toolchains/configs/", "./tools/testdata/check_format/",
                     "./tools/pyformat/")
>>>>>>> e97e42f0
SUFFIXES = ("BUILD", "WORKSPACE", ".bzl", ".cc", ".h", ".java", ".m", ".md", ".mm", ".proto",
            ".rst")
DOCS_SUFFIX = (".md", ".rst")
PROTO_SUFFIX = (".proto")

# Files in these paths can make reference to protobuf stuff directly
GOOGLE_PROTOBUF_WHITELIST = ("ci/prebuilt", "source/common/protobuf", "api/test")
REPOSITORIES_BZL = "bazel/repositories.bzl"

# Files matching these exact names can reference real-world time. These include the class
# definitions for real-world time, the construction of them in main(), and perf annotation.
# For now it includes the validation server but that really should be injected too.
REAL_TIME_WHITELIST = ("./source/common/common/utility.h",
                       "./source/extensions/filters/http/common/aws/utility.cc",
                       "./source/common/event/real_time_system.cc",
                       "./source/common/event/real_time_system.h", "./source/exe/main_common.cc",
                       "./source/exe/main_common.h", "./source/server/config_validation/server.cc",
                       "./source/common/common/perf_annotation.h",
                       "./test/test_common/simulated_time_system.cc",
                       "./test/test_common/simulated_time_system.h",
                       "./test/test_common/test_time.cc", "./test/test_common/test_time.h",
                       "./test/test_common/utility.cc", "./test/test_common/utility.h",
                       "./test/integration/integration.h")

# Files matching these directories can use stats by string for now. These should
# be eliminated but for now we don't want to grow this work. The goal for this
# whitelist is to eliminate it by making code transformations similar to
# https://github.com/envoyproxy/envoy/pull/7573 and others.
#
# TODO(#4196): Eliminate this list completely and then merge #4980.
STAT_FROM_STRING_WHITELIST = ("./source/common/memory/heap_shrinker.cc",
                              "./source/extensions/filters/http/dynamo/dynamo_filter.cc",
                              "./source/extensions/filters/http/ext_authz/ext_authz.cc",
                              "./source/extensions/filters/http/fault/fault_filter.cc",
                              "./source/extensions/filters/http/ip_tagging/ip_tagging_filter.cc",
                              "./source/extensions/filters/network/mongo_proxy/proxy.cc",
                              "./source/extensions/filters/network/zookeeper_proxy/filter.cc",
                              "./source/extensions/stat_sinks/common/statsd/statsd.cc",
                              "./source/extensions/transport_sockets/tls/context_impl.cc",
                              "./source/server/guarddog_impl.cc",
                              "./source/server/overload_manager_impl.cc")

# Files in these paths can use MessageLite::SerializeAsString
SERIALIZE_AS_STRING_WHITELIST = ("./test/common/protobuf/utility_test.cc",
                                 "./test/common/grpc/codec_test.cc")

# Files in these paths can use Protobuf::util::JsonStringToMessage
JSON_STRING_TO_MESSAGE_WHITELIST = ("./source/common/protobuf/utility.cc")

CLANG_FORMAT_PATH = os.getenv("CLANG_FORMAT", "clang-format-8")
BUILDIFIER_PATH = os.getenv("BUILDIFIER_BIN", "$GOPATH/bin/buildifier")
ENVOY_BUILD_FIXER_PATH = os.path.join(
    os.path.dirname(os.path.abspath(sys.argv[0])), "envoy_build_fixer.py")
HEADER_ORDER_PATH = os.path.join(os.path.dirname(os.path.abspath(sys.argv[0])), "header_order.py")
SUBDIR_SET = set(common.includeDirOrder())
INCLUDE_ANGLE = "#include <"
INCLUDE_ANGLE_LEN = len(INCLUDE_ANGLE)
PROTO_PACKAGE_REGEX = re.compile(r"^package (\S+);\n*", re.MULTILINE)
X_ENVOY_USED_DIRECTLY_REGEX = re.compile(r'.*\"x-envoy-.*\".*')
PROTO_OPTION_JAVA_PACKAGE = "option java_package = \""
PROTO_OPTION_JAVA_OUTER_CLASSNAME = "option java_outer_classname = \""
PROTO_OPTION_JAVA_MULTIPLE_FILES = "option java_multiple_files = "

# yapf: disable
PROTOBUF_TYPE_ERRORS = {
    # Well-known types should be referenced from the ProtobufWkt namespace.
    "Protobuf::Any":                    "ProtobufWkt::Any",
    "Protobuf::Empty":                  "ProtobufWkt::Empty",
    "Protobuf::ListValue":              "ProtobufWkt::ListValue",
    "Protobuf::NULL_VALUE":             "ProtobufWkt::NULL_VALUE",
    "Protobuf::StringValue":            "ProtobufWkt::StringValue",
    "Protobuf::Struct":                 "ProtobufWkt::Struct",
    "Protobuf::Value":                  "ProtobufWkt::Value",

    # Other common mis-namespacing of protobuf types.
    "ProtobufWkt::Map":                 "Protobuf::Map",
    "ProtobufWkt::MapPair":             "Protobuf::MapPair",
    "ProtobufUtil::MessageDifferencer": "Protobuf::util::MessageDifferencer"
}
LIBCXX_REPLACEMENTS = {
    "absl::make_unique<": "std::make_unique<",
}

UNOWNED_EXTENSIONS = {
  "extensions/filters/http/ratelimit",
  "extensions/filters/http/buffer",
  "extensions/filters/http/grpc_http1_bridge",
  "extensions/filters/http/rbac",
  "extensions/filters/http/gzip",
  "extensions/filters/http/ip_tagging",
  "extensions/filters/http/tap",
  "extensions/filters/http/fault",
  "extensions/filters/http/grpc_json_transcoder",
  "extensions/filters/http/health_check",
  "extensions/filters/http/router",
  "extensions/filters/http/cors",
  "extensions/filters/http/ext_authz",
  "extensions/filters/http/dynamo",
  "extensions/filters/http/lua",
  "extensions/filters/http/grpc_web",
  "extensions/filters/http/common",
  "extensions/filters/http/common/aws",
  "extensions/filters/http/squash",
  "extensions/filters/common",
  "extensions/filters/common/ratelimit",
  "extensions/filters/common/rbac",
  "extensions/filters/common/fault",
  "extensions/filters/common/ext_authz",
  "extensions/filters/common/lua",
  "extensions/filters/common/original_src",
  "extensions/filters/listener/original_dst",
  "extensions/filters/listener/proxy_protocol",
  "extensions/filters/listener/tls_inspector",
  "extensions/grpc_credentials/example",
  "extensions/grpc_credentials/file_based_metadata",
  "extensions/stat_sinks/dog_statsd",
  "extensions/stat_sinks/hystrix",
  "extensions/stat_sinks/metrics_service",
  "extensions/stat_sinks/statsd",
  "extensions/stat_sinks/common",
  "extensions/stat_sinks/common/statsd",
  "extensions/health_checkers/redis",
  "extensions/access_loggers/http_grpc",
  "extensions/access_loggers/file",
  "extensions/common/tap",
  "extensions/transport_sockets/raw_buffer",
  "extensions/transport_sockets/tap",
  "extensions/transport_sockets/tls",
  "extensions/tracers/zipkin",
  "extensions/tracers/dynamic_ot",
  "extensions/tracers/opencensus",
  "extensions/tracers/lightstep",
  "extensions/tracers/common",
  "extensions/tracers/common/ot",
  "extensions/resource_monitors/injected_resource",
  "extensions/resource_monitors/fixed_heap",
  "extensions/resource_monitors/common",
  "extensions/retry/priority",
  "extensions/retry/priority/previous_priorities",
  "extensions/retry/host",
  "extensions/retry/host/previous_hosts",
  "extensions/filters/network/ratelimit",
  "extensions/filters/network/client_ssl_auth",
  "extensions/filters/network/http_connection_manager",
  "extensions/filters/network/rbac",
  "extensions/filters/network/tcp_proxy",
  "extensions/filters/network/echo",
  "extensions/filters/network/ext_authz",
  "extensions/filters/network/redis_proxy",
  "extensions/filters/network/kafka",
  "extensions/filters/network/kafka/protocol",
  "extensions/filters/network/kafka/serialization",
  "extensions/filters/network/mongo_proxy",
  "extensions/filters/network/common",
  "extensions/filters/network/common/redis",
}
# yapf: enable


# lookPath searches for the given executable in all directories in PATH
# environment variable. If it cannot be found, empty string is returned.
def lookPath(executable):
  for path_dir in os.environ["PATH"].split(os.pathsep):
    executable_path = os.path.join(path_dir, executable)
    if os.path.exists(executable_path):
      return executable_path
  return ""


# pathExists checks whether the given path exists. This function assumes that
# the path is absolute and evaluates environment variables.
def pathExists(executable):
  return os.path.exists(os.path.expandvars(executable))


# executableByOthers checks whether the given path has execute permission for
# others.
def executableByOthers(executable):
  st = os.stat(os.path.expandvars(executable))
  return bool(st.st_mode & stat.S_IXOTH)


# Check whether all needed external tools (clang-format, buildifier) are
# available.
def checkTools():
  error_messages = []

  clang_format_abs_path = lookPath(CLANG_FORMAT_PATH)
  if clang_format_abs_path:
    if not executableByOthers(clang_format_abs_path):
      error_messages.append("command {} exists, but cannot be executed by other "
                            "users".format(CLANG_FORMAT_PATH))
  else:
    error_messages.append(
        "Command {} not found. If you have clang-format in version 8.x.x "
        "installed, but the binary name is different or it's not available in "
        "PATH, please use CLANG_FORMAT environment variable to specify the path. "
        "Examples:\n"
        "    export CLANG_FORMAT=clang-format-8.0.0\n"
        "    export CLANG_FORMAT=/opt/bin/clang-format-8\n"
        "    export CLANG_FORMAT=/usr/local/opt/llvm@8/bin/clang-format".format(CLANG_FORMAT_PATH))

  buildifier_abs_path = lookPath(BUILDIFIER_PATH)
  if buildifier_abs_path:
    if not executableByOthers(buildifier_abs_path):
      error_messages.append("command {} exists, but cannot be executed by other "
                            "users".format(BUILDIFIER_PATH))
  elif pathExists(BUILDIFIER_PATH):
    if not executableByOthers(BUILDIFIER_PATH):
      error_messages.append("command {} exists, but cannot be executed by other "
                            "users".format(BUILDIFIER_PATH))
  else:
    error_messages.append(
        "Command {} not found. If you have buildifier installed, but the binary "
        "name is different or it's not available in $GOPATH/bin, please use "
        "BUILDIFIER_BIN environment variable to specify the path. Example:\n"
        "    export BUILDIFIER_BIN=/opt/bin/buildifier\n"
        "If you don't have buildifier installed, you can install it by:\n"
        "    go get -u github.com/bazelbuild/buildtools/buildifier".format(BUILDIFIER_PATH))

  return error_messages


def checkNamespace(file_path):
  for excluded_path in namespace_check_excluded_paths:
    if file_path.startswith(excluded_path):
      return []

  nolint = "NOLINT(namespace-%s)" % namespace_check.lower()
  with open(file_path) as f:
    text = f.read()
    if not re.search("^\s*namespace\s+%s\s*{" % namespace_check, text, re.MULTILINE) and \
       not nolint in text:
      return [
          "Unable to find %s namespace or %s for file: %s" % (namespace_check, nolint, file_path)
      ]
  return []


# If the substring is not found in the file, then insert to_add
def insertProtoOptionIfNotFound(substring, file_path, to_add):
  text = None
  with open(file_path) as f:
    text = f.read()

  if not substring in text:

    def repl(m):
      return m.group(0).rstrip() + "\n\n" + to_add + "\n"

    with open(file_path, "w") as f:
      f.write(re.sub(PROTO_PACKAGE_REGEX, repl, text))


def packageNameForProto(file_path):
  package_name = None
  error_message = []
  with open(file_path) as f:
    result = PROTO_PACKAGE_REGEX.search(f.read())
    if result is not None and len(result.groups()) == 1:
      package_name = result.group(1)
    if package_name is None:
      error_message = ["Unable to find package name for proto file: %s" % file_path]

  return [package_name, error_message]


def fixJavaPackageProtoOption(file_path):
  package_name = packageNameForProto(file_path)[0]
  to_add = PROTO_OPTION_JAVA_PACKAGE + "io.envoyproxy.{}\";".format(package_name)
  insertProtoOptionIfNotFound("\n" + PROTO_OPTION_JAVA_PACKAGE, file_path, to_add)
  return []


# Add "option java_outer_classname = FooBarProto;" for foo_bar.proto
def fixJavaOuterClassnameProtoOption(file_path):
  file_name = os.path.basename(file_path)[:-len(".proto")]
  if "-" in file_name or "." in file_name or not file_name.islower():
    return ["Unable to decide java_outer_classname for proto file: %s" % file_path]

  to_add = PROTO_OPTION_JAVA_OUTER_CLASSNAME \
       + "".join(x.title() for x in file_name.split("_")) \
       + "Proto\";"
  insertProtoOptionIfNotFound("\n" + PROTO_OPTION_JAVA_OUTER_CLASSNAME, file_path, to_add)
  return []


def fixJavaMultipleFilesProtoOption(file_path):
  to_add = PROTO_OPTION_JAVA_MULTIPLE_FILES + "true;"
  insertProtoOptionIfNotFound("\n" + PROTO_OPTION_JAVA_MULTIPLE_FILES, file_path, to_add)
  return []


# To avoid breaking the Lyft import, we just check for path inclusion here.
def whitelistedForProtobufDeps(file_path):
  return (file_path.endswith(PROTO_SUFFIX) or file_path.endswith(REPOSITORIES_BZL) or \
          any(path_segment in file_path for path_segment in GOOGLE_PROTOBUF_WHITELIST))


# Real-world time sources should not be instantiated in the source, except for a few
# specific cases. They should be passed down from where they are instantied to where
# they need to be used, e.g. through the ServerInstance, Dispatcher, or ClusterManager.
def whitelistedForRealTime(file_path):
  if file_path.endswith(".md"):
    return True
  return file_path in REAL_TIME_WHITELIST


def whitelistedForSerializeAsString(file_path):
  return file_path in SERIALIZE_AS_STRING_WHITELIST


def whitelistedForJsonStringToMessage(file_path):
  return file_path in JSON_STRING_TO_MESSAGE_WHITELIST


def whitelistedForStatFromString(file_path):
  return file_path in STAT_FROM_STRING_WHITELIST


def findSubstringAndReturnError(pattern, file_path, error_message):
  with open(file_path) as f:
    text = f.read()
    if pattern in text:
      error_messages = [file_path + ": " + error_message]
      for i, line in enumerate(text.splitlines()):
        if pattern in line:
          error_messages.append("  %s:%s" % (file_path, i + 1))
      return error_messages
    return []


def errorIfNoSubstringFound(pattern, file_path, error_message):
  with open(file_path) as f:
    return [] if pattern in f.read() else [file_path + ": " + error_message]


def isApiFile(file_path):
  return file_path.startswith(args.api_prefix)


def isBuildFile(file_path):
  basename = os.path.basename(file_path)
  if basename in {"BUILD", "BUILD.bazel"} or basename.endswith(".BUILD"):
    return True
  return False


def isExternalBuildFile(file_path):
  return isBuildFile(file_path) and file_path.startswith("./bazel/external/")


def isSkylarkFile(file_path):
  return file_path.endswith(".bzl")


def isWorkspaceFile(file_path):
  return os.path.basename(file_path) == "WORKSPACE"


def isBuildFixerExcludedFile(file_path):
  for excluded_path in build_fixer_check_excluded_paths:
    if file_path.startswith(excluded_path):
      return True
  return False


def hasInvalidAngleBracketDirectory(line):
  if not line.startswith(INCLUDE_ANGLE):
    return False
  path = line[INCLUDE_ANGLE_LEN:]
  slash = path.find("/")
  if slash == -1:
    return False
  subdir = path[0:slash]
  return subdir in SUBDIR_SET


VERSION_HISTORY_NEW_LINE_REGEX = re.compile("\* [a-z \-_]*: [a-z:`]")
VERSION_HISTORY_NEW_RELEASE_REGEX = re.compile("^====[=]+$")


def checkCurrentReleaseNotes(file_path, error_messages):
  in_current_release = False

  file_handle = fileinput.input(file_path)
  for line_number, line in enumerate(file_handle):

    def reportError(message):
      error_messages.append("%s:%d: %s" % (file_path, line_number + 1, message))

    if VERSION_HISTORY_NEW_RELEASE_REGEX.match(line):
      # If we were in the section for the current release this means we have passed it.
      if in_current_release:
        break
      # If we see a version marker we are now in the section for the current release.
      in_current_release = True

    if line.startswith("*") and not VERSION_HISTORY_NEW_LINE_REGEX.match(line):
      reportError("Version history line malformed. "
                  "Does not match VERSION_HISTORY_NEW_LINE_REGEX in check_format.py\n %s" % line)
  file_handle.close()


def checkFileContents(file_path, checker):
  error_messages = []

  if file_path.endswith("version_history.rst"):
    # Version file checking has enough special cased logic to merit its own checks.
    # This only validates entries for the current release as very old release
    # notes have a different format.
    checkCurrentReleaseNotes(file_path, error_messages)

  for line_number, line in enumerate(fileinput.input(file_path)):

    def reportError(message):
      error_messages.append("%s:%d: %s" % (file_path, line_number + 1, message))

    checker(line, file_path, reportError)
  return error_messages


DOT_MULTI_SPACE_REGEX = re.compile("\\. +")


def fixSourceLine(line):
  # Strip double space after '.'  This may prove overenthusiastic and need to
  # be restricted to comments and metadata files but works for now.
  line = re.sub(DOT_MULTI_SPACE_REGEX, ". ", line)

  if hasInvalidAngleBracketDirectory(line):
    line = line.replace("<", '"').replace(">", '"')

  # Fix incorrect protobuf namespace references.
  for invalid_construct, valid_construct in PROTOBUF_TYPE_ERRORS.items():
    line = line.replace(invalid_construct, valid_construct)

  # Use recommended cpp stdlib
  for invalid_construct, valid_construct in LIBCXX_REPLACEMENTS.items():
    line = line.replace(invalid_construct, valid_construct)

  return line


# We want to look for a call to condvar.waitFor, but there's no strong pattern
# to the variable name of the condvar. If we just look for ".waitFor" we'll also
# pick up time_system_.waitFor(...), and we don't want to return true for that
# pattern. But in that case there is a strong pattern of using time_system in
# various spellings as the variable name.
def hasCondVarWaitFor(line):
  wait_for = line.find(".waitFor(")
  if wait_for == -1:
    return False
  preceding = line[0:wait_for]
  if preceding.endswith("time_system") or preceding.endswith("timeSystem()") or \
     preceding.endswith("time_system_"):
    return False
  return True


# Determines whether the filename is either in the specified subdirectory, or
# at the top level. We consider files in the top level for the benefit of
# the check_format testcases in tools/testdata/check_format.
def isInSubdir(filename, *subdirs):
  # Skip this check for check_format's unit-tests.
  if filename.count("/") <= 1:
    return True
  for subdir in subdirs:
    if filename.startswith('./' + subdir + '/'):
      return True
  return False


def checkSourceLine(line, file_path, reportError):
  # Check fixable errors. These may have been fixed already.
  if line.find(".  ") != -1:
    reportError("over-enthusiastic spaces")
  if isInSubdir(file_path, 'source', 'include') and X_ENVOY_USED_DIRECTLY_REGEX.match(line):
    reportError(
        "Please do not use the raw literal x-envoy in source code.  See Envoy::Http::PrefixValue.")
  if hasInvalidAngleBracketDirectory(line):
    reportError("envoy includes should not have angle brackets")
  for invalid_construct, valid_construct in PROTOBUF_TYPE_ERRORS.items():
    if invalid_construct in line:
      reportError("incorrect protobuf type reference %s; "
                  "should be %s" % (invalid_construct, valid_construct))
  for invalid_construct, valid_construct in LIBCXX_REPLACEMENTS.items():
    if invalid_construct in line:
      reportError("term %s should be replaced with standard library term %s" % (invalid_construct,
                                                                                valid_construct))

  # Some errors cannot be fixed automatically, and actionable, consistent,
  # navigable messages should be emitted to make it easy to find and fix
  # the errors by hand.
  if not whitelistedForProtobufDeps(file_path):
    if '"google/protobuf' in line or "google::protobuf" in line:
      reportError("unexpected direct dependency on google.protobuf, use "
                  "the definitions in common/protobuf/protobuf.h instead.")
  if line.startswith("#include <mutex>") or line.startswith("#include <condition_variable"):
    # We don't check here for std::mutex because that may legitimately show up in
    # comments, for example this one.
    reportError("Don't use <mutex> or <condition_variable*>, switch to "
                "Thread::MutexBasicLockable in source/common/common/thread.h")
  if line.startswith("#include <shared_mutex>"):
    # We don't check here for std::shared_timed_mutex because that may
    # legitimately show up in comments, for example this one.
    reportError("Don't use <shared_mutex>, use absl::Mutex for reader/writer locks.")
  if not whitelistedForRealTime(file_path) and not "NO_CHECK_FORMAT(real_time)" in line:
    if "RealTimeSource" in line or \
       ("RealTimeSystem" in line and not "TestRealTimeSystem" in line) or \
       "std::chrono::system_clock::now" in line or "std::chrono::steady_clock::now" in line or \
       "std::this_thread::sleep_for" in line or hasCondVarWaitFor(line):
      reportError("Don't reference real-world time sources from production code; use injection")
  # Check that we use the absl::Time library
  if "std::get_time" in line:
    if "test/" in file_path:
      reportError("Don't use std::get_time; use TestUtility::parseTime in tests")
    else:
      reportError("Don't use std::get_time; use the injectable time system")
  if "std::put_time" in line:
    reportError("Don't use std::put_time; use absl::Time equivalent instead")
  if "gmtime" in line:
    reportError("Don't use gmtime; use absl::Time equivalent instead")
  if "mktime" in line:
    reportError("Don't use mktime; use absl::Time equivalent instead")
  if "localtime" in line:
    reportError("Don't use localtime; use absl::Time equivalent instead")
  if "strftime" in line:
    reportError("Don't use strftime; use absl::FormatTime instead")
  if "strptime" in line:
    reportError("Don't use strptime; use absl::FormatTime instead")
  if "std::atomic_" in line:
    # The std::atomic_* free functions are functionally equivalent to calling
    # operations on std::atomic<T> objects, so prefer to use that instead.
    reportError("Don't use free std::atomic_* functions, use std::atomic<T> members instead.")
  if "__attribute__((packed))" in line and file_path != "./include/envoy/common/platform.h":
    # __attribute__((packed)) is not supported by MSVC, we have a PACKED_STRUCT macro that
    # can be used instead
    reportError("Don't use __attribute__((packed)), use the PACKED_STRUCT macro defined "
                "in include/envoy/common/platform.h instead")
  if re.search("\{\s*\.\w+\s*\=", line):
    # Designated initializers are not part of the C++14 standard and are not supported
    # by MSVC
    reportError("Don't use designated initializers in struct initialization, "
                "they are not part of C++14")
  if " ?: " in line:
    # The ?: operator is non-standard, it is a GCC extension
    reportError("Don't use the '?:' operator, it is a non-standard GCC extension")
  if line.startswith("using testing::Test;"):
    reportError("Don't use 'using testing::Test;, elaborate the type instead")
  if line.startswith("using testing::TestWithParams;"):
    reportError("Don't use 'using testing::Test;, elaborate the type instead")
  if not whitelistedForSerializeAsString(file_path) and "SerializeAsString" in line:
    # The MessageLite::SerializeAsString doesn't generate deterministic serialization,
    # use MessageUtil::hash instead.
    reportError(
        "Don't use MessageLite::SerializeAsString for generating deterministic serialization, use MessageUtil::hash instead."
    )
  if not whitelistedForJsonStringToMessage(file_path) and "JsonStringToMessage" in line:
    # Centralize all usage of JSON parsing so it is easier to make changes in JSON parsing
    # behavior.
    reportError("Don't use Protobuf::util::JsonStringToMessage, use TestUtility::loadFromJson.")

  if isInSubdir(file_path, 'source') and file_path.endswith('.cc') and \
     not whitelistedForStatFromString(file_path) and \
     ('.counter(' in line or '.gauge(' in line or '.histogram(' in line):
    reportError("Don't lookup stats by name at runtime; used StatName saved during construction")


def checkBuildLine(line, file_path, reportError):
  if "@bazel_tools" in line and not (isSkylarkFile(file_path) or file_path.startswith("./bazel/")):
    reportError("unexpected @bazel_tools reference, please indirect via a definition in //bazel")
  if not whitelistedForProtobufDeps(file_path) and '"protobuf"' in line:
    reportError("unexpected direct external dependency on protobuf, use "
                "//source/common/protobuf instead.")
  if (envoy_build_rule_check and not isSkylarkFile(file_path) and not isWorkspaceFile(file_path) and
      not isExternalBuildFile(file_path) and "@envoy//" in line):
    reportError("Superfluous '@envoy//' prefix")


def fixBuildLine(line, file_path):
  if (envoy_build_rule_check and not isSkylarkFile(file_path) and not isWorkspaceFile(file_path) and
      not isExternalBuildFile(file_path)):
    line = line.replace("@envoy//", "//")
  return line


def fixBuildPath(file_path):
  for line in fileinput.input(file_path, inplace=True):
    sys.stdout.write(fixBuildLine(line, file_path))

  error_messages = []

  # TODO(htuch): Add API specific BUILD fixer script.
  if not isBuildFixerExcludedFile(file_path) and not isApiFile(file_path) and not isSkylarkFile(
      file_path) and not isWorkspaceFile(file_path):
    if os.system("%s %s %s" % (ENVOY_BUILD_FIXER_PATH, file_path, file_path)) != 0:
      error_messages += ["envoy_build_fixer rewrite failed for file: %s" % file_path]

  if os.system("%s -mode=fix %s" % (BUILDIFIER_PATH, file_path)) != 0:
    error_messages += ["buildifier rewrite failed for file: %s" % file_path]
  return error_messages


def checkBuildPath(file_path):
  error_messages = []

  if not isBuildFixerExcludedFile(file_path) and not isApiFile(file_path) and not isSkylarkFile(
      file_path) and not isWorkspaceFile(file_path):
    command = "%s %s | diff %s -" % (ENVOY_BUILD_FIXER_PATH, file_path, file_path)
    error_messages += executeCommand(command, "envoy_build_fixer check failed", file_path)

  command = "%s -mode=diff %s" % (BUILDIFIER_PATH, file_path)
  error_messages += executeCommand(command, "buildifier check failed", file_path)
  error_messages += checkFileContents(file_path, checkBuildLine)
  return error_messages


def fixSourcePath(file_path):
  for line in fileinput.input(file_path, inplace=True):
    sys.stdout.write(fixSourceLine(line))

  error_messages = []
  if not file_path.endswith(DOCS_SUFFIX):
    if not file_path.endswith(PROTO_SUFFIX):
      error_messages += fixHeaderOrder(file_path)
    error_messages += clangFormat(file_path)
  if file_path.endswith(PROTO_SUFFIX) and isApiFile(file_path):
    package_name, error_message = packageNameForProto(file_path)
    if package_name is None:
      error_messages += error_message
    else:
      error_messages += fixJavaMultipleFilesProtoOption(file_path)
      error_messages += fixJavaOuterClassnameProtoOption(file_path)
      error_messages += fixJavaPackageProtoOption(file_path)
  return error_messages


def checkSourcePath(file_path):
  error_messages = checkFileContents(file_path, checkSourceLine)

  if not file_path.endswith(DOCS_SUFFIX):
    if not file_path.endswith(PROTO_SUFFIX):
      error_messages += checkNamespace(file_path)
      command = ("%s --include_dir_order %s --path %s | diff %s -" %
                 (HEADER_ORDER_PATH, include_dir_order, file_path, file_path))
      error_messages += executeCommand(command, "header_order.py check failed", file_path)
    command = ("%s %s | diff %s -" % (CLANG_FORMAT_PATH, file_path, file_path))
    error_messages += executeCommand(command, "clang-format check failed", file_path)

  if file_path.endswith(PROTO_SUFFIX) and isApiFile(file_path):
    package_name, error_message = packageNameForProto(file_path)
    if package_name is None:
      error_messages += error_message
    else:
      error_messages += errorIfNoSubstringFound("\n" + PROTO_OPTION_JAVA_PACKAGE, file_path,
                                                "Java proto option 'java_package' not set")
      error_messages += errorIfNoSubstringFound("\n" + PROTO_OPTION_JAVA_OUTER_CLASSNAME, file_path,
                                                "Java proto option 'java_outer_classname' not set")
      error_messages += errorIfNoSubstringFound("\n" + PROTO_OPTION_JAVA_MULTIPLE_FILES, file_path,
                                                "Java proto option 'java_multiple_files' not set")
  return error_messages


# Example target outputs are:
#   - "26,27c26"
#   - "12,13d13"
#   - "7a8,9"
def executeCommand(command,
                   error_message,
                   file_path,
                   regex=re.compile(r"^(\d+)[a|c|d]?\d*(?:,\d+[a|c|d]?\d*)?$")):
  try:
    output = subprocess.check_output(command, shell=True, stderr=subprocess.STDOUT).strip()
    if output:
      return output.split("\n")
    return []
  except subprocess.CalledProcessError as e:
    if (e.returncode != 0 and e.returncode != 1):
      return ["ERROR: something went wrong while executing: %s" % e.cmd]
    # In case we can't find any line numbers, record an error message first.
    error_messages = ["%s for file: %s" % (error_message, file_path)]
    for line in e.output.splitlines():
      for num in regex.findall(line):
        error_messages.append("  %s:%s" % (file_path, num))
    return error_messages


def fixHeaderOrder(file_path):
  command = "%s --rewrite --include_dir_order %s --path %s" % (HEADER_ORDER_PATH, include_dir_order,
                                                               file_path)
  if os.system(command) != 0:
    return ["header_order.py rewrite error: %s" % (file_path)]
  return []


def clangFormat(file_path):
  command = "%s -i %s" % (CLANG_FORMAT_PATH, file_path)
  if os.system(command) != 0:
    return ["clang-format rewrite error: %s" % (file_path)]
  return []


def checkFormat(file_path):
  if file_path.startswith(EXCLUDED_PREFIXES):
    return []

  if not file_path.endswith(SUFFIXES):
    return []

  error_messages = []
  # Apply fixes first, if asked, and then run checks. If we wind up attempting to fix
  # an issue, but there's still an error, that's a problem.
  try_to_fix = operation_type == "fix"
  if isBuildFile(file_path) or isSkylarkFile(file_path) or isWorkspaceFile(file_path):
    if try_to_fix:
      error_messages += fixBuildPath(file_path)
    error_messages += checkBuildPath(file_path)
  else:
    if try_to_fix:
      error_messages += fixSourcePath(file_path)
    error_messages += checkSourcePath(file_path)

  if error_messages:
    return ["From %s" % file_path] + error_messages
  return error_messages


def checkFormatReturnTraceOnError(file_path):
  """Run checkFormat and return the traceback of any exception."""
  try:
    return checkFormat(file_path)
  except:
    return traceback.format_exc().split("\n")


def checkOwners(dir_name, owned_directories, error_messages):
  """Checks to make sure a given directory is present either in CODEOWNERS or OWNED_EXTENSIONS

  Args:
    dir_name: the directory being checked.
    owned_directories: directories currently listed in CODEOWNERS.
    error_messages: where to put an error message for new unowned directories.
  """
  found = False
  for owned in owned_directories:
    if owned.startswith(dir_name) or dir_name.startswith(owned):
      found = True
  if not found and dir_name not in UNOWNED_EXTENSIONS:
    error_messages.append("New directory %s appears to not have owners in CODEOWNERS" % dir_name)


def checkFormatVisitor(arg, dir_name, names):
  """Run checkFormat in parallel for the given files.

  Args:
    arg: a tuple (pool, result_list, owned_directories, error_messages)
      pool and result_list are for starting tasks asynchronously.
      owned_directories tracks directories listed in the CODEOWNERS file.
      error_messages is a list of string format errors.
    dir_name: the parent directory of the given files.
    names: a list of file names.
  """

  # Unpack the multiprocessing.Pool process pool and list of results. Since
  # python lists are passed as references, this is used to collect the list of
  # async results (futures) from running checkFormat and passing them back to
  # the caller.
  pool, result_list, owned_directories, error_messags = arg

  # Sanity check CODEOWNERS.  This doesn't need to be done in a multi-threaded
  # manner as it is a small and limited list.
  source_prefix = './source/'
  full_prefix = './source/extensions/'
  # Check to see if this directory is a subdir under /source/extensions
  # Also ignore top level directories under /source/extensions since we don't
  # need owners for source/extensions/access_loggers etc, just the subdirectories.
  if dir_name.startswith(full_prefix) and '/' in dir_name[len(full_prefix):]:
    checkOwners(dir_name[len(source_prefix):], owned_directories, error_messages)

  for file_name in names:
    result = pool.apply_async(checkFormatReturnTraceOnError, args=(dir_name + "/" + file_name,))
    result_list.append(result)


# checkErrorMessages iterates over the list with error messages and prints
# errors and returns a bool based on whether there were any errors.
def checkErrorMessages(error_messages):
  if error_messages:
    for e in error_messages:
      print("ERROR: %s" % e)
    return True
  return False


if __name__ == "__main__":
  parser = argparse.ArgumentParser(description="Check or fix file format.")
  parser.add_argument(
      "operation_type",
      type=str,
      choices=["check", "fix"],
      help="specify if the run should 'check' or 'fix' format.")
  parser.add_argument(
      "target_path",
      type=str,
      nargs="?",
      default=".",
      help="specify the root directory for the script to recurse over. Default '.'.")
  parser.add_argument(
      "--add-excluded-prefixes", type=str, nargs="+", help="exclude additional prefixes.")
  parser.add_argument(
      "-j",
      "--num-workers",
      type=int,
      default=multiprocessing.cpu_count(),
      help="number of worker processes to use; defaults to one per core.")
  parser.add_argument("--api-prefix", type=str, default="./api/", help="path of the API tree.")
  parser.add_argument(
      "--skip_envoy_build_rule_check",
      action="store_true",
      help="skip checking for '@envoy//' prefix in build rules.")
  parser.add_argument(
      "--namespace_check",
      type=str,
      nargs="?",
      default="Envoy",
      help="specify namespace check string. Default 'Envoy'.")
  parser.add_argument(
      "--namespace_check_excluded_paths",
      type=str,
      nargs="+",
      default=[],
      help="exclude paths from the namespace_check.")
  parser.add_argument(
      "--build_fixer_check_excluded_paths",
      type=str,
      nargs="+",
      default=[],
      help="exclude paths from envoy_build_fixer check.")
  parser.add_argument(
      "--include_dir_order",
      type=str,
      default=",".join(common.includeDirOrder()),
      help="specify the header block include directory order.")
  args = parser.parse_args()

  operation_type = args.operation_type
  target_path = args.target_path
  envoy_build_rule_check = not args.skip_envoy_build_rule_check
  namespace_check = args.namespace_check
  namespace_check_excluded_paths = args.namespace_check_excluded_paths
  build_fixer_check_excluded_paths = args.build_fixer_check_excluded_paths
  include_dir_order = args.include_dir_order
  if args.add_excluded_prefixes:
    EXCLUDED_PREFIXES += tuple(args.add_excluded_prefixes)

  # Check whether all needed external tools are available.
  ct_error_messages = checkTools()
  if checkErrorMessages(ct_error_messages):
    sys.exit(1)

  # Returns the list of directories with owners listed in CODEOWNERS. May append errors to
  # error_messages.
  def ownedDirectories(error_messages):
    owned = []
    try:
      with open('./CODEOWNERS') as f:
        for line in f:
          # If this line is of the form "extensions/... @owner1 @owner2" capture the directory
          # name and store it in the list of directories with documented owners.
          m = re.search(r'.*(extensions[^@]*\s+)(@.*)', line)
          if m is not None and not line.startswith('#'):
            owned.append(m.group(1).strip())
            owners = re.findall('@\S+', m.group(2).strip())
            if len(owners) < 2:
              error_messages.append("Extensions require at least 2 owners in CODEOWNERS:\n"
                                    "    {}".format(line))
      return owned
    except IOError:
      return []  # for the check format tests.

  # Calculate the list of owned directories once per run.
  error_messages = []
  owned_directories = ownedDirectories(error_messages)

  if os.path.isfile(target_path):
    error_messages += checkFormat("./" + target_path)
  else:
    pool = multiprocessing.Pool(processes=args.num_workers)
    results = []
    # For each file in target_path, start a new task in the pool and collect the
    # results (results is passed by reference, and is used as an output).
    os.path.walk(target_path, checkFormatVisitor,
                 (pool, results, owned_directories, error_messages))

    # Close the pool to new tasks, wait for all of the running tasks to finish,
    # then collect the error messages.
    pool.close()
    pool.join()
    error_messages += sum((r.get() for r in results), [])

  if checkErrorMessages(error_messages):
    print("ERROR: check format failed. run 'tools/check_format.py fix'")
    sys.exit(1)

  if operation_type == "check":
    print("PASS")<|MERGE_RESOLUTION|>--- conflicted
+++ resolved
@@ -16,13 +16,9 @@
 
 EXCLUDED_PREFIXES = ("./generated/", "./thirdparty/", "./build", "./.git/", "./bazel-", "./.cache",
                      "./source/extensions/extensions_build_config.bzl",
-<<<<<<< HEAD
-                     "./tools/testdata/check_format/", "./tools/pyformat/", "./api/wasm/",
+                     "./bazel/toolchains/configs/", "./tools/testdata/check_format/",
+                     "./tools/pyformat/", "./api/wasm/",
                      "./test/extensions/filters/http/wasm/test_data")
-=======
-                     "./bazel/toolchains/configs/", "./tools/testdata/check_format/",
-                     "./tools/pyformat/")
->>>>>>> e97e42f0
 SUFFIXES = ("BUILD", "WORKSPACE", ".bzl", ".cc", ".h", ".java", ".m", ".md", ".mm", ".proto",
             ".rst")
 DOCS_SUFFIX = (".md", ".rst")
@@ -54,6 +50,7 @@
 #
 # TODO(#4196): Eliminate this list completely and then merge #4980.
 STAT_FROM_STRING_WHITELIST = ("./source/common/memory/heap_shrinker.cc",
+                              "./source/extensions/common/wasm/wasm.cc",
                               "./source/extensions/filters/http/dynamo/dynamo_filter.cc",
                               "./source/extensions/filters/http/ext_authz/ext_authz.cc",
                               "./source/extensions/filters/http/fault/fault_filter.cc",
