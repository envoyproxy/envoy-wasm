--- conflicted
+++ resolved
@@ -151,15 +151,13 @@
   // extensions which are not upstream.
   string header_prefix = 18;
 
-<<<<<<< HEAD
-  // Configuration for an wasm service provider(s).
-  repeated wasm.v2.WasmService wasm_service = 19;
-=======
   // Optional proxy version which will be used to set the value of :ref:`server.version statistic
   // <server_statistics>` if specified. Envoy will not process this value, it will be sent as is to
   // :ref:<stats sinks <envoy_api_msg_config.metrics.v2.StatsSink>.
   google.protobuf.UInt64Value stats_server_version_override = 19;
->>>>>>> f1128186
+
+  // Configuration for an wasm service provider(s).
+  repeated wasm.v2.WasmService wasm_service = 20;
 }
 
 // Administration interface :ref:`operations documentation
