--- conflicted
+++ resolved
@@ -533,13 +533,6 @@
   return std::make_unique<WasmData>(value_ptr, value_size);
 }
 
-<<<<<<< HEAD
-inline WasmResult getRequestProtocol(std::string* result) {
-  auto value = getSelectorExpression({"request_protocol"});
-  if (value.has_value()) {
-    result->assign(value.value()->data(), value.value()->size());
-    return WasmResult::Ok;
-=======
 inline bool getStringValue(std::initializer_list<StringView> parts, std::string* out) {
   auto buf = getSelectorExpression(parts);
   if (!buf.has_value()) {
@@ -549,7 +542,7 @@
   return true;
 }
 
-inline WasmResult getRequestProtocol(std::string *result) {
+inline WasmResult getRequestProtocol(std::string* result) {
   return getStringValue({"request_protocol"}, result) ? WasmResult::Ok : WasmResult::NotFound;
 }
 
@@ -557,9 +550,8 @@
   auto buf = getSelectorExpression(parts);
   if (!buf.has_value() || buf.value()->size() != sizeof(T)) {
     return false;
->>>>>>> 16d41f2b
-  }
-  *out = *reinterpret_cast<const T *>(buf.value()->data());
+  }
+  *out = *reinterpret_cast<const T*>(buf.value()->data());
   return true;
 }
 
@@ -608,7 +600,8 @@
 
 // Requires that the value is a serialized google.protobuf.Value.
 inline WasmResult setFilterState(StringView key, StringView value) {
-  return static_cast<WasmResult>(proxy_setState(key.data(), key.size(), value.data(), value.size()));
+  return static_cast<WasmResult>(
+      proxy_setState(key.data(), key.size(), value.data(), value.size()));
 }
 
 inline WasmResult setFilterStateValue(StringView key, const google::protobuf::Value& value) {
