/*
 * Intrinsic high-level support functions available to WASM modules.
 */
// NOLINT(namespace-envoy)
#include <string>
#include <tuple>
#include <unordered_map>
#include <utility>
#include <vector>

#define CHECK_RESULT(_c)                                                                           \
  do {                                                                                             \
    if ((_c) != WasmResult::Ok) {                                                                  \
      proxy_log(LogLevel::critical, #_c, sizeof(#_c) - 1);                                         \
      abort();                                                                                     \
    }                                                                                              \
  } while (0)

//
// High Level C++ API.
//
class ContextBase;
class RootContext;
class Context;

// Note: exceptions are currently not supported.
#define WASM_EXCEPTIONS 0
#if WASM_EXCEPTIONS
class ProxyException : std::runtime_error {
public:
  ProxyException(const std::string& message) : std::runtime_error(message) {}
};
#endif

inline WasmResult logTrace(StringView logMessage) {
  return proxy_log(LogLevel::trace, logMessage.data(), logMessage.size());
}
inline WasmResult logDebug(StringView logMessage) {
  return proxy_log(LogLevel::debug, logMessage.data(), logMessage.size());
}
inline WasmResult logInfo(StringView logMessage) {
  return proxy_log(LogLevel::info, logMessage.data(), logMessage.size());
}
inline WasmResult logWarn(StringView logMessage) {
  return proxy_log(LogLevel::warn, logMessage.data(), logMessage.size());
}
inline WasmResult logError(StringView logMessage) {
  return proxy_log(LogLevel::error, logMessage.data(), logMessage.size());
}
inline WasmResult logCritical(StringView logMessage) {
  return proxy_log(LogLevel::critical, logMessage.data(), logMessage.size());
}
inline void logAbort(StringView logMessag) {
  logCritical(logMessag);
  abort();
}

#define LOG(_level, ...)                                                                           \
  log##_level(std::string("[") + __FILE__ + ":" + std::to_string(__LINE__) +                       \
              "]::" + __FUNCTION__ + "() " + __VA_ARGS__)
#define LOG_TRACE(...) LOG(Trace, __VA_ARGS__)
#define LOG_DEBUG(...) LOG(Debug, __VA_ARGS__)
#define LOG_INFO(...) LOG(Info, __VA_ARGS__)
#define LOG_WARN(...) LOG(Warn, __VA_ARGS__)
#define LOG_ERROR(...) LOG(Error, __VA_ARGS__)
#define LOG_CRITICAL(...) LOG(Critical, __VA_ARGS__)

// Buffers coming into the WASM filter.
class WasmData {
public:
  WasmData(const char* data, size_t size) : data_(data), size_(size) {}
  ~WasmData() { ::free(const_cast<char*>(data_)); }
  const char* data() { return data_; }
  size_t size() { return size_; }
  StringView view() { return {data_, size_}; }
  std::string toString() { return std::string(view()); }
  std::vector<std::pair<StringView, StringView>> pairs();
  template <typename T> T proto() {
    T p;
    p.ParseFromArray(data_, size_);
    return p;
  }

  WasmData& operator=(const WasmData&) = delete;
  WasmData(const WasmData&) = delete;

private:
  const char* data_;
  size_t size_;
};
typedef std::unique_ptr<WasmData> WasmDataPtr;

inline std::vector<std::pair<StringView, StringView>> WasmData::pairs() {
  std::vector<std::pair<StringView, StringView>> result;
  if (!data())
    return result;
  auto p = data();
  int n = *reinterpret_cast<const int*>(p);
  p += sizeof(int);
  result.resize(n);
  auto s = p + n * 8;
  for (int i = 0; i < n; i++) {
    int size = *reinterpret_cast<const int*>(p);
    p += sizeof(int);
    result[i].first = StringView(s, size);
    s += size + 1;
    size = *reinterpret_cast<const int*>(p);
    p += sizeof(int);
    result[i].second = StringView(s, size);
    s += size + 1;
  }
  return result;
}

template <typename Pairs> size_t pairsSize(const Pairs& result) {
  size_t size = 4; // number of headers
  for (auto& p : result) {
    size += 8;                   // size of key, size of value
    size += p.first.size() + 1;  // null terminated key
    size += p.second.size() + 1; // null terminated value
  }
  return size;
}

template <typename Pairs> void marshalPairs(const Pairs& result, char* buffer) {
  char* b = buffer;
  *reinterpret_cast<uint32_t*>(b) = result.size();
  b += sizeof(uint32_t);
  for (auto& p : result) {
    *reinterpret_cast<uint32_t*>(b) = p.first.size();
    b += sizeof(uint32_t);
    *reinterpret_cast<uint32_t*>(b) = p.second.size();
    b += sizeof(uint32_t);
  }
  for (auto& p : result) {
    memcpy(b, p.first.data(), p.first.size());
    b += p.first.size();
    *b++ = 0;
    memcpy(b, p.second.data(), p.second.size());
    b += p.second.size();
    *b++ = 0;
  }
}

template <typename Pairs> void exportPairs(const Pairs& pairs, const char** ptr, size_t* size_ptr) {
  if (pairs.empty()) {
    *ptr = nullptr;
    *size_ptr = 0;
    return;
  }
  size_t size = pairsSize(pairs);
  char* buffer = static_cast<char*>(::malloc(size));
  marshalPairs(pairs, buffer);
  *size_ptr = size;
}

struct PairHash {
  template <typename T, typename U> std::size_t operator()(const std::pair<T, U>& x) const {
    return std::hash<T>()(x.first) + std::hash<U>()(x.second);
  }
};

struct Tuple3Hash {
  template <typename T, typename U, typename V>
  std::size_t operator()(const std::tuple<T, U, V>& x) const {
    return std::hash<T>()(std::get<0>(x)) + std::hash<U>()(std::get<1>(x)) +
           std::hash<V>()(std::get<2>(x));
  }
};

using HeaderStringPairs = std::vector<std::pair<std::string, std::string>>;

class GrpcCallHandlerBase {
public:
  GrpcCallHandlerBase() {}
  virtual ~GrpcCallHandlerBase() {}

  RootContext* context() { return context_; }

  void cancel();

  virtual void onCreateInitialMetadata() {}
  virtual void onSuccess(std::unique_ptr<WasmData> message) = 0;
  virtual void onFailure(GrpcStatus status, std::unique_ptr<WasmData> error_message) = 0;

private:
  friend class RootContext;

  RootContext* context_{nullptr};
  uint32_t token_;
};

template <typename Message> class GrpcCallHandler : public GrpcCallHandlerBase {
public:
  GrpcCallHandler() : GrpcCallHandlerBase() {}
  virtual ~GrpcCallHandler() {}

  virtual void onSuccess(Message&& response) = 0;

private:
  void onSuccess(std::unique_ptr<WasmData> message) override {
    onSuccess(message->proto<Message>());
  }
};

class GrpcStreamHandlerBase {
public:
  GrpcStreamHandlerBase() {}
  virtual ~GrpcStreamHandlerBase() {}

  RootContext* context() { return context_; }

  // NB: with end_of_stream == true, callbacks can still occur: reset() to prevent further
  // callbacks.
  void send(StringView message, bool end_of_stream);
  void close(); // NB: callbacks can still occur: reset() to prevent further callbacks.
  void reset();

  virtual void onCreateInitialMetadata() {}
  virtual void onReceiveInitialMetadata() {}
  virtual void onReceiveTrailingMetadata() {}
  virtual void onReceive(std::unique_ptr<WasmData> message) = 0;
  virtual void onRemoteClose(GrpcStatus status, std::unique_ptr<WasmData> error_message) = 0;

protected:
  friend class RootContext;

  void doRemoteClose(GrpcStatus status, std::unique_ptr<WasmData> error_message);

  bool local_close_{false};
  bool remote_close_{false};
  RootContext* context_{nullptr};
  uint32_t token_;
};

template <typename Request, typename Response>
class GrpcStreamHandler : public GrpcStreamHandlerBase {
public:
  GrpcStreamHandler() : GrpcStreamHandlerBase() {}
  virtual ~GrpcStreamHandler() {}

  void send(const Request& message, bool end_of_stream) {
    std::string output;
    if (!message.SerializeToString(&output)) {
      return;
    }
    GrpcStreamHandlerBase::send(output, end_of_stream);
    local_close_ = local_close_ || end_of_stream;
  }

  virtual void onReceive(Response&& message) = 0;

private:
  void onReceive(std::unique_ptr<WasmData> message) override {
    onReceive(message->proto<Response>());
  }
};

// Behavior supported by all contexts.
class ContextBase {
public:
  explicit ContextBase(uint32_t id) : id_(id) {}
  virtual ~ContextBase() {}

  uint32_t id() { return id_; }

  // Make this context the effective context for calls out of the VM.
  WasmResult setEffectiveContext();

  virtual RootContext* asRoot() { return nullptr; }
  virtual Context* asContext() { return nullptr; }

  // Metadata
  virtual bool isRootCachable(MetadataType type);        // Cache in the root.
  virtual bool isProactivelyCachable(MetadataType type); // Cache all keys on any read.
  WasmResult nodeMetadataValue(StringView key, google::protobuf::Value* value_ptr);
  WasmResult nodeMetadataStruct(google::protobuf::Struct* struct_ptr);
  WasmResult namedMetadataValue(MetadataType type, StringView name, StringView key,
                                google::protobuf::Value* value_ptr);

  using HttpCallCallback =
      std::function<void(std::unique_ptr<WasmData> header_pairs, std::unique_ptr<WasmData> body,
                         std::unique_ptr<WasmData> trailer_pairs)>;
  using GrpcSimpleCallCallback =
      std::function<void(GrpcStatus status, std::unique_ptr<WasmData> message)>;

protected:
  WasmResult metadataValue(MetadataType type, StringView key, google::protobuf::Value* value_ptr);
  WasmResult metadataStruct(MetadataType type, StringView name,
                            google::protobuf::Struct* struct_ptr);
  WasmResult metadataStruct(MetadataType type, google::protobuf::Struct* struct_ptr) {
    return metadataStruct(type, "", struct_ptr);
  }

  std::unordered_map<std::pair<int32_t, std::string>, google::protobuf::Value, PairHash>
      value_cache_;
  std::unordered_map<std::tuple<int32_t, std::string, std::string>, google::protobuf::Value,
                     Tuple3Hash>
      name_value_cache_;
  std::unordered_map<std::pair<int32_t, std::string>, google::protobuf::Struct, PairHash>
      struct_cache_;

private:
  uint32_t id_;
};

// A context unique for each root_id for a use-case (e.g. filter) compiled into module.
class RootContext : public ContextBase {
public:
  RootContext(uint32_t id, StringView root_id) : ContextBase(id), root_id_(root_id) {}
  ~RootContext() {}

  StringView root_id() { return root_id_; }

  RootContext* asRoot() override { return this; }
  Context* asContext() override { return nullptr; }

  // Called once when the VM loads and once when each hook loads and whenever configuration changes.
  virtual void onConfigure(std::unique_ptr<WasmData> /* configuration */) {}
  // Called when each hook loads.
  virtual void onStart(WasmDataPtr /* vm_configuration */) {}
  // Called when the timer goes off.
  virtual void onTick() {}
  // Called when data arrives on a SharedQueue.
  virtual void onQueueReady(uint32_t /* token */) {}

  // Low level HTTP/gRPC interface.
  virtual void onHttpCallResponse(uint32_t token, std::unique_ptr<WasmData> header_pairs,
                                  std::unique_ptr<WasmData> body,
                                  std::unique_ptr<WasmData> trailer_pairs);
  virtual void onGrpcCreateInitialMetadata(uint32_t token);
  virtual void onGrpcReceiveInitialMetadata(uint32_t token);
  virtual void onGrpcReceiveTrailingMetadata(uint32_t token);
  virtual void onGrpcReceive(uint32_t token, std::unique_ptr<WasmData> message);
  virtual void onGrpcClose(uint32_t token, GrpcStatus status, std::unique_ptr<WasmData> message);

  // Default high level HTTP/gRPC interface.  NB: overriding the low level interface will disable
  // this interface. Returns false on setup error.
  bool httpCall(StringView uri, const HeaderStringPairs& request_headers, StringView request_body,
                const HeaderStringPairs& request_trailers, uint32_t timeout_milliseconds,
                HttpCallCallback callback);
  // NB: the message is the response if status == OK and an error message otherwise.
  // Returns false on setup error.
  bool grpcSimpleCall(StringView service, StringView service_name, StringView method_name,
                      const google::protobuf::MessageLite& request, uint32_t timeout_milliseconds,
                      GrpcSimpleCallCallback callback);
  template <typename Response>
  void grpcSimpleCall(
      StringView service, StringView service_name, StringView method_name,
      const google::protobuf::MessageLite& request, uint32_t timeout_milliseconds,
      std::function<void(Response&& response)> success_callback,
      std::function<void(GrpcStatus status, StringView error_message)> failure_callback) {
    auto callback = [success_callback, failure_callback](GrpcStatus status,
                                                         std::unique_ptr<WasmData> message) {
      if (status == GrpcStatus::Ok) {
        success_callback(message->proto<Response>());
      } else {
        failure_callback(status, message->view());
      }
    };
    grpcSimpleCall(service, service_name, method_name, request, timeout_milliseconds, callback);
  }
  // Returns false on setup error.
  bool grpcCallHandler(StringView service, StringView service_name, StringView method_name,
                       const google::protobuf::MessageLite& request, uint32_t timeout_milliseconds,
                       std::unique_ptr<GrpcCallHandlerBase> handler);
  // Returns false on setup error.
  bool grpcStreamHandler(StringView service, StringView service_name, StringView method_name,
                         std::unique_ptr<GrpcStreamHandlerBase> handler);

private:
  friend class GrpcCallHandlerBase;
  friend class GrpcStreamHandlerBase;

  const std::string root_id_;
  std::unordered_map<uint32_t, HttpCallCallback> http_calls_;
  std::unordered_map<uint32_t, GrpcSimpleCallCallback> simple_grpc_calls_;
  std::unordered_map<uint32_t, std::unique_ptr<GrpcCallHandlerBase>> grpc_calls_;
  std::unordered_map<uint32_t, std::unique_ptr<GrpcStreamHandlerBase>> grpc_streams_;
};

RootContext* getRoot(StringView root_id);

// Context for a stream.  The distinguished context id == 0 is used for non-stream calls.
class Context : public ContextBase {
public:
  Context(uint32_t id, RootContext* root) : ContextBase(id), root_(root) {}
  virtual ~Context() {}

  RootContext* root() { return root_; }

  RootContext* asRoot() override { return nullptr; }
  Context* asContext() override { return this; }

  // Called on individual requests/response streams.
  virtual void onCreate() {}
  virtual FilterHeadersStatus onRequestHeaders() { return FilterHeadersStatus::Continue; }
  virtual FilterMetadataStatus onRequestMetadata() { return FilterMetadataStatus::Continue; }
  virtual FilterDataStatus onRequestBody(size_t /* body_buffer_length */,
                                         bool /* end_of_stream */) {
    return FilterDataStatus::Continue;
  }
  virtual FilterTrailersStatus onRequestTrailers() { return FilterTrailersStatus::Continue; }
  virtual FilterHeadersStatus onResponseHeaders() { return FilterHeadersStatus::Continue; }
  virtual FilterMetadataStatus onResponseMetadata() { return FilterMetadataStatus::Continue; }
  virtual FilterDataStatus onResponseBody(size_t /* body_buffer_length */,
                                          bool /* end_of_stream */) {
    return FilterDataStatus::Continue;
  }
  virtual FilterTrailersStatus onResponseTrailers() { return FilterTrailersStatus::Continue; }
  virtual void onDone() {} // Called when the stream has completed.
  virtual void onLog() {}  // Called after onDone when logging is requested.
  virtual void onDelete() {
  } // Called to indicate that no more calls will come and this context is being deleted.

  // Metadata
  bool isImmutable(MetadataType type);
  // Caching Metadata calls.  Note: "name" refers to the metadata namespace.
  WasmResult requestRouteMetadataValue(StringView key, google::protobuf::Value* value_ptr);
  WasmResult responseRouteMetadataValue(StringView key, google::protobuf::Value* value_ptr);
  WasmResult logMetadataValue(StringView key, google::protobuf::Value* value_ptr);
  WasmResult requestMetadataValue(StringView key, google::protobuf::Value* value_ptr);
  WasmResult responseMetadataValue(StringView key, google::protobuf::Value* value_ptr);
  WasmResult requestMetadataValue(StringView name, StringView key,
                                  google::protobuf::Value* value_ptr);
  WasmResult responseMetadataValue(StringView name, StringView key,
                                   google::protobuf::Value* value_ptr);
  WasmResult requestRouteMetadataStruct(google::protobuf::Struct* struct_ptr);
  WasmResult responseRouteMetadataStruct(google::protobuf::Struct* struct_ptr);
  WasmResult logMetadataStruct(StringView name, google::protobuf::Struct* struct_ptr);
  WasmResult requestMetadataStruct(StringView name, google::protobuf::Struct* struct_ptr);
  WasmResult responseMetadataStruct(StringView name, google::protobuf::Struct* struct_ptr);
  WasmResult logMetadataStruct(google::protobuf::Struct* struct_ptr) {
    return logMetadataStruct("", struct_ptr);
  }
  WasmResult requestMetadataStruct(google::protobuf::Struct* struct_ptr) {
    return requestMetadataStruct("", struct_ptr);
  }
  WasmResult responseMetadataStruct(google::protobuf::Struct* struct_ptr) {
    return responseMetadataStruct("", struct_ptr);
  }
  // Uncached Metadata calls.
  WasmResult getRequestMetadataValue(StringView key, google::protobuf::Value* value_ptr);
  WasmResult getResponseMetadataValue(StringView key, google::protobuf::Value* value_ptr);
  WasmResult getRequestMetadataStruct(StringView name, google::protobuf::Struct* struct_ptr);
  WasmResult getResponseMetadataStruct(StringView name, google::protobuf::Struct* struct_ptr);

private:
  RootContext* root_{};
};

// Returns nullptr if the Context no longer exists (i.e. the stream has been destroyed).
Context* getContext(uint32_t context_id);

using RootFactory = std::function<std::unique_ptr<RootContext>(uint32_t id, StringView root_id)>;
using ContextFactory = std::function<std::unique_ptr<Context>(uint32_t id, RootContext* root)>;

// Create a factory from a class name.
#define ROOT_FACTORY(_c)                                                                           \
  [](uint32_t id, StringView root_id) -> std::unique_ptr<RootContext> {                            \
    return std::make_unique<_c>(id, root_id);                                                      \
  }
#define CONTEXT_FACTORY(_c)                                                                        \
  [](uint32_t id, RootContext* root) -> std::unique_ptr<Context> {                                 \
    return std::make_unique<_c>(id, root);                                                         \
  }

// Register Context factory.
// e.g. static RegisterContextFactory register_MyContext(CONTEXT_FACTORY(MyContext));
struct RegisterContextFactory {
  explicit RegisterContextFactory(ContextFactory context_factory,
                                  RootFactory root_factory = nullptr, StringView root_id = "");
};

inline bool ContextBase::isRootCachable(MetadataType type) {
  switch (type) {
  case MetadataType::Node:
    return true;
  default:
    return false;
  }
}

inline bool Context::isImmutable(MetadataType type) {
  switch (type) {
  case MetadataType::Request:
  case MetadataType::Response:
    return false;
  default:
    return true;
  }
}

// Override in subclasses to proactively cache certain types of metadata.
inline bool ContextBase::isProactivelyCachable(MetadataType type) {
  switch (type) {
  case MetadataType::Node:
    return true;
  default:
    return false;
  }
}

<<<<<<< HEAD
=======
// Expressions

#define PROXY_EXPRESSION_GET_STRING(_expression, _string_ptr)                                      \
  do {                                                                                             \
    const char* _value_ptr = nullptr;                                                              \
    size_t _value_size = 0;                                                                        \
    auto _result = static_cast<WasmResult>(proxy_getMetadata(MetadataType::Expression,             \
                                                             _expression, sizeof(_expression) - 1, \
                                                             &_value_ptr, &_value_size));          \
    if (_result != WasmResult::Ok) {                                                               \
      _string_ptr->clear();                                                                        \
      return _result;                                                                              \
    }                                                                                              \
    _string_ptr->assign(_value_ptr, _value_size);                                                  \
    return WasmResult::Ok;                                                                         \
  } while (0)

#define PROXY_EXPRESSION_GET(_expression, _data_ptr)                                               \
  do {                                                                                             \
    const char* _value_ptr = nullptr;                                                              \
    size_t _value_size = 0;                                                                        \
    auto _result = static_cast<WasmResult>(proxy_getMetadata(MetadataType::Expression,             \
                                                             _expression, sizeof(_expression) - 1, \
                                                             &_value_ptr, &_value_size));          \
    if (_result != WasmResult::Ok) {                                                               \
      return _result;                                                                              \
    }                                                                                              \
    if (_value_size != sizeof(*_data_ptr)) {                                                       \
      return WasmResult::ResultMismatch;                                                           \
    }                                                                                              \
    memcpy(_data_ptr, _value_ptr, sizeof(*_data_ptr));                                             \
    return WasmResult::Ok;                                                                         \
  } while (0)

inline WasmResult getRequestProtocol(std::string* protocol_ptr) {
  PROXY_EXPRESSION_GET_STRING("request.protocol", protocol_ptr);
}

inline WasmResult getResponseProtocol(std::string* protocol_ptr) {
  PROXY_EXPRESSION_GET_STRING("response.protocol", protocol_ptr);
}

inline WasmResult getRequestDestinationPort(uint32_t* port) {
  PROXY_EXPRESSION_GET("request.destination_port", port);
}

inline WasmResult getResponseDestinationPort(uint32_t* port) {
  PROXY_EXPRESSION_GET("response.destination_port", port);
}

inline WasmResult getRequestResponseCode(uint32_t* response_code) {
  PROXY_EXPRESSION_GET("request.response_code", response_code);
}

inline WasmResult getResponseResponseCode(uint32_t* response_code) {
  PROXY_EXPRESSION_GET("response.response_code", response_code);
}

inline WasmResult getRequestTlsVersion(std::string* tls_version_ptr) {
  PROXY_EXPRESSION_GET_STRING("request.tls_version", tls_version_ptr);
}

inline WasmResult getResponseTlsVersion(std::string* tls_version_ptr) {
  PROXY_EXPRESSION_GET_STRING("response.tls_version", tls_version_ptr);
}

inline WasmResult getRequestPeerCertificatePresented(bool* peer_certificate_presented) {
  PROXY_EXPRESSION_GET("request.peer_certificate_presented", peer_certificate_presented);
}

inline WasmResult getResponsePeerCertificatePresented(bool* peer_certificate_presented) {
  PROXY_EXPRESSION_GET("response.peer_certificate_presented", peer_certificate_presented);
}

inline WasmResult getPluginDirection(PluginDirection* direction_ptr) {
  PROXY_EXPRESSION_GET("plugin.direction", reinterpret_cast<uint32_t*>(direction_ptr));
}

>>>>>>> 78914684
// Generic selector
inline Optional<WasmDataPtr> getSelectorExpression(std::initializer_list<StringView> parts) {
  size_t size = 0;
  for (auto part : parts) {
    size += part.size() + 1; // null terminated string value
  }

  char* buffer = static_cast<char*>(::malloc(size));
  char* b = buffer;

  for (auto part : parts) {
    memcpy(b, part.data(), part.size());
    b += part.size();
    *b++ = 0;
  }

  const char* value_ptr = nullptr;
  size_t value_size = 0;
  auto result = proxy_getSelectorExpression(buffer, size, &value_ptr, &value_size);
  ::free(buffer);
  if (result != WasmResult::Ok) {
    return {};
  }
  return std::make_unique<WasmData>(value_ptr, value_size);
}

inline WasmResult getRequestProtocol(std::string *result) {
  auto value = getSelectorExpression({"request_protocol"});
  if (value.has_value()) {
    result->assign(value.value()->data(), value.value()->size());
    return WasmResult::Ok;
  }
  return WasmResult::NotFound;
}

// Metadata
inline WasmResult getMetadata(MetadataType type, StringView key, WasmDataPtr* wasm_data) {
  const char* value_ptr = nullptr;
  size_t value_size = 0;
  auto result = static_cast<WasmResult>(
      proxy_getMetadata(type, key.data(), key.size(), &value_ptr, &value_size));
  if (result != WasmResult::Ok) {
    wasm_data->reset();
    return result;
  }
  *wasm_data = std::make_unique<WasmData>(value_ptr, value_size);
  return WasmResult::Ok;
}

inline WasmResult getMetadataValue(MetadataType type, StringView key,
                                   google::protobuf::Value* result_ptr) {
  const char* value_ptr = nullptr;
  size_t value_size = 0;
  WasmResult result = static_cast<WasmResult>(
      proxy_getMetadata(type, key.data(), key.size(), &value_ptr, &value_size));
  if (result != WasmResult::Ok) {
    result_ptr->Clear();
    return result;
  }
  if (!value_size) {
    result_ptr->Clear();
    return WasmResult::Ok;
  }
  if (!result_ptr->ParseFromArray(value_ptr, value_size)) {
    result_ptr->Clear();
    return WasmResult::ParseFailure;
  }
  return WasmResult::Ok;
}

inline WasmResult getMetadataStringValue(MetadataType type, StringView key,
                                         std::string* string_ptr) {
  google::protobuf::Value value;
  auto result = getMetadataValue(type, key, &value);
  *string_ptr = value.string_value();
  return result;
}

<<<<<<< HEAD
inline WasmResult setFilterStateValue(StringView key, const google::protobuf::Value& value) {
=======
inline WasmResult setMetadata(MetadataType type, StringView key, StringView value) {
  return static_cast<WasmResult>(
      proxy_setMetadata(type, key.data(), key.size(), value.data(), value.size()));
}

inline WasmResult setMetadataValue(MetadataType type, StringView key,
                                   const google::protobuf::Value& value) {
>>>>>>> 78914684
  std::string output;
  if (!value.SerializeToString(&output)) {
    return WasmResult::SerializationFailure;
  }
<<<<<<< HEAD
  return static_cast<WasmResult>(proxy_setState(key.data(), key.size(), output.data(), output.size()));
=======
  return static_cast<WasmResult>(
      proxy_setMetadata(type, key.data(), key.size(), output.data(), output.size()));
>>>>>>> 78914684
}

inline WasmResult setFilterStateStringValue(StringView key, StringView s) {
  google::protobuf::Value value;
  value.set_string_value(s.data(), s.size());
  return setFilterStateValue(key, value);
}

inline WasmResult getMetadataValuePairs(MetadataType type, WasmDataPtr* pairs_ptr) {
  const char* value_ptr = nullptr;
  size_t value_size = 0;
  auto result = static_cast<WasmResult>(proxy_getMetadataPairs(type, &value_ptr, &value_size));
  if (result != WasmResult::Ok) {
    pairs_ptr->reset();
    return result;
  }
  *pairs_ptr = std::make_unique<WasmData>(value_ptr, value_size);
  return WasmResult::Ok;
}

inline WasmResult getMetadataStruct(MetadataType type, StringView name,
                                    google::protobuf::Struct* struct_ptr) {
  const char* value_ptr = nullptr;
  size_t value_size = 0;
  auto result = proxy_getMetadataStruct(type, name.data(), name.size(), &value_ptr, &value_size);
  if (result != WasmResult::Ok || !value_size) {
    struct_ptr->Clear();
    return result;
  }
  google::protobuf::Struct s;
  if (!s.ParseFromArray(value_ptr, value_size)) {
    return WasmResult::ParseFailure;
  }
  *struct_ptr = s;
  return WasmResult::Ok;
}

<<<<<<< HEAD
inline WasmResult ContextBase::metadataValue(MetadataType type, StringView key, google::protobuf::Value* value_ptr) {
=======
inline WasmResult setMetadataStruct(MetadataType type, StringView name,
                                    const google::protobuf::Struct& s) {
  std::string output;
  if (!s.SerializeToString(&output)) {
    return WasmResult::SerializationFailure;
  }
  return static_cast<WasmResult>(
      proxy_setMetadataStruct(type, name.data(), name.size(), output.data(), output.size()));
}

inline WasmResult ContextBase::metadataValue(MetadataType type, StringView key,
                                             google::protobuf::Value* value_ptr) {
>>>>>>> 78914684
  if (isRootCachable(type)) {
    if (auto context = asContext()) {
      return context->root()->metadataValue(type, key, value_ptr);
    }
  }
  auto cache_key = std::make_pair(static_cast<int32_t>(type), std::string(key));
  auto it = value_cache_.find(cache_key);
  if (it != value_cache_.end()) {
    *value_ptr = it->second;
    return WasmResult::Ok;
  }
  if (isProactivelyCachable(type)) {
    WasmDataPtr values;
    auto result = getMetadataValuePairs(type, &values);
    if (result != WasmResult::Ok) {
      return result;
    }
    for (auto& p : values->pairs()) {
      google::protobuf::Value value;
      if (value.ParseFromArray(p.second.data(), p.second.size())) {
        auto k = std::make_pair(static_cast<int32_t>(type), std::string(p.first));
        value_cache_[k] = value;
      }
    }
    auto it = value_cache_.find(cache_key);
    if (it != value_cache_.end()) {
      *value_ptr = it->second;
      return WasmResult::Ok;
    }
    return WasmResult::NotFound;
  } else {
    auto result = getMetadataValue(type, key, value_ptr);
    if (result != WasmResult::Ok) {
      value_ptr->Clear();
      return result;
    }
    value_cache_[cache_key] = *value_ptr;
    return WasmResult::Ok;
  }
}

inline WasmResult Context::requestRouteMetadataValue(StringView key,
                                                     google::protobuf::Value* value_ptr) {
  return metadataValue(MetadataType::RequestRoute, key, value_ptr);
}

inline WasmResult Context::responseRouteMetadataValue(StringView key,
                                                      google::protobuf::Value* value_ptr) {
  return metadataValue(MetadataType::ResponseRoute, key, value_ptr);
}

inline WasmResult Context::logMetadataValue(StringView key, google::protobuf::Value* value_ptr) {
  return metadataValue(MetadataType::Log, key, value_ptr);
}

inline WasmResult Context::requestMetadataValue(StringView key,
                                                google::protobuf::Value* value_ptr) {
  return metadataValue(MetadataType::Request, key, value_ptr);
}

inline WasmResult Context::responseMetadataValue(StringView key,
                                                 google::protobuf::Value* value_ptr) {
  return metadataValue(MetadataType::Response, key, value_ptr);
}

inline WasmResult ContextBase::nodeMetadataValue(StringView key,
                                                 google::protobuf::Value* value_ptr) {
  return metadataValue(MetadataType::Node, key, value_ptr);
}

inline WasmResult ContextBase::metadataStruct(MetadataType type, StringView name,
                                              google::protobuf::Struct* struct_ptr) {
  if (isRootCachable(type)) {
    if (auto context = asContext()) {
      return context->root()->metadataStruct(type, name, struct_ptr);
    }
  }
  auto cache_key = std::make_pair(static_cast<int32_t>(type), std::string(name));
  auto it = struct_cache_.find(cache_key);
  if (it != struct_cache_.end()) {
    *struct_ptr = it->second;
    return WasmResult::Ok;
  }
  auto result = getMetadataStruct(type, name, struct_ptr);
  if (result != WasmResult::Ok) {
    struct_ptr->Clear();
    return result;
  }
  struct_cache_[cache_key] = *struct_ptr;
  return WasmResult::Ok;
}

inline WasmResult ContextBase::namedMetadataValue(MetadataType type, StringView name,
                                                  StringView key,
                                                  google::protobuf::Value* value_ptr) {
  if (isRootCachable(type)) {
    if (auto context = asContext()) {
      return context->root()->namedMetadataValue(type, name, key, value_ptr);
    }
  }
  auto n = std::string(name);
  auto cache_key = std::make_tuple(static_cast<int32_t>(type), n, std::string(key));
  auto it = name_value_cache_.find(cache_key);
  if (it != name_value_cache_.end()) {
    *value_ptr = it->second;
    return WasmResult::Ok;
  }
  google::protobuf::Struct s;
  auto result = metadataStruct(type, name, &s);
  if (result != WasmResult::Ok) {
    value_ptr->Clear();
    return result;
  }
  for (auto& f : s.fields()) {
    auto k = std::make_tuple(static_cast<int32_t>(type), n, f.first);
    name_value_cache_[k] = f.second;
  }
  struct_cache_[std::make_pair(static_cast<int32_t>(type), n)] = std::move(s);
  it = name_value_cache_.find(cache_key);
  if (it != name_value_cache_.end()) {
    *value_ptr = it->second;
    return WasmResult::Ok;
  }
  return WasmResult::NotFound;
}

inline WasmResult Context::requestMetadataValue(StringView name, StringView key,
                                                google::protobuf::Value* value_ptr) {
  return namedMetadataValue(MetadataType::Request, name, key, value_ptr);
}

inline WasmResult Context::responseMetadataValue(StringView name, StringView key,
                                                 google::protobuf::Value* value_ptr) {
  return namedMetadataValue(MetadataType::Response, name, key, value_ptr);
}

inline WasmResult Context::requestRouteMetadataStruct(google::protobuf::Struct* struct_ptr) {
  return metadataStruct(MetadataType::RequestRoute, struct_ptr);
}

inline WasmResult Context::responseRouteMetadataStruct(google::protobuf::Struct* struct_ptr) {
  return metadataStruct(MetadataType::ResponseRoute, struct_ptr);
}

inline WasmResult ContextBase::nodeMetadataStruct(google::protobuf::Struct* struct_ptr) {
  return metadataStruct(MetadataType::Node, struct_ptr);
}

inline WasmResult Context::logMetadataStruct(StringView name,
                                             google::protobuf::Struct* struct_ptr) {
  return metadataStruct(MetadataType::Log, name, struct_ptr);
}

inline WasmResult Context::requestMetadataStruct(StringView name,
                                                 google::protobuf::Struct* struct_ptr) {
  return metadataStruct(MetadataType::Request, name, struct_ptr);
}

inline WasmResult Context::responseMetadataStruct(StringView name,
                                                  google::protobuf::Struct* struct_ptr) {
  return metadataStruct(MetadataType::Response, name, struct_ptr);
}

inline WasmResult Context::getRequestMetadataValue(StringView key,
                                                   google::protobuf::Value* value_ptr) {
  return getMetadataValue(MetadataType::Request, key, value_ptr);
}

inline WasmResult Context::getResponseMetadataValue(StringView key,
                                                    google::protobuf::Value* value_ptr) {
  return getMetadataValue(MetadataType::Response, key, value_ptr);
}

inline WasmResult Context::getRequestMetadataStruct(StringView name,
                                                    google::protobuf::Struct* struct_ptr) {
  return getMetadataStruct(MetadataType::Request, name, struct_ptr);
}

inline WasmResult Context::getResponseMetadataStruct(StringView name,
                                                     google::protobuf::Struct* struct_ptr) {
  return getMetadataStruct(MetadataType::Response, name, struct_ptr);
}

// Continue/Respond/Route
inline WasmResult continueRequest() { return proxy_continueRequest(); }
inline WasmResult continueResponse() { return proxy_continueResponse(); }
inline WasmResult sendLocalResponse(uint32_t response_code, StringView response_code_details,
                                    StringView body,
                                    const HeaderStringPairs& additional_response_headers,
                                    GrpcStatus grpc_status = GrpcStatus::InvalidCode) {
  const char* ptr = nullptr;
  size_t size = 0;
  exportPairs(additional_response_headers, &ptr, &size);
  return proxy_sendLocalResponse(response_code, response_code_details.data(),
                                 response_code_details.size(), body.data(), body.size(), ptr, size,
                                 static_cast<uint32_t>(grpc_status));
}
inline void clearRouteCache() { proxy_clearRouteCache(); }

// SharedData
inline WasmResult getSharedData(StringView key, WasmDataPtr* value, uint32_t* cas = nullptr) {
  uint32_t dummy_cas;
  const char* value_ptr = nullptr;
  size_t value_size = 0;
  if (!cas)
    cas = &dummy_cas;
  auto result = proxy_getSharedData(key.data(), key.size(), &value_ptr, &value_size, cas);
  if (result != WasmResult::Ok) {
    return result;
  }
  *value = std::make_unique<WasmData>(value_ptr, value_size);
  return WasmResult::Ok;
}

inline WasmResult setSharedData(StringView key, StringView value, uint32_t cas = 0) {
  return proxy_setSharedData(key.data(), key.size(), value.data(), value.size(), cas);
}

inline WasmDataPtr getSharedDataValue(StringView key, uint32_t* cas = nullptr) {
  WasmDataPtr data;
  auto result = getSharedData(key, &data, cas);
  if (result != WasmResult::Ok) {
    logAbort("getSharedData returned WasmError: " + toString(result));
  }
  return data;
}

// SharedQueue
inline WasmResult registerSharedQueue(StringView queue_name, uint32_t* token) {
  return proxy_registerSharedQueue(queue_name.data(), queue_name.size(), token);
}

inline WasmResult resolveSharedQueue(StringView vm_id, StringView queue_name, uint32_t* token) {
  return proxy_resolveSharedQueue(vm_id.data(), vm_id.size(), queue_name.data(), queue_name.size(),
                                  token);
}

inline WasmResult enqueueSharedQueue(uint32_t token, StringView data) {
  return proxy_enqueueSharedQueue(token, data.data(), data.size());
}

inline WasmResult dequeueSharedQueue(uint32_t token, WasmDataPtr* data) {
  const char* data_ptr = nullptr;
  size_t data_size = 0;
  auto result = proxy_dequeueSharedQueue(token, &data_ptr, &data_size);
  *data = std::make_unique<WasmData>(data_ptr, data_size);
  return result;
}

// Headers/Trailers
inline WasmResult addHeaderMapValue(HeaderMapType type, StringView key, StringView value) {
  return proxy_addHeaderMapValue(type, key.data(), key.size(), value.data(), value.size());
}

inline WasmDataPtr getHeaderMapValue(HeaderMapType type, StringView key) {
  const char* value_ptr = nullptr;
  size_t value_size = 0;
  proxy_getHeaderMapValue(type, key.data(), key.size(), &value_ptr, &value_size);
  return std::make_unique<WasmData>(value_ptr, value_size);
}

inline WasmResult replaceHeaderMapValue(HeaderMapType type, StringView key, StringView value) {
  return proxy_replaceHeaderMapValue(type, key.data(), key.size(), value.data(), value.size());
}

inline WasmResult removeHeaderMapValue(HeaderMapType type, StringView key) {
  return proxy_removeHeaderMapValue(type, key.data(), key.size());
}

inline WasmDataPtr getHeaderMapPairs(HeaderMapType type) {
  const char* ptr = nullptr;
  size_t size = 0;
  proxy_getHeaderMapPairs(type, &ptr, &size);
  return std::make_unique<WasmData>(ptr, size);
}

inline WasmResult setHeaderMapPairs(HeaderMapType type, const HeaderStringPairs& pairs) {
  const char* ptr = nullptr;
  size_t size = 0;
  exportPairs(pairs, &ptr, &size);
  return proxy_setHeaderMapPairs(type, ptr, size);
}

inline WasmResult getHeaderMapSize(HeaderMapType type, size_t* size) {
  return proxy_getHeaderMapSize(type, size);
}

inline WasmResult addRequestHeader(StringView key, StringView value) {
  return addHeaderMapValue(HeaderMapType::RequestHeaders, key, value);
}
inline WasmDataPtr getRequestHeader(StringView key) {
  return getHeaderMapValue(HeaderMapType::RequestHeaders, key);
}
inline WasmResult replaceRequestHeader(StringView key, StringView value) {
  return replaceHeaderMapValue(HeaderMapType::RequestHeaders, key, value);
}
inline WasmResult removeRequestHeader(StringView key) {
  return removeHeaderMapValue(HeaderMapType::RequestHeaders, key);
}
inline WasmDataPtr getRequestHeaderPairs() {
  return getHeaderMapPairs(HeaderMapType::RequestHeaders);
}
inline WasmResult setRequestHeaderPairs(const HeaderStringPairs& pairs) {
  return setHeaderMapPairs(HeaderMapType::RequestHeaders, pairs);
}
inline WasmResult getRequestHeaderSize(size_t* size) {
  return getHeaderMapSize(HeaderMapType::RequestHeaders, size);
}

inline WasmResult addRequestTrailer(StringView key, StringView value) {
  return addHeaderMapValue(HeaderMapType::RequestTrailers, key, value);
}
inline WasmDataPtr getRequestTrailer(StringView key) {
  return getHeaderMapValue(HeaderMapType::RequestTrailers, key);
}
inline WasmResult replaceRequestTrailer(StringView key, StringView value) {
  return replaceHeaderMapValue(HeaderMapType::RequestTrailers, key, value);
}
inline WasmResult removeRequestTrailer(StringView key) {
  return removeHeaderMapValue(HeaderMapType::RequestTrailers, key);
}
inline WasmDataPtr getRequestTrailerPairs() {
  return getHeaderMapPairs(HeaderMapType::RequestTrailers);
}
inline WasmResult setRequestTrailerPairs(const HeaderStringPairs& pairs) {
  return setHeaderMapPairs(HeaderMapType::RequestTrailers, pairs);
}
inline WasmResult getRequestTrailerSize(size_t* size) {
  return getHeaderMapSize(HeaderMapType::RequestTrailers, size);
}

inline WasmResult addResponseHeader(StringView key, StringView value) {
  return addHeaderMapValue(HeaderMapType::ResponseHeaders, key, value);
}
inline WasmDataPtr getResponseHeader(StringView key) {
  return getHeaderMapValue(HeaderMapType::ResponseHeaders, key);
}
inline WasmResult replaceResponseHeader(StringView key, StringView value) {
  return replaceHeaderMapValue(HeaderMapType::ResponseHeaders, key, value);
}
inline WasmResult removeResponseHeader(StringView key) {
  return removeHeaderMapValue(HeaderMapType::ResponseHeaders, key);
}
inline WasmDataPtr getResponseHeaderPairs() {
  return getHeaderMapPairs(HeaderMapType::ResponseHeaders);
}
inline WasmResult setResponseHeaderPairs(const HeaderStringPairs& pairs) {
  return setHeaderMapPairs(HeaderMapType::ResponseHeaders, pairs);
}
inline WasmResult getResponseHeaderSize(size_t* size) {
  return getHeaderMapSize(HeaderMapType::ResponseHeaders, size);
}

inline WasmResult addResponseTrailer(StringView key, StringView value) {
  return addHeaderMapValue(HeaderMapType::ResponseTrailers, key, value);
}
inline WasmDataPtr getResponseTrailer(StringView key) {
  return getHeaderMapValue(HeaderMapType::ResponseTrailers, key);
}
inline WasmResult replaceResponseTrailer(StringView key, StringView value) {
  return replaceHeaderMapValue(HeaderMapType::ResponseTrailers, key, value);
}
inline WasmResult removeResponseTrailer(StringView key) {
  return removeHeaderMapValue(HeaderMapType::ResponseTrailers, key);
}
inline WasmDataPtr getResponseTrailerPairs() {
  return getHeaderMapPairs(HeaderMapType::ResponseTrailers);
}
inline WasmResult setResponseTrailerPairs(const HeaderStringPairs& pairs) {
  return setHeaderMapPairs(HeaderMapType::ResponseTrailers, pairs);
}
inline WasmResult getResponseTrailerSize(size_t* size) {
  return getHeaderMapSize(HeaderMapType::ResponseTrailers, size);
}

// Body
inline WasmDataPtr getRequestBodyBufferBytes(size_t start, size_t length) {
  const char* ptr = nullptr;
  size_t size = 0;
  proxy_getRequestBodyBufferBytes(start, length, &ptr, &size);
  return std::make_unique<WasmData>(ptr, size);
}

inline WasmDataPtr getResponseBodyBufferBytes(size_t start, size_t length) {
  const char* ptr = nullptr;
  size_t size = 0;
  proxy_getResponseBodyBufferBytes(start, length, &ptr, &size);
  return std::make_unique<WasmData>(ptr, size);
}

// HTTP

inline void MakeHeaderStringPairsBuffer(const HeaderStringPairs& headers, void** buffer_ptr,
                                        size_t* size_ptr) {
  if (headers.empty()) {
    *buffer_ptr = nullptr;
    *size_ptr = 0;
    return;
  }
  int size = 4; // number of headers
  for (auto& p : headers) {
    size += 8;                   // size of key, size of value
    size += p.first.size() + 1;  // null terminated key
    size += p.second.size() + 1; // null terminated value
  }
  char* buffer = static_cast<char*>(::malloc(size));
  char* b = buffer;
  *reinterpret_cast<int32_t*>(b) = headers.size();
  b += sizeof(int32_t);
  for (auto& p : headers) {
    *reinterpret_cast<int32_t*>(b) = p.first.size();
    b += sizeof(int32_t);
    *reinterpret_cast<int32_t*>(b) = p.second.size();
    b += sizeof(int32_t);
  }
  for (auto& p : headers) {
    memcpy(b, p.first.data(), p.first.size());
    b += p.first.size();
    *b++ = 0;
    memcpy(b, p.second.data(), p.second.size());
    b += p.second.size();
    *b++ = 0;
  }
  *buffer_ptr = buffer;
  *size_ptr = size;
}

inline uint32_t makeHttpCall(StringView uri, const HeaderStringPairs& request_headers,
                             StringView request_body, const HeaderStringPairs& request_trailers,
                             uint32_t timeout_milliseconds) {
  void *headers_ptr = nullptr, *trailers_ptr = nullptr;
  size_t headers_size = 0, trailers_size = 0;
  MakeHeaderStringPairsBuffer(request_headers, &headers_ptr, &headers_size);
  MakeHeaderStringPairsBuffer(request_trailers, &trailers_ptr, &trailers_size);
  uint32_t result =
      proxy_httpCall(uri.data(), uri.size(), headers_ptr, headers_size, request_body.data(),
                     request_body.size(), trailers_ptr, trailers_size, timeout_milliseconds);
  ::free(headers_ptr);
  ::free(trailers_ptr);
  return result;
}

// Low level metrics interface.

inline WasmResult defineMetric(MetricType type, StringView name, uint32_t* metric_id) {
  return proxy_defineMetric(type, name.data(), name.size(), metric_id);
}

inline WasmResult incrementMetric(uint32_t metric_id, int64_t offset) {
  return proxy_incrementMetric(metric_id, offset);
}

inline WasmResult recordMetric(uint32_t metric_id, uint64_t value) {
  return proxy_recordMetric(metric_id, value);
}

inline WasmResult getMetric(uint32_t metric_id, uint64_t* value) {
  return proxy_getMetric(metric_id, value);
}

// Higher level metrics interface.

struct MetricTag {
  enum class TagType : uint32_t {
    String = 0,
    Int = 1,
    Bool = 2,
  };
  std::string name;
  TagType tagType;
};

struct MetricBase {
  MetricBase(MetricType t, const std::string& n) : type(t), name(n) {}
  MetricBase(MetricType t, const std::string& n, std::vector<MetricTag> ts)
      : type(t), name(n), tags(ts.begin(), ts.end()) {}
  MetricBase(MetricType t, const std::string& n, std::vector<MetricTag> ts, std::string fs,
             std::string vs)
      : type(t), name(n), tags(ts.begin(), ts.end()), field_separator(fs), value_separator(vs) {}

  MetricType type;
  std::string name;
  std::string prefix;
  std::vector<MetricTag> tags;
  std::unordered_map<std::string, uint32_t> metric_ids;

  std::string field_separator = "."; // used to separate two fields.
  std::string value_separator = "."; // used to separate a field from its value.

  std::string prefixWithFields(const std::vector<std::string>& fields);
  uint32_t resolveFullName(const std::string& n);
  uint32_t resolveWithFields(const std::vector<std::string>& fields);
  void partiallyResolveWithFields(const std::vector<std::string>& fields);
  std::string nameFromIdSlow(uint32_t id);
};

struct Metric : public MetricBase {
  Metric(MetricType t, const std::string& n) : MetricBase(t, n) {}
  Metric(MetricType t, const std::string& n, std::vector<MetricTag> ts) : MetricBase(t, n, ts) {}
  Metric(MetricType t, const std::string& n, std::vector<MetricTag> ts, std::string field_separator,
         std::string value_separator)
      : MetricBase(t, n, ts, field_separator, value_separator) {}

  template <typename... Fields> void increment(int64_t offset, Fields... tags);
  template <typename... Fields> void record(uint64_t value, Fields... tags);
  template <typename... Fields> uint64_t get(Fields... tags);
  template <typename... Fields> uint32_t resolve(Fields... tags);
  template <typename... Fields> Metric partiallyResolve(Fields... tags);
};

inline std::string MetricBase::prefixWithFields(const std::vector<std::string>& fields) {
  size_t s = prefix.size();
  for (size_t i = 0; i < fields.size(); i++) {
    s += tags[i].name.size() + 1; // 1 more for "."
  }
  for (auto& f : fields) {
    s += f.size() + 1; // 1 more for "."
  }
  std::string n;
  n.reserve(s);
  n.append(prefix);
  for (size_t i = 0; i < fields.size(); i++) {
    n.append(tags[i].name);
    n.append(value_separator);
    n.append(fields[i]);
    n.append(field_separator);
  }
  return n;
}

inline uint32_t MetricBase::resolveWithFields(const std::vector<std::string>& fields) {
  if (fields.size() != tags.size()) {
#if WASM_EXCEPTIONS
    throw ProxyException("metric fields.size() != tags.size()");
#else
    logAbort("metric fields.size() != tags.size()");
#endif
  }
  return resolveFullName(prefixWithFields(fields) + name);
}

inline void MetricBase::partiallyResolveWithFields(const std::vector<std::string>& fields) {
  if (fields.size() >= tags.size()) {
#if WASM_EXCEPTIONS
    throw ProxyException("metric fields.size() >= tags.size()");
#else
    logAbort("metric fields.size() >= tags.size()");
#endif
  }
  prefix = prefixWithFields(fields);
  tags.erase(tags.begin(), tags.begin() + (fields.size()));
}

template <typename T> inline std::string toString(T t) { return std::to_string(t); }

template <> inline std::string toString(StringView t) { return std::string(t); }

template <> inline std::string toString(const char* t) { return std::string(t); }

template <> inline std::string toString(std::string t) { return t; }

template <> inline std::string toString(bool t) { return t ? "true" : "false"; }

template <typename T> struct StringToStringView { typedef T type; };

template <> struct StringToStringView<std::string> { typedef StringView type; };

inline uint32_t MetricBase::resolveFullName(const std::string& n) {
  auto it = metric_ids.find(n);
  if (it == metric_ids.end()) {
    uint32_t metric_id;
    CHECK_RESULT(defineMetric(type, n, &metric_id));
    metric_ids[n] = metric_id;
    return metric_id;
  }
  return it->second;
}

inline std::string MetricBase::nameFromIdSlow(uint32_t id) {
  for (auto& p : metric_ids)
    if (p.second == id)
      return p.first;
  return "";
}

template <typename... Fields> inline uint32_t Metric::resolve(Fields... f) {
  std::vector<std::string> fields{toString(f)...};
  return resolveWithFields(fields);
}

template <typename... Fields> Metric Metric::partiallyResolve(Fields... f) {
  std::vector<std::string> fields{toString(f)...};
  Metric partial_metric(*this);
  partial_metric.partiallyResolveWithFields(fields);
  return partial_metric;
}

template <typename... Fields> inline void Metric::increment(int64_t offset, Fields... f) {
  std::vector<std::string> fields{toString(f)...};
  auto metric_id = resolveWithFields(fields);
  incrementMetric(metric_id, offset);
}

template <typename... Fields> inline void Metric::record(uint64_t value, Fields... f) {
  std::vector<std::string> fields{toString(f)...};
  auto metric_id = resolveWithFields(fields);
  recordMetric(metric_id, value);
}

template <typename... Fields> inline uint64_t Metric::get(Fields... f) {
  std::vector<std::string> fields{toString(f)...};
  auto metric_id = resolveWithFields(fields);
  uint64_t value;
  CHECK_RESULT(getMetric(metric_id, &value));
  return value;
}

template <typename T> struct MetricTagDescriptor {
  MetricTagDescriptor(StringView n) : name(n) {}
  MetricTagDescriptor(const char* n) : name(n) {}
  typedef T type;
  StringView name;
};

template <typename T> inline MetricTag toMetricTag(const MetricTagDescriptor<T>&) { return {}; }

template <> inline MetricTag toMetricTag(const MetricTagDescriptor<const char*>& d) {
  return {std::string(d.name), MetricTag::TagType::String};
}

template <> inline MetricTag toMetricTag(const MetricTagDescriptor<std::string>& d) {
  return {std::string(d.name), MetricTag::TagType::String};
}

template <> inline MetricTag toMetricTag(const MetricTagDescriptor<StringView>& d) {
  return {std::string(d.name), MetricTag::TagType::String};
}

template <> inline MetricTag toMetricTag(const MetricTagDescriptor<int>& d) {
  return {std::string(d.name), MetricTag::TagType::Int};
}

template <> inline MetricTag toMetricTag(const MetricTagDescriptor<bool>& d) {
  return {std::string(d.name), MetricTag::TagType::Bool};
}

struct SimpleCounter {
  SimpleCounter(uint32_t id) : metric_id(id) {}

  void increment(int64_t offset) { recordMetric(metric_id, offset); }
  void record(int64_t offset) { increment(offset); }
  uint64_t get() {
    uint64_t value;
    CHECK_RESULT(getMetric(metric_id, &value));
    return value;
  }
  void operator++() { increment(1); }
  void operator++(int) { increment(1); }

  uint32_t metric_id;
};

struct SimpleGauge {
  SimpleGauge(uint32_t id) : metric_id(id) {}

  void record(uint64_t offset) { recordMetric(metric_id, offset); }
  uint64_t get() {
    uint64_t value;
    CHECK_RESULT(getMetric(metric_id, &value));
    return value;
  }

  uint32_t metric_id;
};

struct SimpleHistogram {
  SimpleHistogram(uint32_t id) : metric_id(id) {}

  void record(int64_t offset) { recordMetric(metric_id, offset); }

  uint32_t metric_id;
};

template <typename... Tags> struct Counter : public MetricBase {
  static Counter<Tags...>* New(StringView name, MetricTagDescriptor<Tags>... fieldnames);

  Counter<Tags...>(StringView name, MetricTagDescriptor<Tags>... descriptors)
      : Counter<Tags...>(std::string(name), std::vector<MetricTag>({toMetricTag(descriptors)...})) {
  }

  SimpleCounter resolve(Tags... f) {
    std::vector<std::string> fields{toString(f)...};
    return SimpleCounter(resolveWithFields(fields));
  }

  template <typename... AdditionalTags>
  Counter<AdditionalTags...>* extendAndResolve(Tags... f,
                                               MetricTagDescriptor<AdditionalTags>... fieldnames) {
    std::vector<std::string> fields{toString(f)...};
    auto new_counter = Counter<AdditionalTags...>::New(name, fieldnames...);
    new_counter->prefix = prefixWithFields(fields);
    return new_counter;
  }

  void increment(int64_t offset, Tags... tags) {
    std::vector<std::string> fields{toString(tags)...};
    auto metric_id = resolveWithFields(fields);
    incrementMetric(metric_id, offset);
  }

  void record(int64_t offset, Tags... tags) { increment(offset, tags...); }

  uint64_t get(Tags... tags) {
    std::vector<std::string> fields{toString(tags)...};
    auto metric_id = resolveWithFields(fields);
    uint64_t value;
    CHECK_RESULT(getMetric(metric_id, &value));
    return value;
  }

private:
  Counter(const std::string& name, std::vector<MetricTag> tags)
      : MetricBase(MetricType::Counter, name, tags) {}
};

template <typename... Tags>
inline Counter<Tags...>* Counter<Tags...>::New(StringView name,
                                               MetricTagDescriptor<Tags>... descriptors) {
  return new Counter<Tags...>(std::string(name),
                              std::vector<MetricTag>({toMetricTag(descriptors)...}));
}

template <typename... Tags> struct Gauge : public MetricBase {
  static Gauge<Tags...>* New(StringView name, MetricTagDescriptor<Tags>... fieldnames);

  Gauge<Tags...>(StringView name, MetricTagDescriptor<Tags>... descriptors)
      : Gauge<Tags...>(std::string(name), std::vector<MetricTag>({toMetricTag(descriptors)...})) {}

  SimpleGauge resolve(Tags... f) {
    std::vector<std::string> fields{toString(f)...};
    return SimpleGauge(resolveWithFields(fields));
  }

  template <typename... AdditionalTags>
  Gauge<AdditionalTags...>* extendAndResolve(Tags... f,
                                             MetricTagDescriptor<AdditionalTags>... fieldnames) {
    std::vector<std::string> fields{toString(f)...};
    auto new_gauge = Gauge<AdditionalTags...>::New(name, fieldnames...);
    new_gauge->prefix = prefixWithFields(fields);
    return new_gauge;
  }

  void record(int64_t offset, typename StringToStringView<Tags>::type... tags) {
    std::vector<std::string> fields{toString(tags)...};
    auto metric_id = resolveWithFields(fields);
    recordMetric(metric_id, offset);
  }

  uint64_t get(Tags... tags) {
    std::vector<std::string> fields{toString(tags)...};
    auto metric_id = resolveWithFields(fields);
    uint64_t value;
    CHECK_RESULT(getMetric(metric_id, &value));
    return value;
  }

private:
  Gauge(const std::string& name, std::vector<MetricTag> tags)
      : MetricBase(MetricType::Gauge, name, tags) {}
};

template <typename... Tags>
inline Gauge<Tags...>* Gauge<Tags...>::New(StringView name,
                                           MetricTagDescriptor<Tags>... descriptors) {
  return new Gauge<Tags...>(std::string(name),
                            std::vector<MetricTag>({toMetricTag(descriptors)...}));
}

template <typename... Tags> struct Histogram : public MetricBase {
  static Histogram<Tags...>* New(StringView name, MetricTagDescriptor<Tags>... fieldnames);

  Histogram<Tags...>(StringView name, MetricTagDescriptor<Tags>... descriptors)
      : Histogram<Tags...>(std::string(name),
                           std::vector<MetricTag>({toMetricTag(descriptors)...})) {}

  SimpleHistogram resolve(Tags... f) {
    std::vector<std::string> fields{toString(f)...};
    return SimpleHistogram(resolveWithFields(fields));
  }

  template <typename... AdditionalTags>
  Histogram<AdditionalTags...>*
  extendAndResolve(Tags... f, MetricTagDescriptor<AdditionalTags>... fieldnames) {
    std::vector<std::string> fields{toString(f)...};
    auto new_histogram = Histogram<AdditionalTags...>::New(name, fieldnames...);
    new_histogram->prefix = prefixWithFields(fields);
    return new_histogram;
  }

  void record(int64_t offset, typename StringToStringView<Tags>::type... tags) {
    std::vector<std::string> fields{toString(tags)...};
    auto metric_id = resolveWithFields(fields);
    recordMetric(metric_id, offset);
  }

private:
  Histogram(const std::string& name, std::vector<MetricTag> tags)
      : MetricBase(MetricType::Histogram, name, tags) {}
};

template <typename... Tags>
inline Histogram<Tags...>* Histogram<Tags...>::New(StringView name,
                                                   MetricTagDescriptor<Tags>... descriptors) {
  return new Histogram<Tags...>(std::string(name),
                                std::vector<MetricTag>({toMetricTag(descriptors)...}));
}

inline uint32_t grpcCall(StringView service, StringView service_name, StringView method_name,
                         const google::protobuf::MessageLite& request,
                         uint32_t timeout_milliseconds) {
  std::string serialized_request;
  request.SerializeToString(&serialized_request);
  return proxy_grpcCall(service.data(), service.size(), service_name.data(), service_name.size(),
                        method_name.data(), method_name.size(), serialized_request.data(),
                        serialized_request.size(), timeout_milliseconds);
}

inline uint32_t grpcStream(StringView service, StringView service_name, StringView method_name) {
  return proxy_grpcStream(service.data(), service.size(), service_name.data(), service_name.size(),
                          method_name.data(), method_name.size());
}

inline WasmResult grpcCancel(uint32_t token) { return proxy_grpcCancel(token); }

inline WasmResult grpcClose(uint32_t token) { return proxy_grpcClose(token); }

inline WasmResult grpcSend(uint32_t token, StringView message, bool end_stream) {
  return proxy_grpcSend(token, message.data(), message.size(), end_stream ? 1 : 0);
}

inline bool RootContext::httpCall(StringView uri, const HeaderStringPairs& request_headers,
                                  StringView request_body,
                                  const HeaderStringPairs& request_trailers,
                                  uint32_t timeout_milliseconds, HttpCallCallback callback) {
  auto token =
      makeHttpCall(uri, request_headers, request_body, request_trailers, timeout_milliseconds);
  if (token) {
    http_calls_[token] = std::move(callback);
    return true;
  }
  return false;
}

inline void RootContext::onHttpCallResponse(uint32_t token, std::unique_ptr<WasmData> header_pairs,
                                            std::unique_ptr<WasmData> body,
                                            std::unique_ptr<WasmData> trailer_pairs) {
  auto it = http_calls_.find(token);
  if (it != http_calls_.end()) {
    it->second(std::move(header_pairs), std::move(body), std::move(trailer_pairs));
    http_calls_.erase(token);
  }
}

inline bool RootContext::grpcSimpleCall(StringView service, StringView service_name,
                                        StringView method_name,
                                        const google::protobuf::MessageLite& request,
                                        uint32_t timeout_milliseconds,
                                        Context::GrpcSimpleCallCallback callback) {
  auto token = grpcCall(service, service_name, method_name, request, timeout_milliseconds);
  if (token) {
    asRoot()->simple_grpc_calls_[token] = std::move(callback);
    return true;
  }
  return false;
}

inline void GrpcCallHandlerBase::cancel() {
  grpcCancel(token_);
  context_->grpc_calls_.erase(token_);
}

inline void GrpcStreamHandlerBase::reset() {
  grpcCancel(token_);
  context_->grpc_streams_.erase(token_);
}

inline void GrpcStreamHandlerBase::close() {
  grpcClose(token_);
  local_close_ = true;
  if (local_close_ && remote_close_) {
    context_->grpc_streams_.erase(token_);
  }
  // NB: else callbacks can still occur: reset() to prevent further callbacks.
}

inline void GrpcStreamHandlerBase::send(StringView message, bool end_of_stream) {
  grpcSend(token_, message, end_of_stream);
  if (end_of_stream) {
    // NB: callbacks can still occur: reset() to prevent further callbacks.
    local_close_ = local_close_ || end_of_stream;
    if (local_close_ && remote_close_) {
      context_->grpc_streams_.erase(token_);
    }
  }
}

inline void RootContext::onGrpcCreateInitialMetadata(uint32_t token) {
  {
    auto it = grpc_calls_.find(token);
    if (it != grpc_calls_.end()) {
      it->second->onCreateInitialMetadata();
      return;
    }
  }
  {
    auto it = grpc_streams_.find(token);
    if (it != grpc_streams_.end()) {
      it->second->onCreateInitialMetadata();
      return;
    }
  }
}

inline void RootContext::onGrpcReceiveInitialMetadata(uint32_t token) {
  {
    auto it = grpc_streams_.find(token);
    if (it != grpc_streams_.end()) {
      it->second->onReceiveInitialMetadata();
      return;
    }
  }
}

inline void RootContext::onGrpcReceiveTrailingMetadata(uint32_t token) {
  {
    auto it = grpc_streams_.find(token);
    if (it != grpc_streams_.end()) {
      it->second->onReceiveTrailingMetadata();
      return;
    }
  }
}

inline void RootContext::onGrpcReceive(uint32_t token, std::unique_ptr<WasmData> message) {
  {
    auto it = simple_grpc_calls_.find(token);
    if (it != simple_grpc_calls_.end()) {
      it->second(GrpcStatus::Ok, std::move(message));
      simple_grpc_calls_.erase(token);
      return;
    }
  }
  {
    auto it = grpc_calls_.find(token);
    if (it != grpc_calls_.end()) {
      it->second->onSuccess(std::move(message));
      grpc_calls_.erase(token);
      return;
    }
  }
  {
    auto it = grpc_streams_.find(token);
    if (it != grpc_streams_.end()) {
      it->second->onReceive(std::move(message));
      grpc_streams_.erase(token);
      return;
    }
  }
}

inline void GrpcStreamHandlerBase::doRemoteClose(GrpcStatus status,
                                                 std::unique_ptr<WasmData> error_message) {
  auto context = context_;
  auto token = token_;
  this->onRemoteClose(status, std::move(error_message));
  if (context->grpc_streams_.find(token) != context->grpc_streams_.end()) {
    // We have not been deleted, e.g. by reset() in the onRemoteCall() virtual handler.
    remote_close_ = true;
    if (local_close_ && remote_close_) {
      context_->grpc_streams_.erase(token_);
    }
    // else do not erase the token since we can still send in this state.
  }
}

inline void RootContext::onGrpcClose(uint32_t token, GrpcStatus status,
                                     std::unique_ptr<WasmData> message) {
  {
    auto it = simple_grpc_calls_.find(token);
    if (it != simple_grpc_calls_.end()) {
      it->second(status, std::move(message));
      simple_grpc_calls_.erase(token);
      return;
    }
  }
  {
    auto it = grpc_calls_.find(token);
    if (it != grpc_calls_.end()) {
      it->second->onFailure(status, std::move(message));
      grpc_calls_.erase(token);
      return;
    }
  }
  {
    auto it = grpc_streams_.find(token);
    if (it != grpc_streams_.end()) {
      it->second->doRemoteClose(status, std::move(message));
      return;
    }
  }
}

inline bool RootContext::grpcCallHandler(StringView service, StringView service_name,
                                         StringView method_name,
                                         const google::protobuf::MessageLite& request,
                                         uint32_t timeout_milliseconds,
                                         std::unique_ptr<GrpcCallHandlerBase> handler) {
  auto token = grpcCall(service, service_name, method_name, request, timeout_milliseconds);
  if (token) {
    handler->token_ = token;
    handler->context_ = this;
    grpc_calls_[token] = std::move(handler);
    return true;
  }
  return false;
}

inline bool RootContext::grpcStreamHandler(StringView service, StringView service_name,
                                           StringView method_name,
                                           std::unique_ptr<GrpcStreamHandlerBase> handler) {
  auto token = grpcStream(service, service_name, method_name);
  if (token) {
    handler->token_ = token;
    handler->context_ = this;
    grpc_streams_[token] = std::move(handler);
    return true;
  }
  return false;
}

inline WasmResult ContextBase::setEffectiveContext() { return proxy_setEffectiveContext(id_); }

inline uint64_t getCurrentTimeNanoseconds() {
  uint64_t t;
  CHECK_RESULT(proxy_getCurrentTimeNanoseconds(&t));
  return t;
}<|MERGE_RESOLUTION|>--- conflicted
+++ resolved
@@ -501,87 +501,6 @@
   }
 }
 
-<<<<<<< HEAD
-=======
-// Expressions
-
-#define PROXY_EXPRESSION_GET_STRING(_expression, _string_ptr)                                      \
-  do {                                                                                             \
-    const char* _value_ptr = nullptr;                                                              \
-    size_t _value_size = 0;                                                                        \
-    auto _result = static_cast<WasmResult>(proxy_getMetadata(MetadataType::Expression,             \
-                                                             _expression, sizeof(_expression) - 1, \
-                                                             &_value_ptr, &_value_size));          \
-    if (_result != WasmResult::Ok) {                                                               \
-      _string_ptr->clear();                                                                        \
-      return _result;                                                                              \
-    }                                                                                              \
-    _string_ptr->assign(_value_ptr, _value_size);                                                  \
-    return WasmResult::Ok;                                                                         \
-  } while (0)
-
-#define PROXY_EXPRESSION_GET(_expression, _data_ptr)                                               \
-  do {                                                                                             \
-    const char* _value_ptr = nullptr;                                                              \
-    size_t _value_size = 0;                                                                        \
-    auto _result = static_cast<WasmResult>(proxy_getMetadata(MetadataType::Expression,             \
-                                                             _expression, sizeof(_expression) - 1, \
-                                                             &_value_ptr, &_value_size));          \
-    if (_result != WasmResult::Ok) {                                                               \
-      return _result;                                                                              \
-    }                                                                                              \
-    if (_value_size != sizeof(*_data_ptr)) {                                                       \
-      return WasmResult::ResultMismatch;                                                           \
-    }                                                                                              \
-    memcpy(_data_ptr, _value_ptr, sizeof(*_data_ptr));                                             \
-    return WasmResult::Ok;                                                                         \
-  } while (0)
-
-inline WasmResult getRequestProtocol(std::string* protocol_ptr) {
-  PROXY_EXPRESSION_GET_STRING("request.protocol", protocol_ptr);
-}
-
-inline WasmResult getResponseProtocol(std::string* protocol_ptr) {
-  PROXY_EXPRESSION_GET_STRING("response.protocol", protocol_ptr);
-}
-
-inline WasmResult getRequestDestinationPort(uint32_t* port) {
-  PROXY_EXPRESSION_GET("request.destination_port", port);
-}
-
-inline WasmResult getResponseDestinationPort(uint32_t* port) {
-  PROXY_EXPRESSION_GET("response.destination_port", port);
-}
-
-inline WasmResult getRequestResponseCode(uint32_t* response_code) {
-  PROXY_EXPRESSION_GET("request.response_code", response_code);
-}
-
-inline WasmResult getResponseResponseCode(uint32_t* response_code) {
-  PROXY_EXPRESSION_GET("response.response_code", response_code);
-}
-
-inline WasmResult getRequestTlsVersion(std::string* tls_version_ptr) {
-  PROXY_EXPRESSION_GET_STRING("request.tls_version", tls_version_ptr);
-}
-
-inline WasmResult getResponseTlsVersion(std::string* tls_version_ptr) {
-  PROXY_EXPRESSION_GET_STRING("response.tls_version", tls_version_ptr);
-}
-
-inline WasmResult getRequestPeerCertificatePresented(bool* peer_certificate_presented) {
-  PROXY_EXPRESSION_GET("request.peer_certificate_presented", peer_certificate_presented);
-}
-
-inline WasmResult getResponsePeerCertificatePresented(bool* peer_certificate_presented) {
-  PROXY_EXPRESSION_GET("response.peer_certificate_presented", peer_certificate_presented);
-}
-
-inline WasmResult getPluginDirection(PluginDirection* direction_ptr) {
-  PROXY_EXPRESSION_GET("plugin.direction", reinterpret_cast<uint32_t*>(direction_ptr));
-}
-
->>>>>>> 78914684
 // Generic selector
 inline Optional<WasmDataPtr> getSelectorExpression(std::initializer_list<StringView> parts) {
   size_t size = 0;
@@ -660,27 +579,12 @@
   return result;
 }
 
-<<<<<<< HEAD
 inline WasmResult setFilterStateValue(StringView key, const google::protobuf::Value& value) {
-=======
-inline WasmResult setMetadata(MetadataType type, StringView key, StringView value) {
-  return static_cast<WasmResult>(
-      proxy_setMetadata(type, key.data(), key.size(), value.data(), value.size()));
-}
-
-inline WasmResult setMetadataValue(MetadataType type, StringView key,
-                                   const google::protobuf::Value& value) {
->>>>>>> 78914684
   std::string output;
   if (!value.SerializeToString(&output)) {
     return WasmResult::SerializationFailure;
   }
-<<<<<<< HEAD
   return static_cast<WasmResult>(proxy_setState(key.data(), key.size(), output.data(), output.size()));
-=======
-  return static_cast<WasmResult>(
-      proxy_setMetadata(type, key.data(), key.size(), output.data(), output.size()));
->>>>>>> 78914684
 }
 
 inline WasmResult setFilterStateStringValue(StringView key, StringView s) {
@@ -718,22 +622,7 @@
   return WasmResult::Ok;
 }
 
-<<<<<<< HEAD
 inline WasmResult ContextBase::metadataValue(MetadataType type, StringView key, google::protobuf::Value* value_ptr) {
-=======
-inline WasmResult setMetadataStruct(MetadataType type, StringView name,
-                                    const google::protobuf::Struct& s) {
-  std::string output;
-  if (!s.SerializeToString(&output)) {
-    return WasmResult::SerializationFailure;
-  }
-  return static_cast<WasmResult>(
-      proxy_setMetadataStruct(type, name.data(), name.size(), output.data(), output.size()));
-}
-
-inline WasmResult ContextBase::metadataValue(MetadataType type, StringView key,
-                                             google::protobuf::Value* value_ptr) {
->>>>>>> 78914684
   if (isRootCachable(type)) {
     if (auto context = asContext()) {
       return context->root()->metadataValue(type, key, value_ptr);
