# DO NOT EDIT. This file is generated by tools/proto_sync.py.

load("@rules_proto//proto:defs.bzl", "proto_library")

licenses(["notice"])  # Apache 2

proto_library(
    name = "v2_protos",
    visibility = ["//visibility:public"],
    deps = [
        "//envoy/admin/v2alpha:pkg",
        "//envoy/api/v2:pkg",
        "//envoy/api/v2/auth:pkg",
        "//envoy/api/v2/cluster:pkg",
        "//envoy/api/v2/core:pkg",
        "//envoy/api/v2/endpoint:pkg",
        "//envoy/api/v2/listener:pkg",
        "//envoy/api/v2/ratelimit:pkg",
        "//envoy/api/v2/route:pkg",
        "//envoy/config/accesslog/v2:pkg",
        "//envoy/config/bootstrap/v2:pkg",
        "//envoy/config/cluster/aggregate/v2alpha:pkg",
        "//envoy/config/cluster/dynamic_forward_proxy/v2alpha:pkg",
        "//envoy/config/cluster/redis:pkg",
        "//envoy/config/common/dynamic_forward_proxy/v2alpha:pkg",
        "//envoy/config/common/tap/v2alpha:pkg",
        "//envoy/config/filter/accesslog/v2:pkg",
        "//envoy/config/filter/dubbo/router/v2alpha1:pkg",
        "//envoy/config/filter/fault/v2:pkg",
        "//envoy/config/filter/http/adaptive_concurrency/v2alpha:pkg",
        "//envoy/config/filter/http/buffer/v2:pkg",
        "//envoy/config/filter/http/cors/v2:pkg",
        "//envoy/config/filter/http/csrf/v2:pkg",
        "//envoy/config/filter/http/dynamic_forward_proxy/v2alpha:pkg",
        "//envoy/config/filter/http/dynamo/v2:pkg",
        "//envoy/config/filter/http/ext_authz/v2:pkg",
        "//envoy/config/filter/http/fault/v2:pkg",
        "//envoy/config/filter/http/grpc_http1_bridge/v2:pkg",
        "//envoy/config/filter/http/grpc_http1_reverse_bridge/v2alpha1:pkg",
        "//envoy/config/filter/http/grpc_stats/v2alpha:pkg",
        "//envoy/config/filter/http/grpc_web/v2:pkg",
        "//envoy/config/filter/http/gzip/v2:pkg",
        "//envoy/config/filter/http/header_to_metadata/v2:pkg",
        "//envoy/config/filter/http/health_check/v2:pkg",
        "//envoy/config/filter/http/ip_tagging/v2:pkg",
        "//envoy/config/filter/http/jwt_authn/v2alpha:pkg",
        "//envoy/config/filter/http/lua/v2:pkg",
        "//envoy/config/filter/http/on_demand/v2:pkg",
        "//envoy/config/filter/http/original_src/v2alpha1:pkg",
        "//envoy/config/filter/http/rate_limit/v2:pkg",
        "//envoy/config/filter/http/rbac/v2:pkg",
        "//envoy/config/filter/http/router/v2:pkg",
        "//envoy/config/filter/http/squash/v2:pkg",
        "//envoy/config/filter/http/tap/v2alpha:pkg",
        "//envoy/config/filter/http/transcoder/v2:pkg",
        "//envoy/config/filter/http/wasm/v2:pkg",
        "//envoy/config/filter/listener/http_inspector/v2:pkg",
        "//envoy/config/filter/listener/original_dst/v2:pkg",
        "//envoy/config/filter/listener/original_src/v2alpha1:pkg",
        "//envoy/config/filter/listener/proxy_protocol/v2:pkg",
        "//envoy/config/filter/listener/tls_inspector/v2:pkg",
        "//envoy/config/filter/network/client_ssl_auth/v2:pkg",
        "//envoy/config/filter/network/dubbo_proxy/v2alpha1:pkg",
        "//envoy/config/filter/network/echo/v2:pkg",
        "//envoy/config/filter/network/ext_authz/v2:pkg",
        "//envoy/config/filter/network/http_connection_manager/v2:pkg",
        "//envoy/config/filter/network/kafka_broker/v2alpha1:pkg",
        "//envoy/config/filter/network/local_rate_limit/v2alpha:pkg",
        "//envoy/config/filter/network/mongo_proxy/v2:pkg",
        "//envoy/config/filter/network/mysql_proxy/v1alpha1:pkg",
        "//envoy/config/filter/network/rate_limit/v2:pkg",
        "//envoy/config/filter/network/rbac/v2:pkg",
        "//envoy/config/filter/network/redis_proxy/v2:pkg",
        "//envoy/config/filter/network/sni_cluster/v2:pkg",
        "//envoy/config/filter/network/tcp_proxy/v2:pkg",
        "//envoy/config/filter/network/thrift_proxy/v2alpha1:pkg",
        "//envoy/config/filter/network/wasm/v2:pkg",
        "//envoy/config/filter/network/zookeeper_proxy/v1alpha1:pkg",
        "//envoy/config/filter/thrift/rate_limit/v2alpha1:pkg",
        "//envoy/config/filter/thrift/router/v2alpha1:pkg",
        "//envoy/config/filter/udp/udp_proxy/v2alpha:pkg",
        "//envoy/config/grpc_credential/v2alpha:pkg",
        "//envoy/config/health_checker/redis/v2:pkg",
        "//envoy/config/listener/v2:pkg",
        "//envoy/config/metrics/v2:pkg",
        "//envoy/config/overload/v2alpha:pkg",
        "//envoy/config/ratelimit/v2:pkg",
        "//envoy/config/rbac/v2:pkg",
        "//envoy/config/resource_monitor/fixed_heap/v2alpha:pkg",
        "//envoy/config/resource_monitor/injected_resource/v2alpha:pkg",
        "//envoy/config/retry/omit_canary_hosts/v2:pkg",
        "//envoy/config/retry/omit_host_metadata/v2:pkg",
        "//envoy/config/retry/previous_hosts/v2:pkg",
        "//envoy/config/retry/previous_priorities:pkg",
        "//envoy/config/trace/v2:pkg",
        "//envoy/config/trace/v2alpha:pkg",
        "//envoy/config/transport_socket/alts/v2alpha:pkg",
        "//envoy/config/transport_socket/raw_buffer/v2:pkg",
        "//envoy/config/transport_socket/tap/v2alpha:pkg",
<<<<<<< HEAD
        "//envoy/config/wasm/v2:pkg",
=======
        "//envoy/config/wasm/v2alpha:pkg",
>>>>>>> 39356eaf
        "//envoy/data/accesslog/v2:pkg",
        "//envoy/data/cluster/v2alpha:pkg",
        "//envoy/data/core/v2alpha:pkg",
        "//envoy/data/tap/v2alpha:pkg",
        "//envoy/service/accesslog/v2:pkg",
        "//envoy/service/auth/v2:pkg",
        "//envoy/service/discovery/v2:pkg",
        "//envoy/service/load_stats/v2:pkg",
        "//envoy/service/metrics/v2:pkg",
        "//envoy/service/ratelimit/v2:pkg",
        "//envoy/service/status/v2:pkg",
        "//envoy/service/tap/v2alpha:pkg",
        "//envoy/service/trace/v2:pkg",
        "//envoy/type:pkg",
        "//envoy/type/matcher:pkg",
        "//envoy/type/metadata/v2:pkg",
        "//envoy/type/tracing/v2:pkg",
    ],
)

proto_library(
    name = "v3_protos",
    visibility = ["//visibility:public"],
    deps = [
        "//envoy/admin/v3:pkg",
        "//envoy/config/accesslog/v3:pkg",
        "//envoy/config/bootstrap/v3:pkg",
        "//envoy/config/cluster/v3:pkg",
        "//envoy/config/core/v3:pkg",
        "//envoy/config/endpoint/v3:pkg",
        "//envoy/config/filter/thrift/router/v2alpha1:pkg",
        "//envoy/config/filter/udp/udp_proxy/v2alpha:pkg",
        "//envoy/config/grpc_credential/v3:pkg",
        "//envoy/config/health_checker/redis/v2:pkg",
        "//envoy/config/listener/v3:pkg",
        "//envoy/config/metrics/v3:pkg",
        "//envoy/config/overload/v3:pkg",
        "//envoy/config/ratelimit/v3:pkg",
        "//envoy/config/rbac/v3:pkg",
        "//envoy/config/resource_monitor/fixed_heap/v2alpha:pkg",
        "//envoy/config/resource_monitor/injected_resource/v2alpha:pkg",
        "//envoy/config/retry/omit_canary_hosts/v2:pkg",
        "//envoy/config/retry/previous_hosts/v2:pkg",
        "//envoy/config/route/v3:pkg",
        "//envoy/config/tap/v3:pkg",
        "//envoy/config/trace/v3:pkg",
        "//envoy/data/accesslog/v3:pkg",
        "//envoy/data/cluster/v3:pkg",
        "//envoy/data/core/v3:pkg",
        "//envoy/data/tap/v3:pkg",
        "//envoy/extensions/access_loggers/file/v3:pkg",
        "//envoy/extensions/access_loggers/grpc/v3:pkg",
        "//envoy/extensions/access_loggers/wasm/v3:pkg",
        "//envoy/extensions/clusters/aggregate/v3:pkg",
        "//envoy/extensions/clusters/dynamic_forward_proxy/v3:pkg",
        "//envoy/extensions/clusters/redis/v3:pkg",
        "//envoy/extensions/common/dynamic_forward_proxy/v3:pkg",
        "//envoy/extensions/common/ratelimit/v3:pkg",
        "//envoy/extensions/common/tap/v3:pkg",
        "//envoy/extensions/filters/common/fault/v3:pkg",
        "//envoy/extensions/filters/http/adaptive_concurrency/v3:pkg",
        "//envoy/extensions/filters/http/buffer/v3:pkg",
        "//envoy/extensions/filters/http/cors/v3:pkg",
        "//envoy/extensions/filters/http/csrf/v3:pkg",
        "//envoy/extensions/filters/http/dynamic_forward_proxy/v3:pkg",
        "//envoy/extensions/filters/http/dynamo/v3:pkg",
        "//envoy/extensions/filters/http/ext_authz/v3:pkg",
        "//envoy/extensions/filters/http/fault/v3:pkg",
        "//envoy/extensions/filters/http/grpc_http1_bridge/v3:pkg",
        "//envoy/extensions/filters/http/grpc_http1_reverse_bridge/v3:pkg",
        "//envoy/extensions/filters/http/grpc_json_transcoder/v3:pkg",
        "//envoy/extensions/filters/http/grpc_stats/v3:pkg",
        "//envoy/extensions/filters/http/grpc_web/v3:pkg",
        "//envoy/extensions/filters/http/gzip/v3:pkg",
        "//envoy/extensions/filters/http/header_to_metadata/v3:pkg",
        "//envoy/extensions/filters/http/health_check/v3:pkg",
        "//envoy/extensions/filters/http/ip_tagging/v3:pkg",
        "//envoy/extensions/filters/http/jwt_authn/v3:pkg",
        "//envoy/extensions/filters/http/lua/v3:pkg",
        "//envoy/extensions/filters/http/on_demand/v3:pkg",
        "//envoy/extensions/filters/http/original_src/v3:pkg",
        "//envoy/extensions/filters/http/ratelimit/v3:pkg",
        "//envoy/extensions/filters/http/rbac/v3:pkg",
        "//envoy/extensions/filters/http/router/v3:pkg",
        "//envoy/extensions/filters/http/squash/v3:pkg",
        "//envoy/extensions/filters/http/tap/v3:pkg",
        "//envoy/extensions/filters/http/wasm/v3:pkg",
        "//envoy/extensions/filters/listener/http_inspector/v3:pkg",
        "//envoy/extensions/filters/listener/original_dst/v3:pkg",
        "//envoy/extensions/filters/listener/original_src/v3:pkg",
        "//envoy/extensions/filters/listener/proxy_protocol/v3:pkg",
        "//envoy/extensions/filters/listener/tls_inspector/v3:pkg",
        "//envoy/extensions/filters/network/client_ssl_auth/v3:pkg",
        "//envoy/extensions/filters/network/dubbo_proxy/router/v3:pkg",
        "//envoy/extensions/filters/network/dubbo_proxy/v3:pkg",
        "//envoy/extensions/filters/network/echo/v3:pkg",
        "//envoy/extensions/filters/network/ext_authz/v3:pkg",
        "//envoy/extensions/filters/network/http_connection_manager/v3:pkg",
        "//envoy/extensions/filters/network/kafka_broker/v3:pkg",
        "//envoy/extensions/filters/network/local_ratelimit/v3:pkg",
        "//envoy/extensions/filters/network/mongo_proxy/v3:pkg",
        "//envoy/extensions/filters/network/mysql_proxy/v3:pkg",
        "//envoy/extensions/filters/network/ratelimit/v3:pkg",
        "//envoy/extensions/filters/network/rbac/v3:pkg",
        "//envoy/extensions/filters/network/redis_proxy/v3:pkg",
        "//envoy/extensions/filters/network/sni_cluster/v3:pkg",
        "//envoy/extensions/filters/network/tcp_proxy/v3:pkg",
        "//envoy/extensions/filters/network/thrift_proxy/filters/ratelimit/v3:pkg",
        "//envoy/extensions/filters/network/thrift_proxy/v3:pkg",
        "//envoy/extensions/filters/network/wasm/v3:pkg",
        "//envoy/extensions/filters/network/zookeeper_proxy/v3:pkg",
        "//envoy/extensions/retry/host/omit_host_metadata/v3:pkg",
        "//envoy/extensions/retry/priority/previous_priorities/v3:pkg",
        "//envoy/extensions/transport_sockets/alts/v3:pkg",
        "//envoy/extensions/transport_sockets/raw_buffer/v3:pkg",
        "//envoy/extensions/transport_sockets/tap/v3:pkg",
        "//envoy/extensions/transport_sockets/tls/v3:pkg",
        "//envoy/extensions/wasm/v3:pkg",
        "//envoy/service/accesslog/v3:pkg",
        "//envoy/service/auth/v3:pkg",
        "//envoy/service/cluster/v3:pkg",
        "//envoy/service/discovery/v3:pkg",
        "//envoy/service/endpoint/v3:pkg",
        "//envoy/service/health/v3:pkg",
        "//envoy/service/listener/v3:pkg",
        "//envoy/service/load_stats/v3:pkg",
        "//envoy/service/metrics/v3:pkg",
        "//envoy/service/ratelimit/v3:pkg",
        "//envoy/service/route/v3:pkg",
        "//envoy/service/runtime/v3:pkg",
        "//envoy/service/secret/v3:pkg",
        "//envoy/service/status/v3:pkg",
        "//envoy/service/tap/v3:pkg",
        "//envoy/service/trace/v3:pkg",
        "//envoy/type/matcher/v3:pkg",
        "//envoy/type/metadata/v3:pkg",
        "//envoy/type/tracing/v3:pkg",
        "//envoy/type/v3:pkg",
    ],
)

proto_library(
    name = "all_protos",
    visibility = ["//visibility:public"],
    deps = [
        ":v2_protos",
        ":v3_protos",
    ],
)<|MERGE_RESOLUTION|>--- conflicted
+++ resolved
@@ -97,11 +97,7 @@
         "//envoy/config/transport_socket/alts/v2alpha:pkg",
         "//envoy/config/transport_socket/raw_buffer/v2:pkg",
         "//envoy/config/transport_socket/tap/v2alpha:pkg",
-<<<<<<< HEAD
         "//envoy/config/wasm/v2:pkg",
-=======
-        "//envoy/config/wasm/v2alpha:pkg",
->>>>>>> 39356eaf
         "//envoy/data/accesslog/v2:pkg",
         "//envoy/data/cluster/v2alpha:pkg",
         "//envoy/data/core/v2alpha:pkg",
