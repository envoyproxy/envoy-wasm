--- conflicted
+++ resolved
@@ -22,13 +22,10 @@
 
 # Enable position independent code, this option is not supported on Windows and default on on macOS.
 build:linux --copt=-fPIC
-<<<<<<< HEAD
 # Apply -fPIC to be wee8_compiler available with Rust WASM build.
 build:linux --host_copt=-fPIC
-=======
 build:linux --cxxopt=-std=c++17
 build:linux --conlyopt=-fexceptions
->>>>>>> 9ad2c737
 
 # We already have absl in the build, define absl=1 to tell googletest to use absl for backtrace.
 build --define absl=1
