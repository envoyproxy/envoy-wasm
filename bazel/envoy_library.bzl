# DO NOT LOAD THIS FILE. Load envoy_build_system.bzl instead.
# Envoy library targets
load(
    ":envoy_internal.bzl",
    "envoy_copts",
    "envoy_external_dep_path",
    "envoy_linkstatic",
)
load("@com_google_protobuf//:protobuf.bzl", "cc_proto_library", "py_proto_library")
load("@envoy_api//bazel:api_build_system.bzl", "api_proto_library")

# As above, but wrapped in list form for adding to dep lists. This smell seems needed as
# SelectorValue values have to match the attribute type. See
# https://github.com/bazelbuild/bazel/issues/2273.
def _tcmalloc_external_deps(repository):
    return select({
        repository + "//bazel:disable_tcmalloc": [],
        "//conditions:default": [envoy_external_dep_path("gperftools")],
    })

# Envoy C++ library targets that need no transformations or additional dependencies before being
# passed to cc_library should be specified with this function. Note: this exists to ensure that
# all envoy targets pass through an envoy-declared skylark function where they can be modified
# before being passed to a native bazel function.
def envoy_basic_cc_library(name, **kargs):
    native.cc_library(name = name, **kargs)

# Envoy C++ library targets should be specified with this function.
def envoy_cc_library(
        name,
        srcs = [],
        hdrs = [],
        copts = [],
        visibility = None,
        external_deps = [],
        tcmalloc_dep = None,
        repository = "",
        linkstamp = None,
        tags = [],
        deps = [],
        strip_include_prefix = None,
<<<<<<< HEAD
        **kargs):
=======
        textual_hdrs = None):
>>>>>>> c37b3ab5
    if tcmalloc_dep:
        deps += _tcmalloc_external_deps(repository)

    native.cc_library(
        name = name,
        srcs = srcs,
        hdrs = hdrs,
        copts = envoy_copts(repository) + copts,
        visibility = visibility,
        tags = tags,
        textual_hdrs = textual_hdrs,
        deps = deps + [envoy_external_dep_path(dep) for dep in external_deps] + [
            repository + "//include/envoy/common:base_includes",
            repository + "//source/common/common:fmt_lib",
            envoy_external_dep_path("abseil_flat_hash_map"),
            envoy_external_dep_path("abseil_flat_hash_set"),
            envoy_external_dep_path("abseil_strings"),
            envoy_external_dep_path("spdlog"),
            envoy_external_dep_path("fmtlib"),
        ],
        include_prefix = envoy_include_prefix(native.package_name()),
        alwayslink = 1,
        linkstatic = envoy_linkstatic(),
        linkstamp = select({
            repository + "//bazel:windows_x86_64": None,
            "//conditions:default": linkstamp,
        }),
        strip_include_prefix = strip_include_prefix,
        **kargs
    )

# Used to specify a library that only builds on POSIX
def envoy_cc_posix_library(name, srcs = [], hdrs = [], **kargs):
    envoy_cc_library(
        name = name + "_posix",
        srcs = select({
            "@envoy//bazel:windows_x86_64": [],
            "//conditions:default": srcs,
        }),
        hdrs = select({
            "@envoy//bazel:windows_x86_64": [],
            "//conditions:default": hdrs,
        }),
        **kargs
    )

# Used to specify a library that only builds on Windows
def envoy_cc_win32_library(name, srcs = [], hdrs = [], **kargs):
    envoy_cc_library(
        name = name + "_win32",
        srcs = select({
            "@envoy//bazel:windows_x86_64": srcs,
            "//conditions:default": [],
        }),
        hdrs = select({
            "@envoy//bazel:windows_x86_64": hdrs,
            "//conditions:default": [],
        }),
        **kargs
    )

# Transform the package path (e.g. include/envoy/common) into a path for
# exporting the package headers at (e.g. envoy/common). Source files can then
# include using this path scheme (e.g. #include "envoy/common/time.h").
def envoy_include_prefix(path):
    if path.startswith("source/") or path.startswith("include/"):
        return "/".join(path.split("/")[1:])
    return None

# Envoy proto targets should be specified with this function.
def envoy_proto_library(name, external_deps = [], **kwargs):
    external_proto_deps = []
    external_cc_proto_deps = []
    if "api_httpbody_protos" in external_deps:
        external_cc_proto_deps.append("@googleapis//:api_httpbody_protos")
        external_proto_deps.append("@googleapis//:api_httpbody_protos_proto")
    api_proto_library(
        name,
        external_cc_proto_deps = external_cc_proto_deps,
        external_proto_deps = external_proto_deps,
        # Avoid generating .so, we don't need it, can interfere with builds
        # such as OSS-Fuzz.
        linkstatic = 1,
        visibility = ["//visibility:public"],
        **kwargs
    )<|MERGE_RESOLUTION|>--- conflicted
+++ resolved
@@ -39,11 +39,8 @@
         tags = [],
         deps = [],
         strip_include_prefix = None,
-<<<<<<< HEAD
+        textual_hdrs = None,
         **kargs):
-=======
-        textual_hdrs = None):
->>>>>>> c37b3ab5
     if tcmalloc_dep:
         deps += _tcmalloc_external_deps(repository)
 
