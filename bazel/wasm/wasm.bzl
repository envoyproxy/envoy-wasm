--- conflicted
+++ resolved
@@ -85,20 +85,10 @@
 
 def wasm_cc_binary(name, tags = [], **kwargs):
     wasm_name = "_wasm_" + name
-<<<<<<< HEAD
-    kwargs.setdefault("additional_linker_inputs", [
-        "@proxy_wasm_cpp_sdk//:jslib",
-        "//source/extensions/common/wasm/ext:envoy_jslib",
-    ])
-    kwargs.setdefault("linkopts", [
-        "--js-library external/proxy_wasm_cpp_sdk/proxy_wasm_intrinsics.js",
-        "--js-library source/extensions/common/wasm/ext/envoy_proxy_wasm_intrinsics.js",
-=======
     kwargs.setdefault("additional_linker_inputs", ["@proxy_wasm_cpp_sdk//:jslib", "@envoy//source/extensions/common/wasm/ext:jslib"])
     kwargs.setdefault("linkopts", [
         "--js-library external/proxy_wasm_cpp_sdk/proxy_wasm_intrinsics.js",
         "--js-library source/extensions/common/wasm/ext/envoy_wasm_intrinsics.js",
->>>>>>> 2d28b865
     ])
     kwargs.setdefault("visibility", ["//visibility:public"])
     cc_binary(
