load("@bazel_tools//tools/build_defs/repo:http.bzl", "http_archive")
load(":dev_binding.bzl", "envoy_dev_binding")
load(":genrule_repository.bzl", "genrule_repository")
load("@envoy_api//bazel:envoy_http_archive.bzl", "envoy_http_archive")
load(":repository_locations.bzl", "DEPENDENCY_ANNOTATIONS", "DEPENDENCY_REPOSITORIES", "USE_CATEGORIES", "USE_CATEGORIES_WITH_CPE_OPTIONAL")
load("@com_google_googleapis//:repository_rules.bzl", "switched_rules_by_language")

PPC_SKIP_TARGETS = ["envoy.filters.http.lua"]

WINDOWS_SKIP_TARGETS = [
    "envoy.filters.http.lua",
    "envoy.tracers.dynamic_ot",
    "envoy.tracers.lightstep",
    "envoy.tracers.datadog",
    "envoy.tracers.opencensus",
]

# Make all contents of an external repository accessible under a filegroup.  Used for external HTTP
# archives, e.g. cares.
BUILD_ALL_CONTENT = """filegroup(name = "all", srcs = glob(["**"]), visibility = ["//visibility:public"])"""

def _build_all_content(exclude = []):
    return """filegroup(name = "all", srcs = glob(["**"], exclude={}), visibility = ["//visibility:public"])""".format(repr(exclude))

# Method for verifying content of the DEPENDENCY_REPOSITORIES defined in bazel/repository_locations.bzl
# Verification is here so that bazel/repository_locations.bzl can be loaded into other tools written in Python,
# and as such needs to be free of bazel specific constructs.
def _repository_locations():
    locations = dict(DEPENDENCY_REPOSITORIES)
    for key, location in locations.items():
        if "sha256" not in location or len(location["sha256"]) == 0:
            fail("SHA256 missing for external dependency " + str(location["urls"]))

        if "use_category" not in location:
            fail("The 'use_category' attribute must be defined for external dependecy " + str(location["urls"]))

        if "cpe" not in location and not [category for category in USE_CATEGORIES_WITH_CPE_OPTIONAL if category in location["use_category"]]:
            fail("The 'cpe' attribute must be defined for external dependecy " + str(location["urls"]))

        for category in location["use_category"]:
            if category not in USE_CATEGORIES:
                fail("Unknown use_category value '" + category + "' for dependecy " + str(location["urls"]))

    return locations

REPOSITORY_LOCATIONS = _repository_locations()

# To initialize http_archive REPOSITORY_LOCATIONS dictionaries must be stripped of annotations.
# See repository_locations.bzl for the list of annotation attributes.
def _get_location(dependency):
    stripped = dict(REPOSITORY_LOCATIONS[dependency])
    for attribute in DEPENDENCY_ANNOTATIONS:
        stripped.pop(attribute, None)
    return stripped

def _repository_impl(name, **kwargs):
    envoy_http_archive(
        name,
        locations = REPOSITORY_LOCATIONS,
        **kwargs
    )

def _default_envoy_build_config_impl(ctx):
    ctx.file("WORKSPACE", "")
    ctx.file("BUILD.bazel", "")
    ctx.symlink(ctx.attr.config, "extensions_build_config.bzl")

_default_envoy_build_config = repository_rule(
    implementation = _default_envoy_build_config_impl,
    attrs = {
        "config": attr.label(default = "@envoy//source/extensions:extensions_build_config.bzl"),
    },
)

# Python dependencies.
def _python_deps():
    # TODO(htuch): convert these to pip3_import.
    _repository_impl(
        name = "com_github_pallets_markupsafe",
        build_file = "@envoy//bazel/external:markupsafe.BUILD",
    )
    native.bind(
        name = "markupsafe",
        actual = "@com_github_pallets_markupsafe//:markupsafe",
    )
    _repository_impl(
        name = "com_github_pallets_jinja",
        build_file = "@envoy//bazel/external:jinja.BUILD",
    )
    native.bind(
        name = "jinja2",
        actual = "@com_github_pallets_jinja//:jinja2",
    )
    _repository_impl(
        name = "com_github_apache_thrift",
        build_file = "@envoy//bazel/external:apache_thrift.BUILD",
    )
    _repository_impl(
        name = "com_github_twitter_common_lang",
        build_file = "@envoy//bazel/external:twitter_common_lang.BUILD",
    )
    _repository_impl(
        name = "com_github_twitter_common_rpc",
        build_file = "@envoy//bazel/external:twitter_common_rpc.BUILD",
    )
    _repository_impl(
        name = "com_github_twitter_common_finagle_thrift",
        build_file = "@envoy//bazel/external:twitter_common_finagle_thrift.BUILD",
    )
    _repository_impl(
        name = "six",
        build_file = "@com_google_protobuf//third_party:six.BUILD",
    )

# Bazel native C++ dependencies. For the dependencies that doesn't provide autoconf/automake builds.
def _cc_deps():
    _repository_impl("grpc_httpjson_transcoding")
    native.bind(
        name = "path_matcher",
        actual = "@grpc_httpjson_transcoding//src:path_matcher",
    )
    native.bind(
        name = "grpc_transcoding",
        actual = "@grpc_httpjson_transcoding//src:transcoding",
    )

def _go_deps(skip_targets):
    # Keep the skip_targets check around until Istio Proxy has stopped using
    # it to exclude the Go rules.
    if "io_bazel_rules_go" not in skip_targets:
        _repository_impl(
            name = "io_bazel_rules_go",
            # TODO(wrowe, sunjayBhatia): remove when Windows RBE supports batch file invocation
            patch_args = ["-p1"],
            patches = ["@envoy//bazel:rules_go.patch"],
        )
        _repository_impl("bazel_gazelle")

def _rust_deps():
    _repository_impl("io_bazel_rules_rust")

def envoy_dependencies(skip_targets = []):
    # Setup Envoy developer tools.
    envoy_dev_binding()

    # Treat Envoy's overall build config as an external repo, so projects that
    # build Envoy as a subcomponent can easily override the config.
    if "envoy_build_config" not in native.existing_rules().keys():
        _default_envoy_build_config(name = "envoy_build_config")

    # Setup external Bazel rules
    _foreign_cc_dependencies()

    # Binding to an alias pointing to the selected version of BoringSSL:
    # - BoringSSL FIPS from @boringssl_fips//:ssl,
    # - non-FIPS BoringSSL from @boringssl//:ssl.
    _boringssl()
    _boringssl_fips()
    native.bind(
        name = "ssl",
        actual = "@envoy//bazel:boringssl",
    )

    # The long repo names (`com_github_fmtlib_fmt` instead of `fmtlib`) are
    # semi-standard in the Bazel community, intended to avoid both duplicate
    # dependencies and name conflicts.
    _com_github_c_ares_c_ares()
    _com_github_circonus_labs_libcircllhist()
    _com_github_cyan4973_xxhash()
    _com_github_datadog_dd_opentracing_cpp()
    _com_github_mirror_tclap()
    _com_github_envoyproxy_sqlparser()
    _com_github_fmtlib_fmt()
    _com_github_gabime_spdlog()
    _com_github_google_benchmark()
    _com_github_google_jwt_verify()
    _com_github_google_libprotobuf_mutator()
    _com_github_gperftools_gperftools()
    _com_github_grpc_grpc()
    _com_github_jbeder_yaml_cpp()
    _com_github_libevent_libevent()
    _com_github_luajit_luajit()
    _com_github_moonjit_moonjit()
    _com_github_nghttp2_nghttp2()
    _com_github_nodejs_http_parser()
    _com_github_tencent_rapidjson()
    _com_google_absl()
    _com_google_googletest()
    _com_google_protobuf()
    _io_opencensus_cpp()
    _com_github_curl()
    _com_github_envoyproxy_sqlparser()
    _com_googlesource_chromium_v8()
    _com_googlesource_quiche()
    _com_googlesource_googleurl()
    _com_lightstep_tracer_cpp()
    _io_opentracing_cpp()
    _net_zlib()
    _upb()
    _proxy_wasm_cpp_sdk()
    _proxy_wasm_cpp_host()
    _emscripten_toolchain()
    _repository_impl("com_googlesource_code_re2")
    _com_google_cel_cpp()
    _repository_impl("com_github_google_flatbuffers")
    _repository_impl("bazel_toolchains")
    _repository_impl("bazel_compdb")
    _repository_impl("envoy_build_tools")
    _repository_impl("rules_cc")
    _org_unicode_icuuc()

    # Unconditional, since we use this only for compiler-agnostic fuzzing utils.
    _org_llvm_releases_compiler_rt()

    _python_deps()
    _cc_deps()
    _go_deps(skip_targets)
    _rust_deps()
    _kafka_deps()

    _org_llvm_llvm()
    _com_github_wavm_wavm()

    switched_rules_by_language(
        name = "com_google_googleapis_imports",
        cc = True,
        go = True,
        grpc = True,
        rules_override = {
            "py_proto_library": "@envoy_api//bazel:api_build_system.bzl",
        },
    )
    native.bind(
        name = "bazel_runfiles",
        actual = "@bazel_tools//tools/cpp/runfiles",
    )

def _boringssl():
    _repository_impl(
        name = "boringssl",
        patch_args = ["-p1"],
        patches = ["@envoy//bazel:boringssl_static.patch"],
    )

def _boringssl_fips():
    location = REPOSITORY_LOCATIONS["boringssl_fips"]
    genrule_repository(
        name = "boringssl_fips",
        urls = location["urls"],
        sha256 = location["sha256"],
        genrule_cmd_file = "@envoy//bazel/external:boringssl_fips.genrule_cmd",
        build_file = "@envoy//bazel/external:boringssl_fips.BUILD",
        patches = ["@envoy//bazel/external:boringssl_fips.patch"],
    )

def _com_github_circonus_labs_libcircllhist():
    _repository_impl(
        name = "com_github_circonus_labs_libcircllhist",
        build_file = "@envoy//bazel/external:libcircllhist.BUILD",
    )
    native.bind(
        name = "libcircllhist",
        actual = "@com_github_circonus_labs_libcircllhist//:libcircllhist",
    )

def _com_github_c_ares_c_ares():
    location = _get_location("com_github_c_ares_c_ares")
    http_archive(
        name = "com_github_c_ares_c_ares",
        build_file_content = BUILD_ALL_CONTENT,
        **location
    )
    native.bind(
        name = "ares",
        actual = "@envoy//bazel/foreign_cc:ares",
    )

def _com_github_cyan4973_xxhash():
    _repository_impl(
        name = "com_github_cyan4973_xxhash",
        build_file = "@envoy//bazel/external:xxhash.BUILD",
    )
    native.bind(
        name = "xxhash",
        actual = "@com_github_cyan4973_xxhash//:xxhash",
    )

def _com_github_envoyproxy_sqlparser():
    _repository_impl(
        name = "com_github_envoyproxy_sqlparser",
        build_file = "@envoy//bazel/external:sqlparser.BUILD",
    )
    native.bind(
        name = "sqlparser",
        actual = "@com_github_envoyproxy_sqlparser//:sqlparser",
    )

def _com_github_mirror_tclap():
    _repository_impl(
        name = "com_github_mirror_tclap",
        build_file = "@envoy//bazel/external:tclap.BUILD",
        patch_args = ["-p1"],
        # If and when we pick up tclap 1.4 or later release,
        # this entire issue was refactored away 6 years ago;
        # https://sourceforge.net/p/tclap/code/ci/5d4ffbf2db794af799b8c5727fb6c65c079195ac/
        # https://github.com/envoyproxy/envoy/pull/8572#discussion_r337554195
        patches = ["@envoy//bazel:tclap-win64-ull-sizet.patch"],
    )
    native.bind(
        name = "tclap",
        actual = "@com_github_mirror_tclap//:tclap",
    )

def _com_github_fmtlib_fmt():
    _repository_impl(
        name = "com_github_fmtlib_fmt",
        build_file = "@envoy//bazel/external:fmtlib.BUILD",
    )
    native.bind(
        name = "fmtlib",
        actual = "@com_github_fmtlib_fmt//:fmtlib",
    )

def _com_github_gabime_spdlog():
    _repository_impl(
        name = "com_github_gabime_spdlog",
        build_file = "@envoy//bazel/external:spdlog.BUILD",
    )
    native.bind(
        name = "spdlog",
        actual = "@com_github_gabime_spdlog//:spdlog",
    )

def _com_github_google_benchmark():
    location = _get_location("com_github_google_benchmark")
    http_archive(
        name = "com_github_google_benchmark",
        **location
    )
    native.bind(
        name = "benchmark",
        actual = "@com_github_google_benchmark//:benchmark",
    )

def _com_github_google_libprotobuf_mutator():
    _repository_impl(
        name = "com_github_google_libprotobuf_mutator",
        build_file = "@envoy//bazel/external:libprotobuf_mutator.BUILD",
    )

def _com_github_jbeder_yaml_cpp():
    _repository_impl(
        name = "com_github_jbeder_yaml_cpp",
    )
    native.bind(
        name = "yaml_cpp",
        actual = "@com_github_jbeder_yaml_cpp//:yaml-cpp",
    )

def _com_github_libevent_libevent():
    location = _get_location("com_github_libevent_libevent")
    http_archive(
        name = "com_github_libevent_libevent",
        build_file_content = BUILD_ALL_CONTENT,
        **location
    )
    native.bind(
        name = "event",
        actual = "@envoy//bazel/foreign_cc:event",
    )

def _net_zlib():
    _repository_impl(
        name = "net_zlib",
        build_file_content = BUILD_ALL_CONTENT,
        patch_args = ["-p1"],
        patches = ["@envoy//bazel/foreign_cc:zlib.patch"],
    )

    native.bind(
        name = "zlib",
        actual = "@envoy//bazel/foreign_cc:zlib",
    )

    # Bind for grpc.
    native.bind(
        name = "madler_zlib",
        actual = "@envoy//bazel/foreign_cc:zlib",
    )

def _com_google_cel_cpp():
    _repository_impl("com_google_cel_cpp")
    _repository_impl("rules_antlr")
    location = _get_location("antlr4_runtimes")
    http_archive(
        name = "antlr4_runtimes",
        build_file_content = """
package(default_visibility = ["//visibility:public"])
cc_library(
    name = "cpp",
    srcs = glob(["runtime/Cpp/runtime/src/**/*.cpp"]),
    hdrs = glob(["runtime/Cpp/runtime/src/**/*.h"]),
    includes = ["runtime/Cpp/runtime/src"],
)
""",
        patch_args = ["-p1"],
        # Patches ASAN violation of initialization fiasco
        patches = ["@envoy//bazel:antlr.patch"],
        **location
    )

    # Parser dependencies
<<<<<<< HEAD
    # TODO: upgrade this when cel is upgraded to use the latest version
=======
>>>>>>> d49fe903
    http_archive(
        name = "rules_antlr",
        sha256 = "7249d1569293d9b239e23c65f6b4c81a07da921738bde0dfeb231ed98be40429",
        strip_prefix = "rules_antlr-3cc2f9502a54ceb7b79b37383316b23c4da66f9a",
        urls = ["https://github.com/marcohu/rules_antlr/archive/3cc2f9502a54ceb7b79b37383316b23c4da66f9a.tar.gz"],
    )

    http_archive(
        name = "antlr4_runtimes",
        build_file_content = """
package(default_visibility = ["//visibility:public"])
cc_library(
    name = "cpp",
    srcs = glob(["runtime/Cpp/runtime/src/**/*.cpp"]),
    hdrs = glob(["runtime/Cpp/runtime/src/**/*.h"]),
    includes = ["runtime/Cpp/runtime/src"],
)
""",
<<<<<<< HEAD
        sha256 = "4d0714f441333a63e50031c9e8e4890c78f3d21e053d46416949803e122a6574",
        patch_args = ["-p1"],
        # Patches ASAN violation of initialization fiasco
        patches = ["@envoy//bazel:antlr.patch"],
        strip_prefix = "antlr4-4.7.1",
        urls = ["https://github.com/antlr/antlr4/archive/4.7.1.tar.gz"],
=======
        sha256 = "46f5e1af5f4bd28ade55cb632f9a069656b31fc8c2408f9aa045f9b5f5caad64",
        patch_args = ["-p1"],
        # Patches ASAN violation of initialization fiasco
        patches = ["@envoy//bazel:antlr.patch"],
        strip_prefix = "antlr4-4.7.2",
        urls = ["https://github.com/antlr/antlr4/archive/4.7.2.tar.gz"],
>>>>>>> d49fe903
    )

def _com_github_nghttp2_nghttp2():
    location = _get_location("com_github_nghttp2_nghttp2")
    http_archive(
        name = "com_github_nghttp2_nghttp2",
        build_file_content = BUILD_ALL_CONTENT,
        patch_args = ["-p1"],
        # This patch cannot be picked up due to ABI rules. Better
        # solve is likely at the next version-major. Discussion at;
        # https://github.com/nghttp2/nghttp2/pull/1395
        # https://github.com/envoyproxy/envoy/pull/8572#discussion_r334067786
        patches = ["@envoy//bazel/foreign_cc:nghttp2.patch"],
        **location
    )
    native.bind(
        name = "nghttp2",
        actual = "@envoy//bazel/foreign_cc:nghttp2",
    )

def _io_opentracing_cpp():
    _repository_impl(
        name = "io_opentracing_cpp",
        patch_args = ["-p1"],
        # Workaround for LSAN false positive in https://github.com/envoyproxy/envoy/issues/7647
        patches = ["@envoy//bazel:io_opentracing_cpp.patch"],
    )
    native.bind(
        name = "opentracing",
        actual = "@io_opentracing_cpp//:opentracing",
    )

def _com_lightstep_tracer_cpp():
    _repository_impl("com_lightstep_tracer_cpp")
    native.bind(
        name = "lightstep",
        actual = "@com_lightstep_tracer_cpp//:manual_tracer_lib",
    )

def _com_github_datadog_dd_opentracing_cpp():
    _repository_impl("com_github_datadog_dd_opentracing_cpp")
    _repository_impl(
        name = "com_github_msgpack_msgpack_c",
        build_file = "@com_github_datadog_dd_opentracing_cpp//:bazel/external/msgpack.BUILD",
    )
    native.bind(
        name = "dd_opentracing_cpp",
        actual = "@com_github_datadog_dd_opentracing_cpp//:dd_opentracing_cpp",
    )

def _com_github_tencent_rapidjson():
    _repository_impl(
        name = "com_github_tencent_rapidjson",
        build_file = "@envoy//bazel/external:rapidjson.BUILD",
    )
    native.bind(
        name = "rapidjson",
        actual = "@com_github_tencent_rapidjson//:rapidjson",
    )

def _com_github_nodejs_http_parser():
    _repository_impl(
        name = "com_github_nodejs_http_parser",
        build_file = "@envoy//bazel/external:http-parser.BUILD",
    )
    native.bind(
        name = "http_parser",
        actual = "@com_github_nodejs_http_parser//:http_parser",
    )

def _com_google_googletest():
    _repository_impl("com_google_googletest")
    native.bind(
        name = "googletest",
        actual = "@com_google_googletest//:gtest",
    )

# TODO(jmarantz): replace the use of bind and external_deps with just
# the direct Bazel path at all sites.  This will make it easier to
# pull in more bits of abseil as needed, and is now the preferred
# method for pure Bazel deps.
def _com_google_absl():
    _repository_impl("com_google_absl")
    native.bind(
        name = "abseil_any",
        actual = "@com_google_absl//absl/types:any",
    )
    native.bind(
        name = "abseil_base",
        actual = "@com_google_absl//absl/base:base",
    )

    # Bind for grpc.
    native.bind(
        name = "absl-base",
        actual = "@com_google_absl//absl/base",
    )
    native.bind(
        name = "abseil_flat_hash_map",
        actual = "@com_google_absl//absl/container:flat_hash_map",
    )
    native.bind(
        name = "abseil_flat_hash_set",
        actual = "@com_google_absl//absl/container:flat_hash_set",
    )
    native.bind(
        name = "abseil_hash",
        actual = "@com_google_absl//absl/hash:hash",
    )
    native.bind(
        name = "abseil_hash_testing",
        actual = "@com_google_absl//absl/hash:hash_testing",
    )
    native.bind(
        name = "abseil_inlined_vector",
        actual = "@com_google_absl//absl/container:inlined_vector",
    )
    native.bind(
        name = "abseil_memory",
        actual = "@com_google_absl//absl/memory:memory",
    )
    native.bind(
        name = "abseil_node_hash_map",
        actual = "@com_google_absl//absl/container:node_hash_map",
    )
    native.bind(
        name = "abseil_node_hash_set",
        actual = "@com_google_absl//absl/container:node_hash_set",
    )
    native.bind(
        name = "abseil_str_format",
        actual = "@com_google_absl//absl/strings:str_format",
    )
    native.bind(
        name = "abseil_strings",
        actual = "@com_google_absl//absl/strings:strings",
    )
    native.bind(
        name = "abseil_int128",
        actual = "@com_google_absl//absl/numeric:int128",
    )
    native.bind(
        name = "abseil_optional",
        actual = "@com_google_absl//absl/types:optional",
    )
    native.bind(
        name = "abseil_synchronization",
        actual = "@com_google_absl//absl/synchronization:synchronization",
    )
    native.bind(
        name = "abseil_symbolize",
        actual = "@com_google_absl//absl/debugging:symbolize",
    )
    native.bind(
        name = "abseil_stacktrace",
        actual = "@com_google_absl//absl/debugging:stacktrace",
    )

    # Require abseil_time as an indirect dependency as it is needed by the
    # direct dependency jwt_verify_lib.
    native.bind(
        name = "abseil_time",
        actual = "@com_google_absl//absl/time:time",
    )

    # Bind for grpc.
    native.bind(
        name = "absl-time",
        actual = "@com_google_absl//absl/time:time",
    )

    native.bind(
        name = "abseil_algorithm",
        actual = "@com_google_absl//absl/algorithm:algorithm",
    )
    native.bind(
        name = "abseil_variant",
        actual = "@com_google_absl//absl/types:variant",
    )
    native.bind(
        name = "abseil_status",
        actual = "@com_google_absl//absl/status",
    )

def _com_google_protobuf():
    _repository_impl("rules_python")
    _repository_impl(
        "com_google_protobuf",
        patches = ["@envoy//bazel:protobuf.patch"],
        patch_args = ["-p1"],
    )

    native.bind(
        name = "protobuf",
        actual = "@com_google_protobuf//:protobuf",
    )
    native.bind(
        name = "protobuf_clib",
        actual = "@com_google_protobuf//:protoc_lib",
    )
    native.bind(
        name = "protocol_compiler",
        actual = "@com_google_protobuf//:protoc",
    )
    native.bind(
        name = "protoc",
        actual = "@com_google_protobuf//:protoc",
    )

    # Needed for `bazel fetch` to work with @com_google_protobuf
    # https://github.com/google/protobuf/blob/v3.6.1/util/python/BUILD#L6-L9
    native.bind(
        name = "python_headers",
        actual = "@com_google_protobuf//util/python:python_headers",
    )

def _io_opencensus_cpp():
    location = _get_location("io_opencensus_cpp")
    http_archive(
        name = "io_opencensus_cpp",
        **location
    )
    native.bind(
        name = "opencensus_trace",
        actual = "@io_opencensus_cpp//opencensus/trace",
    )
    native.bind(
        name = "opencensus_trace_b3",
        actual = "@io_opencensus_cpp//opencensus/trace:b3",
    )
    native.bind(
        name = "opencensus_trace_cloud_trace_context",
        actual = "@io_opencensus_cpp//opencensus/trace:cloud_trace_context",
    )
    native.bind(
        name = "opencensus_trace_grpc_trace_bin",
        actual = "@io_opencensus_cpp//opencensus/trace:grpc_trace_bin",
    )
    native.bind(
        name = "opencensus_trace_trace_context",
        actual = "@io_opencensus_cpp//opencensus/trace:trace_context",
    )
    native.bind(
        name = "opencensus_exporter_ocagent",
        actual = "@io_opencensus_cpp//opencensus/exporters/trace/ocagent:ocagent_exporter",
    )
    native.bind(
        name = "opencensus_exporter_stdout",
        actual = "@io_opencensus_cpp//opencensus/exporters/trace/stdout:stdout_exporter",
    )
    native.bind(
        name = "opencensus_exporter_stackdriver",
        actual = "@io_opencensus_cpp//opencensus/exporters/trace/stackdriver:stackdriver_exporter",
    )
    native.bind(
        name = "opencensus_exporter_zipkin",
        actual = "@io_opencensus_cpp//opencensus/exporters/trace/zipkin:zipkin_exporter",
    )

def _com_github_curl():
    # Used by OpenCensus Zipkin exporter.
    location = _get_location("com_github_curl")
    http_archive(
        name = "com_github_curl",
        build_file_content = BUILD_ALL_CONTENT + """
cc_library(name = "curl", visibility = ["//visibility:public"], deps = ["@envoy//bazel/foreign_cc:curl"])
""",
        patches = ["@envoy//bazel/foreign_cc:curl-revert-cmake-minreqver.patch"],
        patch_args = ["-p1"],
        **location
    )
    native.bind(
        name = "curl",
        actual = "@envoy//bazel/foreign_cc:curl",
    )

def _com_googlesource_chromium_v8():
    location = _get_location("com_googlesource_chromium_v8")
    genrule_repository(
        name = "com_googlesource_chromium_v8",
        genrule_cmd_file = "@envoy//bazel/external:wee8.genrule_cmd",
        build_file = "@envoy//bazel/external:wee8.BUILD",
        patches = ["@envoy//bazel/external:wee8.patch"],
        **location
    )
    native.bind(
        name = "wee8",
        actual = "@com_googlesource_chromium_v8//:wee8",
    )

def _com_googlesource_quiche():
    location = REPOSITORY_LOCATIONS["com_googlesource_quiche"]
    genrule_repository(
        name = "com_googlesource_quiche",
        urls = location["urls"],
        sha256 = location["sha256"],
        genrule_cmd_file = "@envoy//bazel/external:quiche.genrule_cmd",
        build_file = "@envoy//bazel/external:quiche.BUILD",
    )
    native.bind(
        name = "quiche_common_platform",
        actual = "@com_googlesource_quiche//:quiche_common_platform",
    )
    native.bind(
        name = "quiche_http2_platform",
        actual = "@com_googlesource_quiche//:http2_platform",
    )
    native.bind(
        name = "quiche_spdy_platform",
        actual = "@com_googlesource_quiche//:spdy_platform",
    )
    native.bind(
        name = "quiche_quic_platform",
        actual = "@com_googlesource_quiche//:quic_platform",
    )
    native.bind(
        name = "quiche_quic_platform_base",
        actual = "@com_googlesource_quiche//:quic_platform_base",
    )

def _com_googlesource_googleurl():
    _repository_impl(
        name = "com_googlesource_googleurl",
        patches = ["@envoy//bazel/external:googleurl.patch"],
        patch_args = ["-p1"],
    )
    native.bind(
        name = "googleurl",
        actual = "@com_googlesource_googleurl//url:url",
    )

def _org_llvm_releases_compiler_rt():
    _repository_impl(
        name = "org_llvm_releases_compiler_rt",
        build_file = "@envoy//bazel/external:compiler_rt.BUILD",
    )

def _com_github_grpc_grpc():
    _repository_impl("com_github_grpc_grpc")
    _repository_impl("build_bazel_rules_apple")

    # Rebind some stuff to match what the gRPC Bazel is expecting.
    native.bind(
        name = "protobuf_headers",
        actual = "@com_google_protobuf//:protobuf_headers",
    )
    native.bind(
        name = "libssl",
        actual = "//external:ssl",
    )
    native.bind(
        name = "cares",
        actual = "//external:ares",
    )

    native.bind(
        name = "grpc",
        actual = "@com_github_grpc_grpc//:grpc++",
    )

    native.bind(
        name = "grpc_health_proto",
        actual = "@envoy//bazel:grpc_health_proto",
    )

    native.bind(
        name = "grpc_alts_fake_handshaker_server",
        actual = "@com_github_grpc_grpc//test/core/tsi/alts/fake_handshaker:fake_handshaker_lib",
    )

    native.bind(
        name = "grpc_alts_handshaker_proto",
        actual = "@com_github_grpc_grpc//test/core/tsi/alts/fake_handshaker:handshaker_proto",
    )

    native.bind(
        name = "grpc_alts_transport_security_common_proto",
        actual = "@com_github_grpc_grpc//test/core/tsi/alts/fake_handshaker:transport_security_common_proto",
    )

def _upb():
    _repository_impl(
        name = "upb",
        patches = ["@envoy//bazel:upb.patch"],
        patch_args = ["-p1"],
    )

    native.bind(
        name = "upb_lib",
        actual = "@upb//:upb",
    )

def _proxy_wasm_cpp_sdk():
    _repository_impl(name = "proxy_wasm_cpp_sdk")

def _proxy_wasm_cpp_host():
    _repository_impl(
        name = "proxy_wasm_cpp_host",
        build_file = "@envoy//bazel/external:proxy_wasm_cpp_host.BUILD",
    )

def _emscripten_toolchain():
    _repository_impl(
        name = "emscripten_toolchain",
        build_file_content = _build_all_content(exclude = [
            "upstream/emscripten/cache/is_vanilla.txt",
            ".emscripten_sanity",
        ]),
        patch_cmds = REPOSITORY_LOCATIONS["emscripten_toolchain"]["patch_cmds"],
    )

def _com_github_google_jwt_verify():
    _repository_impl("com_github_google_jwt_verify")

    native.bind(
        name = "jwt_verify_lib",
        actual = "@com_github_google_jwt_verify//:jwt_verify_lib",
    )

def _com_github_luajit_luajit():
    location = _get_location("com_github_luajit_luajit")
    http_archive(
        name = "com_github_luajit_luajit",
        build_file_content = BUILD_ALL_CONTENT,
        patches = ["@envoy//bazel/foreign_cc:luajit.patch"],
        patch_args = ["-p1"],
        patch_cmds = ["chmod u+x build.py"],
        **location
    )

    native.bind(
        name = "luajit",
        actual = "@envoy//bazel/foreign_cc:luajit",
    )

def _com_github_moonjit_moonjit():
    location = _get_location("com_github_moonjit_moonjit")
    http_archive(
        name = "com_github_moonjit_moonjit",
        build_file_content = BUILD_ALL_CONTENT,
        patches = ["@envoy//bazel/foreign_cc:moonjit.patch"],
        patch_args = ["-p1"],
        patch_cmds = ["chmod u+x build.py"],
        **location
    )

    native.bind(
        name = "moonjit",
        actual = "@envoy//bazel/foreign_cc:moonjit",
    )

def _com_github_gperftools_gperftools():
    location = _get_location("com_github_gperftools_gperftools")
    http_archive(
        name = "com_github_gperftools_gperftools",
        build_file_content = BUILD_ALL_CONTENT,
        **location
    )

    native.bind(
        name = "gperftools",
        actual = "@envoy//bazel/foreign_cc:gperftools",
    )

def _org_llvm_llvm():
    location = _get_location("org_llvm_llvm")
    http_archive(
        name = "org_llvm_llvm",
        build_file_content = BUILD_ALL_CONTENT,
        patch_args = ["-p1"],
        patches = ["@envoy//bazel/foreign_cc:llvm.patch"],
        **location
    )
    native.bind(
        name = "llvm",
        actual = "@envoy//bazel/foreign_cc:llvm",
    )

def _com_github_wavm_wavm():
    location = _get_location("com_github_wavm_wavm")
    http_archive(
        name = "com_github_wavm_wavm",
        build_file_content = BUILD_ALL_CONTENT,
        **location
    )
    native.bind(
        name = "wavm",
        actual = "@envoy//bazel/foreign_cc:wavm",
    )

def _kafka_deps():
    # This archive contains Kafka client source code.
    # We are using request/response message format files to generate parser code.
    KAFKASOURCE_BUILD_CONTENT = """
filegroup(
    name = "request_protocol_files",
    srcs = glob(["*Request.json"]),
    visibility = ["//visibility:public"],
)
filegroup(
    name = "response_protocol_files",
    srcs = glob(["*Response.json"]),
    visibility = ["//visibility:public"],
)
    """
    http_archive(
        name = "kafka_source",
        build_file_content = KAFKASOURCE_BUILD_CONTENT,
        patches = ["@envoy//bazel/external:kafka_int32.patch"],
        **_get_location("kafka_source")
    )

    # This archive provides Kafka (and Zookeeper) binaries, that are used during Kafka integration
    # tests.
    http_archive(
        name = "kafka_server_binary",
        build_file_content = BUILD_ALL_CONTENT,
        **_get_location("kafka_server_binary")
    )

    # This archive provides Kafka client in Python, so we can use it to interact with Kafka server
    # during interation tests.
    http_archive(
        name = "kafka_python_client",
        build_file_content = BUILD_ALL_CONTENT,
        **_get_location("kafka_python_client")
    )

def _org_unicode_icuuc():
    _repository_impl(
        name = "org_unicode_icuuc",
        build_file = "@envoy//bazel/external:icuuc.BUILD",
    )

def _foreign_cc_dependencies():
    _repository_impl("rules_foreign_cc")

def _is_linux(ctxt):
    return ctxt.os.name == "linux"

def _is_arch(ctxt, arch):
    res = ctxt.execute(["uname", "-m"])
    return arch in res.stdout

def _is_linux_ppc(ctxt):
    return _is_linux(ctxt) and _is_arch(ctxt, "ppc")

def _is_linux_s390x(ctxt):
    return _is_linux(ctxt) and _is_arch(ctxt, "s390x")

def _is_linux_x86_64(ctxt):
    return _is_linux(ctxt) and _is_arch(ctxt, "x86_64")<|MERGE_RESOLUTION|>--- conflicted
+++ resolved
@@ -410,10 +410,7 @@
     )
 
     # Parser dependencies
-<<<<<<< HEAD
     # TODO: upgrade this when cel is upgraded to use the latest version
-=======
->>>>>>> d49fe903
     http_archive(
         name = "rules_antlr",
         sha256 = "7249d1569293d9b239e23c65f6b4c81a07da921738bde0dfeb231ed98be40429",
@@ -432,21 +429,12 @@
     includes = ["runtime/Cpp/runtime/src"],
 )
 """,
-<<<<<<< HEAD
-        sha256 = "4d0714f441333a63e50031c9e8e4890c78f3d21e053d46416949803e122a6574",
-        patch_args = ["-p1"],
-        # Patches ASAN violation of initialization fiasco
-        patches = ["@envoy//bazel:antlr.patch"],
-        strip_prefix = "antlr4-4.7.1",
-        urls = ["https://github.com/antlr/antlr4/archive/4.7.1.tar.gz"],
-=======
         sha256 = "46f5e1af5f4bd28ade55cb632f9a069656b31fc8c2408f9aa045f9b5f5caad64",
         patch_args = ["-p1"],
         # Patches ASAN violation of initialization fiasco
         patches = ["@envoy//bazel:antlr.patch"],
         strip_prefix = "antlr4-4.7.2",
         urls = ["https://github.com/antlr/antlr4/archive/4.7.2.tar.gz"],
->>>>>>> d49fe903
     )
 
 def _com_github_nghttp2_nghttp2():
