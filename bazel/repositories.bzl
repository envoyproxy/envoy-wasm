--- conflicted
+++ resolved
@@ -100,13 +100,6 @@
 def _python_deps():
     # TODO(htuch): convert these to pip3_import.
     _repository_impl(
-<<<<<<< HEAD
-        name = "com_github_apache_thrift",
-        build_file = "@envoy//bazel/external:apache_thrift.BUILD",
-    )
-    _repository_impl(
-=======
->>>>>>> e3c06cb7
         name = "com_github_twitter_common_lang",
         build_file = "@envoy//bazel/external:twitter_common_lang.BUILD",
     )
