load("@bazel_tools//tools/build_defs/repo:http.bzl", "http_archive")
load(":dev_binding.bzl", "envoy_dev_binding")
load(":genrule_repository.bzl", "genrule_repository")
load("@envoy_api//bazel:envoy_http_archive.bzl", "envoy_http_archive")
load(":repository_locations.bzl", "DEPENDENCY_ANNOTATIONS", "DEPENDENCY_REPOSITORIES", "USE_CATEGORIES", "USE_CATEGORIES_WITH_CPE_OPTIONAL")
load("@com_google_googleapis//:repository_rules.bzl", "switched_rules_by_language")

PPC_SKIP_TARGETS = ["envoy.filters.http.lua"]

WINDOWS_SKIP_TARGETS = [
    "envoy.filters.http.lua",
    "envoy.tracers.dynamic_ot",
    "envoy.tracers.lightstep",
    "envoy.tracers.datadog",
    "envoy.tracers.opencensus",
]

# Make all contents of an external repository accessible under a filegroup.  Used for external HTTP
# archives, e.g. cares.
BUILD_ALL_CONTENT = """filegroup(name = "all", srcs = glob(["**"]), visibility = ["//visibility:public"])"""

def _build_all_content(exclude = []):
    return """filegroup(name = "all", srcs = glob(["**"], exclude={}), visibility = ["//visibility:public"])""".format(repr(exclude))

# Method for verifying content of the DEPENDENCY_REPOSITORIES defined in bazel/repository_locations.bzl
# Verification is here so that bazel/repository_locations.bzl can be loaded into other tools written in Python,
# and as such needs to be free of bazel specific constructs.
def _repository_locations():
    locations = dict(DEPENDENCY_REPOSITORIES)
    for key, location in locations.items():
        if "sha256" not in location or len(location["sha256"]) == 0:
            fail("SHA256 missing for external dependency " + str(location["urls"]))

        if "use_category" not in location:
            fail("The 'use_category' attribute must be defined for external dependecy " + str(location["urls"]))

        if "cpe" not in location and not [category for category in USE_CATEGORIES_WITH_CPE_OPTIONAL if category in location["use_category"]]:
            fail("The 'cpe' attribute must be defined for external dependecy " + str(location["urls"]))

        for category in location["use_category"]:
            if category not in USE_CATEGORIES:
                fail("Unknown use_category value '" + category + "' for dependecy " + str(location["urls"]))

    return locations

REPOSITORY_LOCATIONS = _repository_locations()

# To initialize http_archive REPOSITORY_LOCATIONS dictionaries must be stripped of annotations.
# See repository_locations.bzl for the list of annotation attributes.
def _get_location(dependency):
    stripped = dict(REPOSITORY_LOCATIONS[dependency])
    for attribute in DEPENDENCY_ANNOTATIONS:
        stripped.pop(attribute, None)
    return stripped

def _repository_impl(name, **kwargs):
    envoy_http_archive(
        name,
        locations = REPOSITORY_LOCATIONS,
        **kwargs
    )

def _default_envoy_build_config_impl(ctx):
    ctx.file("WORKSPACE", "")
    ctx.file("BUILD.bazel", "")
    ctx.symlink(ctx.attr.config, "extensions_build_config.bzl")

_default_envoy_build_config = repository_rule(
    implementation = _default_envoy_build_config_impl,
    attrs = {
        "config": attr.label(default = "@envoy//source/extensions:extensions_build_config.bzl"),
    },
)

# Python dependencies.
def _python_deps():
    # TODO(htuch): convert these to pip3_import.
    _repository_impl(
        name = "com_github_pallets_markupsafe",
        build_file = "@envoy//bazel/external:markupsafe.BUILD",
    )
    native.bind(
        name = "markupsafe",
        actual = "@com_github_pallets_markupsafe//:markupsafe",
    )
    _repository_impl(
        name = "com_github_pallets_jinja",
        build_file = "@envoy//bazel/external:jinja.BUILD",
    )
    native.bind(
        name = "jinja2",
        actual = "@com_github_pallets_jinja//:jinja2",
    )
    _repository_impl(
        name = "com_github_apache_thrift",
        build_file = "@envoy//bazel/external:apache_thrift.BUILD",
    )
    _repository_impl(
        name = "com_github_twitter_common_lang",
        build_file = "@envoy//bazel/external:twitter_common_lang.BUILD",
    )
    _repository_impl(
        name = "com_github_twitter_common_rpc",
        build_file = "@envoy//bazel/external:twitter_common_rpc.BUILD",
    )
    _repository_impl(
        name = "com_github_twitter_common_finagle_thrift",
        build_file = "@envoy//bazel/external:twitter_common_finagle_thrift.BUILD",
    )
    _repository_impl(
        name = "six",
        build_file = "@com_google_protobuf//third_party:six.BUILD",
    )

# Bazel native C++ dependencies. For the dependencies that doesn't provide autoconf/automake builds.
def _cc_deps():
    _repository_impl("grpc_httpjson_transcoding")
    native.bind(
        name = "path_matcher",
        actual = "@grpc_httpjson_transcoding//src:path_matcher",
    )
    native.bind(
        name = "grpc_transcoding",
        actual = "@grpc_httpjson_transcoding//src:transcoding",
    )

def _go_deps(skip_targets):
    # Keep the skip_targets check around until Istio Proxy has stopped using
    # it to exclude the Go rules.
    if "io_bazel_rules_go" not in skip_targets:
        _repository_impl(
            name = "io_bazel_rules_go",
            # TODO(wrowe, sunjayBhatia): remove when Windows RBE supports batch file invocation
            patch_args = ["-p1"],
            patches = ["@envoy//bazel:rules_go.patch"],
        )
        _repository_impl("bazel_gazelle")

def envoy_dependencies(skip_targets = []):
    # Setup Envoy developer tools.
    envoy_dev_binding()

    # Treat Envoy's overall build config as an external repo, so projects that
    # build Envoy as a subcomponent can easily override the config.
    if "envoy_build_config" not in native.existing_rules().keys():
        _default_envoy_build_config(name = "envoy_build_config")

    # Setup external Bazel rules
    _foreign_cc_dependencies()

    # Binding to an alias pointing to the selected version of BoringSSL:
    # - BoringSSL FIPS from @boringssl_fips//:ssl,
    # - non-FIPS BoringSSL from @boringssl//:ssl.
    _boringssl()
    _boringssl_fips()
    native.bind(
        name = "ssl",
        actual = "@envoy//bazel:boringssl",
    )

    # The long repo names (`com_github_fmtlib_fmt` instead of `fmtlib`) are
    # semi-standard in the Bazel community, intended to avoid both duplicate
    # dependencies and name conflicts.
    _com_github_c_ares_c_ares()
    _com_github_circonus_labs_libcircllhist()
    _com_github_cyan4973_xxhash()
    _com_github_datadog_dd_opentracing_cpp()
    _com_github_mirror_tclap()
    _com_github_envoyproxy_sqlparser()
    _com_github_fmtlib_fmt()
    _com_github_gabime_spdlog()
    _com_github_google_benchmark()
    _com_github_google_jwt_verify()
    _com_github_google_libprotobuf_mutator()
    _com_github_gperftools_gperftools()
    _com_github_grpc_grpc()
    _com_github_jbeder_yaml_cpp()
    _com_github_libevent_libevent()
    _com_github_luajit_luajit()
    _com_github_moonjit_moonjit()
    _com_github_nghttp2_nghttp2()
    _com_github_nodejs_http_parser()
    _com_github_tencent_rapidjson()
    _com_google_absl()
    _com_google_googletest()
    _com_google_protobuf()
    _io_opencensus_cpp()
    _com_github_curl()
    _com_github_envoyproxy_sqlparser()
    _com_googlesource_chromium_v8()
    _com_googlesource_quiche()
    _com_googlesource_googleurl()
    _com_lightstep_tracer_cpp()
    _io_opentracing_cpp()
    _net_zlib()
    _upb()
    _proxy_wasm_cpp_sdk()
    _proxy_wasm_cpp_host()
    _emscripten_toolchain()
    _repository_impl("com_googlesource_code_re2")
    _com_google_cel_cpp()
    _repository_impl("com_github_google_flatbuffers")
    _repository_impl("bazel_toolchains")
    _repository_impl("bazel_compdb")
    _repository_impl("envoy_build_tools")
    _repository_impl("rules_cc")
    _org_unicode_icuuc()

    # Unconditional, since we use this only for compiler-agnostic fuzzing utils.
    _org_llvm_releases_compiler_rt()

    _python_deps()
    _cc_deps()
    _go_deps(skip_targets)
    _kafka_deps()

    switched_rules_by_language(
        name = "com_google_googleapis_imports",
        cc = True,
        go = True,
        grpc = True,
        rules_override = {
            "py_proto_library": "@envoy_api//bazel:api_build_system.bzl",
        },
    )
    native.bind(
        name = "bazel_runfiles",
        actual = "@bazel_tools//tools/cpp/runfiles",
    )

def _boringssl():
    _repository_impl(
        name = "boringssl",
        patch_args = ["-p1"],
        patches = ["@envoy//bazel:boringssl_static.patch"],
    )

def _boringssl_fips():
    location = REPOSITORY_LOCATIONS["boringssl_fips"]
    genrule_repository(
        name = "boringssl_fips",
        urls = location["urls"],
        sha256 = location["sha256"],
        genrule_cmd_file = "@envoy//bazel/external:boringssl_fips.genrule_cmd",
        build_file = "@envoy//bazel/external:boringssl_fips.BUILD",
        patches = ["@envoy//bazel/external:boringssl_fips.patch"],
    )

def _com_github_circonus_labs_libcircllhist():
    _repository_impl(
        name = "com_github_circonus_labs_libcircllhist",
        build_file = "@envoy//bazel/external:libcircllhist.BUILD",
    )
    native.bind(
        name = "libcircllhist",
        actual = "@com_github_circonus_labs_libcircllhist//:libcircllhist",
    )

def _com_github_c_ares_c_ares():
    location = _get_location("com_github_c_ares_c_ares")
    http_archive(
        name = "com_github_c_ares_c_ares",
        build_file_content = BUILD_ALL_CONTENT,
        **location
    )
    native.bind(
        name = "ares",
        actual = "@envoy//bazel/foreign_cc:ares",
    )

def _com_github_cyan4973_xxhash():
    _repository_impl(
        name = "com_github_cyan4973_xxhash",
        build_file = "@envoy//bazel/external:xxhash.BUILD",
    )
    native.bind(
        name = "xxhash",
        actual = "@com_github_cyan4973_xxhash//:xxhash",
    )

def _com_github_envoyproxy_sqlparser():
    _repository_impl(
        name = "com_github_envoyproxy_sqlparser",
        build_file = "@envoy//bazel/external:sqlparser.BUILD",
    )
    native.bind(
        name = "sqlparser",
        actual = "@com_github_envoyproxy_sqlparser//:sqlparser",
    )

def _com_github_mirror_tclap():
    _repository_impl(
        name = "com_github_mirror_tclap",
        build_file = "@envoy//bazel/external:tclap.BUILD",
        patch_args = ["-p1"],
        # If and when we pick up tclap 1.4 or later release,
        # this entire issue was refactored away 6 years ago;
        # https://sourceforge.net/p/tclap/code/ci/5d4ffbf2db794af799b8c5727fb6c65c079195ac/
        # https://github.com/envoyproxy/envoy/pull/8572#discussion_r337554195
        patches = ["@envoy//bazel:tclap-win64-ull-sizet.patch"],
    )
    native.bind(
        name = "tclap",
        actual = "@com_github_mirror_tclap//:tclap",
    )

def _com_github_fmtlib_fmt():
    _repository_impl(
        name = "com_github_fmtlib_fmt",
        build_file = "@envoy//bazel/external:fmtlib.BUILD",
    )
    native.bind(
        name = "fmtlib",
        actual = "@com_github_fmtlib_fmt//:fmtlib",
    )

def _com_github_gabime_spdlog():
    _repository_impl(
        name = "com_github_gabime_spdlog",
        build_file = "@envoy//bazel/external:spdlog.BUILD",
    )
    native.bind(
        name = "spdlog",
        actual = "@com_github_gabime_spdlog//:spdlog",
    )

def _com_github_google_benchmark():
    location = _get_location("com_github_google_benchmark")
    http_archive(
        name = "com_github_google_benchmark",
        **location
    )
    native.bind(
        name = "benchmark",
        actual = "@com_github_google_benchmark//:benchmark",
    )

def _com_github_google_libprotobuf_mutator():
    _repository_impl(
        name = "com_github_google_libprotobuf_mutator",
        build_file = "@envoy//bazel/external:libprotobuf_mutator.BUILD",
    )

def _com_github_jbeder_yaml_cpp():
    location = _get_location("com_github_jbeder_yaml_cpp")
    http_archive(
        name = "com_github_jbeder_yaml_cpp",
        build_file_content = BUILD_ALL_CONTENT,
        **location
    )
    native.bind(
        name = "yaml_cpp",
        actual = "@envoy//bazel/foreign_cc:yaml",
    )

def _com_github_libevent_libevent():
    location = _get_location("com_github_libevent_libevent")
    http_archive(
        name = "com_github_libevent_libevent",
        build_file_content = BUILD_ALL_CONTENT,
        **location
    )
    native.bind(
        name = "event",
        actual = "@envoy//bazel/foreign_cc:event",
    )

def _net_zlib():
    _repository_impl(
        name = "net_zlib",
        build_file_content = BUILD_ALL_CONTENT,
        patch_args = ["-p1"],
        patches = ["@envoy//bazel/foreign_cc:zlib.patch"],
    )

    native.bind(
        name = "zlib",
        actual = "@envoy//bazel/foreign_cc:zlib",
    )

    # Bind for grpc.
    native.bind(
        name = "madler_zlib",
        actual = "@envoy//bazel/foreign_cc:zlib",
    )

def _com_google_cel_cpp():
    _repository_impl("com_google_cel_cpp")
    _repository_impl("rules_antlr")
    location = _get_location("antlr4_runtimes")
    http_archive(
        name = "antlr4_runtimes",
        build_file_content = """
package(default_visibility = ["//visibility:public"])
cc_library(
    name = "cpp",
    srcs = glob(["runtime/Cpp/runtime/src/**/*.cpp"]),
    hdrs = glob(["runtime/Cpp/runtime/src/**/*.h"]),
    includes = ["runtime/Cpp/runtime/src"],
)
""",
        patch_args = ["-p1"],
        # Patches ASAN violation of initialization fiasco
        patches = ["@envoy//bazel:antlr.patch"],
        **location
    )

    # Parser dependencies
    http_archive(
        name = "rules_antlr",
        sha256 = "7249d1569293d9b239e23c65f6b4c81a07da921738bde0dfeb231ed98be40429",
        strip_prefix = "rules_antlr-3cc2f9502a54ceb7b79b37383316b23c4da66f9a",
        urls = ["https://github.com/marcohu/rules_antlr/archive/3cc2f9502a54ceb7b79b37383316b23c4da66f9a.tar.gz"],
    )

    http_archive(
        name = "antlr4_runtimes",
        build_file_content = """
package(default_visibility = ["//visibility:public"])
cc_library(
    name = "cpp",
    srcs = glob(["runtime/Cpp/runtime/src/**/*.cpp"]),
    hdrs = glob(["runtime/Cpp/runtime/src/**/*.h"]),
    includes = ["runtime/Cpp/runtime/src"],
)
""",
        sha256 = "4d0714f441333a63e50031c9e8e4890c78f3d21e053d46416949803e122a6574",
        patch_args = ["-p1"],
        # Patches ASAN violation of initialization fiasco
        patches = ["@envoy//bazel:antlr.patch"],
        strip_prefix = "antlr4-4.7.1",
        urls = ["https://github.com/antlr/antlr4/archive/4.7.1.tar.gz"],
    )

def _com_github_nghttp2_nghttp2():
    location = _get_location("com_github_nghttp2_nghttp2")
    http_archive(
        name = "com_github_nghttp2_nghttp2",
        build_file_content = BUILD_ALL_CONTENT,
        patch_args = ["-p1"],
        # This patch cannot be picked up due to ABI rules. Better
        # solve is likely at the next version-major. Discussion at;
        # https://github.com/nghttp2/nghttp2/pull/1395
        # https://github.com/envoyproxy/envoy/pull/8572#discussion_r334067786
        patches = ["@envoy//bazel/foreign_cc:nghttp2.patch"],
        **location
    )
    native.bind(
        name = "nghttp2",
        actual = "@envoy//bazel/foreign_cc:nghttp2",
    )

def _io_opentracing_cpp():
    _repository_impl(
        name = "io_opentracing_cpp",
        patch_args = ["-p1"],
        # Workaround for LSAN false positive in https://github.com/envoyproxy/envoy/issues/7647
        patches = ["@envoy//bazel:io_opentracing_cpp.patch"],
    )
    native.bind(
        name = "opentracing",
        actual = "@io_opentracing_cpp//:opentracing",
    )

def _com_lightstep_tracer_cpp():
    _repository_impl("com_lightstep_tracer_cpp")
    native.bind(
        name = "lightstep",
        actual = "@com_lightstep_tracer_cpp//:manual_tracer_lib",
    )

def _com_github_datadog_dd_opentracing_cpp():
    _repository_impl("com_github_datadog_dd_opentracing_cpp")
    _repository_impl(
        name = "com_github_msgpack_msgpack_c",
        build_file = "@com_github_datadog_dd_opentracing_cpp//:bazel/external/msgpack.BUILD",
    )
    native.bind(
        name = "dd_opentracing_cpp",
        actual = "@com_github_datadog_dd_opentracing_cpp//:dd_opentracing_cpp",
    )

def _com_github_tencent_rapidjson():
    _repository_impl(
        name = "com_github_tencent_rapidjson",
        build_file = "@envoy//bazel/external:rapidjson.BUILD",
    )
    native.bind(
        name = "rapidjson",
        actual = "@com_github_tencent_rapidjson//:rapidjson",
    )

def _com_github_nodejs_http_parser():
    _repository_impl(
        name = "com_github_nodejs_http_parser",
        build_file = "@envoy//bazel/external:http-parser.BUILD",
    )
    native.bind(
        name = "http_parser",
        actual = "@com_github_nodejs_http_parser//:http_parser",
    )

def _com_google_googletest():
    _repository_impl("com_google_googletest")
    native.bind(
        name = "googletest",
        actual = "@com_google_googletest//:gtest",
    )

# TODO(jmarantz): replace the use of bind and external_deps with just
# the direct Bazel path at all sites.  This will make it easier to
# pull in more bits of abseil as needed, and is now the preferred
# method for pure Bazel deps.
def _com_google_absl():
    _repository_impl("com_google_absl")
    native.bind(
        name = "abseil_any",
        actual = "@com_google_absl//absl/types:any",
    )
    native.bind(
        name = "abseil_base",
        actual = "@com_google_absl//absl/base:base",
    )

    # Bind for grpc.
    native.bind(
        name = "absl-base",
        actual = "@com_google_absl//absl/base",
    )
    native.bind(
        name = "abseil_flat_hash_map",
        actual = "@com_google_absl//absl/container:flat_hash_map",
    )
    native.bind(
        name = "abseil_flat_hash_set",
        actual = "@com_google_absl//absl/container:flat_hash_set",
    )
    native.bind(
        name = "abseil_hash",
        actual = "@com_google_absl//absl/hash:hash",
    )
    native.bind(
        name = "abseil_hash_testing",
        actual = "@com_google_absl//absl/hash:hash_testing",
    )
    native.bind(
        name = "abseil_inlined_vector",
        actual = "@com_google_absl//absl/container:inlined_vector",
    )
    native.bind(
        name = "abseil_memory",
        actual = "@com_google_absl//absl/memory:memory",
    )
    native.bind(
        name = "abseil_node_hash_map",
        actual = "@com_google_absl//absl/container:node_hash_map",
    )
    native.bind(
        name = "abseil_node_hash_set",
        actual = "@com_google_absl//absl/container:node_hash_set",
    )
    native.bind(
        name = "abseil_str_format",
        actual = "@com_google_absl//absl/strings:str_format",
    )
    native.bind(
        name = "abseil_strings",
        actual = "@com_google_absl//absl/strings:strings",
    )
    native.bind(
        name = "abseil_int128",
        actual = "@com_google_absl//absl/numeric:int128",
    )
    native.bind(
        name = "abseil_optional",
        actual = "@com_google_absl//absl/types:optional",
    )
    native.bind(
        name = "abseil_synchronization",
        actual = "@com_google_absl//absl/synchronization:synchronization",
    )
    native.bind(
        name = "abseil_symbolize",
        actual = "@com_google_absl//absl/debugging:symbolize",
    )
    native.bind(
        name = "abseil_stacktrace",
        actual = "@com_google_absl//absl/debugging:stacktrace",
    )

    # Require abseil_time as an indirect dependency as it is needed by the
    # direct dependency jwt_verify_lib.
    native.bind(
        name = "abseil_time",
        actual = "@com_google_absl//absl/time:time",
    )

    # Bind for grpc.
    native.bind(
        name = "absl-time",
        actual = "@com_google_absl//absl/time:time",
    )

    native.bind(
        name = "abseil_algorithm",
        actual = "@com_google_absl//absl/algorithm:algorithm",
    )
    native.bind(
        name = "abseil_variant",
        actual = "@com_google_absl//absl/types:variant",
    )
    native.bind(
        name = "abseil_status",
        actual = "@com_google_absl//absl/status",
    )

def _com_google_protobuf():
    _repository_impl("rules_python")
    _repository_impl(
        "com_google_protobuf",
        patches = ["@envoy//bazel:protobuf.patch"],
        patch_args = ["-p1"],
    )

    native.bind(
        name = "protobuf",
        actual = "@com_google_protobuf//:protobuf",
    )
    native.bind(
        name = "protobuf_clib",
        actual = "@com_google_protobuf//:protoc_lib",
    )
    native.bind(
        name = "protocol_compiler",
        actual = "@com_google_protobuf//:protoc",
    )
    native.bind(
        name = "protoc",
        actual = "@com_google_protobuf//:protoc",
    )

    # Needed for `bazel fetch` to work with @com_google_protobuf
    # https://github.com/google/protobuf/blob/v3.6.1/util/python/BUILD#L6-L9
    native.bind(
        name = "python_headers",
        actual = "@com_google_protobuf//util/python:python_headers",
    )

def _io_opencensus_cpp():
    location = _get_location("io_opencensus_cpp")
    http_archive(
        name = "io_opencensus_cpp",
        **location
    )
    native.bind(
        name = "opencensus_trace",
        actual = "@io_opencensus_cpp//opencensus/trace",
    )
    native.bind(
        name = "opencensus_trace_b3",
        actual = "@io_opencensus_cpp//opencensus/trace:b3",
    )
    native.bind(
        name = "opencensus_trace_cloud_trace_context",
        actual = "@io_opencensus_cpp//opencensus/trace:cloud_trace_context",
    )
    native.bind(
        name = "opencensus_trace_grpc_trace_bin",
        actual = "@io_opencensus_cpp//opencensus/trace:grpc_trace_bin",
    )
    native.bind(
        name = "opencensus_trace_trace_context",
        actual = "@io_opencensus_cpp//opencensus/trace:trace_context",
    )
    native.bind(
        name = "opencensus_exporter_ocagent",
        actual = "@io_opencensus_cpp//opencensus/exporters/trace/ocagent:ocagent_exporter",
    )
    native.bind(
        name = "opencensus_exporter_stdout",
        actual = "@io_opencensus_cpp//opencensus/exporters/trace/stdout:stdout_exporter",
    )
    native.bind(
        name = "opencensus_exporter_stackdriver",
        actual = "@io_opencensus_cpp//opencensus/exporters/trace/stackdriver:stackdriver_exporter",
    )
    native.bind(
        name = "opencensus_exporter_zipkin",
        actual = "@io_opencensus_cpp//opencensus/exporters/trace/zipkin:zipkin_exporter",
    )

def _com_github_curl():
    # Used by OpenCensus Zipkin exporter.
    location = _get_location("com_github_curl")
    http_archive(
        name = "com_github_curl",
        build_file_content = BUILD_ALL_CONTENT + """
cc_library(name = "curl", visibility = ["//visibility:public"], deps = ["@envoy//bazel/foreign_cc:curl"])
""",
        patches = ["@envoy//bazel/foreign_cc:curl-revert-cmake-minreqver.patch"],
        patch_args = ["-p1"],
        **location
    )
    native.bind(
        name = "curl",
        actual = "@envoy//bazel/foreign_cc:curl",
    )

def _com_googlesource_chromium_v8():
    location = _get_location("com_googlesource_chromium_v8")
    genrule_repository(
        name = "com_googlesource_chromium_v8",
        genrule_cmd_file = "@envoy//bazel/external:wee8.genrule_cmd",
        build_file = "@envoy//bazel/external:wee8.BUILD",
        patches = ["@envoy//bazel/external:wee8.patch"],
        **location
    )
    native.bind(
        name = "wee8",
        actual = "@com_googlesource_chromium_v8//:wee8",
    )

def _com_googlesource_quiche():
    location = REPOSITORY_LOCATIONS["com_googlesource_quiche"]
    genrule_repository(
        name = "com_googlesource_quiche",
        urls = location["urls"],
        sha256 = location["sha256"],
        genrule_cmd_file = "@envoy//bazel/external:quiche.genrule_cmd",
        build_file = "@envoy//bazel/external:quiche.BUILD",
    )
    native.bind(
        name = "quiche_common_platform",
        actual = "@com_googlesource_quiche//:quiche_common_platform",
    )
    native.bind(
        name = "quiche_http2_platform",
        actual = "@com_googlesource_quiche//:http2_platform",
    )
    native.bind(
        name = "quiche_spdy_platform",
        actual = "@com_googlesource_quiche//:spdy_platform",
    )
    native.bind(
        name = "quiche_quic_platform",
        actual = "@com_googlesource_quiche//:quic_platform",
    )
    native.bind(
        name = "quiche_quic_platform_base",
        actual = "@com_googlesource_quiche//:quic_platform_base",
    )

def _com_googlesource_googleurl():
    _repository_impl(
        name = "com_googlesource_googleurl",
        patches = ["@envoy//bazel/external:googleurl.patch"],
        patch_args = ["-p1"],
    )
    native.bind(
        name = "googleurl",
        actual = "@com_googlesource_googleurl//url:url",
    )

def _org_llvm_releases_compiler_rt():
    _repository_impl(
        name = "org_llvm_releases_compiler_rt",
        build_file = "@envoy//bazel/external:compiler_rt.BUILD",
    )

def _com_github_grpc_grpc():
    _repository_impl("com_github_grpc_grpc")
    _repository_impl("build_bazel_rules_apple")

    # Rebind some stuff to match what the gRPC Bazel is expecting.
    native.bind(
        name = "protobuf_headers",
        actual = "@com_google_protobuf//:protobuf_headers",
    )
    native.bind(
        name = "libssl",
        actual = "//external:ssl",
    )
    native.bind(
        name = "cares",
        actual = "//external:ares",
    )

    native.bind(
        name = "grpc",
        actual = "@com_github_grpc_grpc//:grpc++",
    )

    native.bind(
        name = "grpc_health_proto",
        actual = "@envoy//bazel:grpc_health_proto",
    )

    native.bind(
        name = "grpc_alts_fake_handshaker_server",
        actual = "@com_github_grpc_grpc//test/core/tsi/alts/fake_handshaker:fake_handshaker_lib",
    )

    native.bind(
        name = "grpc_alts_handshaker_proto",
        actual = "@com_github_grpc_grpc//test/core/tsi/alts/fake_handshaker:handshaker_proto",
    )

    native.bind(
        name = "grpc_alts_transport_security_common_proto",
        actual = "@com_github_grpc_grpc//test/core/tsi/alts/fake_handshaker:transport_security_common_proto",
    )

def _upb():
    _repository_impl(
        name = "upb",
        patches = ["@envoy//bazel:upb.patch"],
        patch_args = ["-p1"],
    )

    native.bind(
        name = "upb_lib",
        actual = "@upb//:upb",
    )

def _proxy_wasm_cpp_sdk():
    _repository_impl(name = "proxy_wasm_cpp_sdk")

def _proxy_wasm_cpp_host():
    _repository_impl(
        name = "proxy_wasm_cpp_host",
        build_file = "@envoy//bazel/external:proxy_wasm_cpp_host.BUILD",
    )

def _emscripten_toolchain():
    _repository_impl(
        name = "emscripten_toolchain",
<<<<<<< HEAD
        build_file_content = _build_all_content(exclude = [
            "upstream/emscripten/cache/is_vanilla.txt",
            ".emscripten_sanity",
        ]),
=======
        build_file_content = BUILD_ALL_CONTENT,
>>>>>>> e219801b
        patch_cmds = REPOSITORY_LOCATIONS["emscripten_toolchain"]["patch_cmds"],
    )

def _com_github_google_jwt_verify():
    _repository_impl("com_github_google_jwt_verify")

    native.bind(
        name = "jwt_verify_lib",
        actual = "@com_github_google_jwt_verify//:jwt_verify_lib",
    )

def _com_github_luajit_luajit():
    location = _get_location("com_github_luajit_luajit")
    http_archive(
        name = "com_github_luajit_luajit",
        build_file_content = BUILD_ALL_CONTENT,
        patches = ["@envoy//bazel/foreign_cc:luajit.patch"],
        patch_args = ["-p1"],
        patch_cmds = ["chmod u+x build.py"],
        **location
    )

    native.bind(
        name = "luajit",
        actual = "@envoy//bazel/foreign_cc:luajit",
    )

def _com_github_moonjit_moonjit():
    location = _get_location("com_github_moonjit_moonjit")
    http_archive(
        name = "com_github_moonjit_moonjit",
        build_file_content = BUILD_ALL_CONTENT,
        patches = ["@envoy//bazel/foreign_cc:moonjit.patch"],
        patch_args = ["-p1"],
        patch_cmds = ["chmod u+x build.py"],
        **location
    )

    native.bind(
        name = "moonjit",
        actual = "@envoy//bazel/foreign_cc:moonjit",
    )

def _com_github_gperftools_gperftools():
    location = _get_location("com_github_gperftools_gperftools")
    http_archive(
        name = "com_github_gperftools_gperftools",
        build_file_content = BUILD_ALL_CONTENT,
        **location
    )

    native.bind(
        name = "gperftools",
        actual = "@envoy//bazel/foreign_cc:gperftools",
    )

def _org_llvm_llvm():
    location = REPOSITORY_LOCATIONS["org_llvm_llvm"]
    http_archive(
        name = "org_llvm_llvm",
        build_file_content = BUILD_ALL_CONTENT,
        patch_args = ["-p1"],
        patches = ["@envoy//bazel/foreign_cc:llvm.patch"],
        **location
    )
    native.bind(
        name = "llvm",
        actual = "@envoy//bazel/foreign_cc:llvm",
    )

def _kafka_deps():
    # This archive contains Kafka client source code.
    # We are using request/response message format files to generate parser code.
    KAFKASOURCE_BUILD_CONTENT = """
filegroup(
    name = "request_protocol_files",
    srcs = glob(["*Request.json"]),
    visibility = ["//visibility:public"],
)
filegroup(
    name = "response_protocol_files",
    srcs = glob(["*Response.json"]),
    visibility = ["//visibility:public"],
)
    """
    http_archive(
        name = "kafka_source",
        build_file_content = KAFKASOURCE_BUILD_CONTENT,
        patches = ["@envoy//bazel/external:kafka_int32.patch"],
        **_get_location("kafka_source")
    )

    # This archive provides Kafka (and Zookeeper) binaries, that are used during Kafka integration
    # tests.
    http_archive(
        name = "kafka_server_binary",
        build_file_content = BUILD_ALL_CONTENT,
        **_get_location("kafka_server_binary")
    )

    # This archive provides Kafka client in Python, so we can use it to interact with Kafka server
    # during interation tests.
    http_archive(
        name = "kafka_python_client",
        build_file_content = BUILD_ALL_CONTENT,
        **_get_location("kafka_python_client")
    )

def _org_unicode_icuuc():
    _repository_impl(
        name = "org_unicode_icuuc",
        build_file = "@envoy//bazel/external:icuuc.BUILD",
        # TODO(dio): Consider patching udata when we need to embed some data.
    )
    native.bind(
        name = "icuuc",
        actual = "@org_unicode_icuuc//:common",
    )

def _foreign_cc_dependencies():
    _repository_impl("rules_foreign_cc")

def _is_linux(ctxt):
    return ctxt.os.name == "linux"

def _is_arch(ctxt, arch):
    res = ctxt.execute(["uname", "-m"])
    return arch in res.stdout

def _is_linux_ppc(ctxt):
    return _is_linux(ctxt) and _is_arch(ctxt, "ppc")

def _is_linux_s390x(ctxt):
    return _is_linux(ctxt) and _is_arch(ctxt, "s390x")

def _is_linux_x86_64(ctxt):
    return _is_linux(ctxt) and _is_arch(ctxt, "x86_64")<|MERGE_RESOLUTION|>--- conflicted
+++ resolved
@@ -834,14 +834,10 @@
 def _emscripten_toolchain():
     _repository_impl(
         name = "emscripten_toolchain",
-<<<<<<< HEAD
         build_file_content = _build_all_content(exclude = [
             "upstream/emscripten/cache/is_vanilla.txt",
             ".emscripten_sanity",
         ]),
-=======
-        build_file_content = BUILD_ALL_CONTENT,
->>>>>>> e219801b
         patch_cmds = REPOSITORY_LOCATIONS["emscripten_toolchain"]["patch_cmds"],
     )
 
