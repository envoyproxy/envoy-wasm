--- conflicted
+++ resolved
@@ -160,14 +160,11 @@
     _com_github_curl()
     _com_github_envoyproxy_sqlparser()
     _com_googlesource_quiche()
-<<<<<<< HEAD
     _org_llvm_llvm()
     _com_github_wavm_wavm()
-=======
     _com_lightstep_tracer_cpp()
     _io_opentracing_cpp()
     _net_zlib()
->>>>>>> 4fa3e9fa
 
     # Used for bundling gcovr into a relocatable .par file.
     _repository_impl("subpar")
