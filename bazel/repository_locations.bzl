# Validation of content in this file is done on the bazel/repositories.bzl file to make it free of bazel
# constructs. This is to allow this file to be loaded into Python based build and maintenance tools.

# Envoy dependencies may be annotated with the following attributes:
DEPENDENCY_ANNOTATIONS = [
    # List of the categories describing how the dependency is being used. This attribute is used
    # for automatic tracking of security posture of Envoy's dependencies.
    # Possible values are documented in the USE_CATEGORIES list below.
    # This attribute is mandatory for each dependecy.
    "use_category",

    # Attribute specifying CPE (Common Platform Enumeration, see https://nvd.nist.gov/products/cpe) ID
    # of the dependency. The ID may be in v2.3 or v2.2 format, although v2.3 is prefferred. See
    # https://nvd.nist.gov/products/cpe for CPE format. Use single wildcard '*' for version and vector elements
    # i.e. 'cpe:2.3:a:nghttp2:nghttp2:*'. Use "N/A" for dependencies without CPE assigned.
    # This attribute is optional for components with use categories listed in the
    # USE_CATEGORIES_WITH_CPE_OPTIONAL
    "cpe",
]

# NOTE: If a dependency use case is either dataplane or controlplane, the other uses are not needed
# to be declared.
USE_CATEGORIES = [
    # This dependency is used in API protos.
    "api",
    # This dependency is used in build process.
    "build",
    # This dependency is used to process xDS requests.
    "controlplane",
    # This dependency is used in processing downstream or upstream requests.
    "dataplane",
    # This dependecy is used for logging, metrics or tracing. It may process unstrusted input.
    "observability",
    # This dependency does not handle untrusted data and is used for various utility purposes.
    "other",
    # This dependency is used for unit tests.
    "test",
]

# Components with these use categories are not required to specify the 'cpe' annotation.
USE_CATEGORIES_WITH_CPE_OPTIONAL = ["build", "other", "test"]

DEPENDENCY_REPOSITORIES_SPEC = dict(
    bazel_compdb = dict(
        project_name = "bazil-compilation-database",
        project_url = "https://github.com/grailbio/bazel-compilation-database",
        version = "0.4.5",
        sha256 = "bcecfd622c4ef272fd4ba42726a52e140b961c4eac23025f18b346c968a8cfb4",
        strip_prefix = "bazel-compilation-database-{version}",
        urls = ["https://github.com/grailbio/bazel-compilation-database/archive/{version}.tar.gz"],
        use_category = ["build"],
    ),
    bazel_gazelle = dict(
        project_name = "Gazelle",
        project_url = "https://github.com/bazelbuild/bazel-gazelle",
        version = "0.21.1",
        sha256 = "cdb02a887a7187ea4d5a27452311a75ed8637379a1287d8eeb952138ea485f7d",
        urls = ["https://github.com/bazelbuild/bazel-gazelle/releases/download/v{version}/bazel-gazelle-v{version}.tar.gz"],
        use_category = ["build"],
    ),
    bazel_toolchains = dict(
        project_name = "bazel-toolchains",
        project_url = "https://github.com/bazelbuild/bazel-toolchains",
        version = "3.4.1",
        sha256 = "7ebb200ed3ca3d1f7505659c7dfed01c4b5cb04c3a6f34140726fe22f5d35e86",
        strip_prefix = "bazel-toolchains-{version}",
        urls = [
            "https://github.com/bazelbuild/bazel-toolchains/releases/download/{version}/bazel-toolchains-{version}.tar.gz",
            "https://mirror.bazel.build/github.com/bazelbuild/bazel-toolchains/archive/{version}.tar.gz",
        ],
        use_category = ["build"],
    ),
    build_bazel_rules_apple = dict(
        project_name = "Apple Rules for Bazel",
        project_url = "https://github.com/bazelbuild/rules_apple",
        version = "0.19.0",
        sha256 = "7a7afdd4869bb201c9352eed2daf37294d42b093579b70423490c1b4d4f6ce42",
        urls = ["https://github.com/bazelbuild/rules_apple/releases/download/{version}/rules_apple.{version}.tar.gz"],
        use_category = ["build"],
    ),
    envoy_build_tools = dict(
        project_name = "envoy-build-tools",
        project_url = "https://github.com/envoyproxy/envoy-build-tools",
        version = "2d13ad4157997715a4939bd218a89c81c26ff28e",
        sha256 = "0dc8ce5eb645ae069ce710c1010975456f723ffd4fc788a03dacfcd0647b05b9",
        strip_prefix = "envoy-build-tools-{version}",
        # 2020-08-21
        urls = ["https://github.com/envoyproxy/envoy-build-tools/archive/{version}.tar.gz"],
        use_category = ["build"],
    ),
    boringssl = dict(
        project_name = "BoringSSL",
        project_url = "https://github.com/google/boringssl",
        version = "597b810379e126ae05d32c1d94b1a9464385acd0",
        sha256 = "1ea42456c020daf0a9b0f9e8d8bc3a403c9314f4f54230c617257af996cd5fa6",
        strip_prefix = "boringssl-{version}",
        # To update BoringSSL, which tracks Chromium releases:
        # 1. Open https://omahaproxy.appspot.com/ and note <current_version> of linux/stable release.
        # 2. Open https://chromium.googlesource.com/chromium/src/+/refs/tags/<current_version>/DEPS and note <boringssl_revision>.
        # 3. Find a commit in BoringSSL's "master-with-bazel" branch that merges <boringssl_revision>.
        #
        # chromium-85.0.4183.83
        # 2020-06-23
        urls = ["https://github.com/google/boringssl/archive/{version}.tar.gz"],
        use_category = ["dataplane"],
        cpe = "N/A",
    ),
    boringssl_fips = dict(
        project_name = "BoringSSL (FIPS)",
        project_url = "https://boringssl.googlesource.com/boringssl/+/master/crypto/fipsmodule/FIPS.md",
        version = "fips-20190808",
        sha256 = "3b5fdf23274d4179c2077b5e8fa625d9debd7a390aac1d165b7e47234f648bb8",
        urls = ["https://commondatastorage.googleapis.com/chromium-boringssl-fips/boringssl-ae223d6138807a13006342edfeef32e813246b39.tar.xz"],
        use_category = ["dataplane"],
        cpe = "N/A",
    ),
    com_google_absl = dict(
        project_name = "Abseil",
        project_url = "https://abseil.io/",
        version = "ce4bc927755fdf0ed03d679d9c7fa041175bb3cb",
        sha256 = "573baccd67aa591b8c7209bfb0c77e0d15633d77ced39d1ccbb1232828f7f7d9",
        strip_prefix = "abseil-cpp-{version}",
        # 2020-08-08
        urls = ["https://github.com/abseil/abseil-cpp/archive/{version}.tar.gz"],
        use_category = ["dataplane", "controlplane"],
        cpe = "N/A",
    ),
    com_github_apache_thrift = dict(
        project_name = "Apache Thrift",
        project_url = "http://thrift.apache.org/",
        version = "0.11.0",
        sha256 = "7d59ac4fdcb2c58037ebd4a9da5f9a49e3e034bf75b3f26d9fe48ba3d8806e6b",
        strip_prefix = "thrift-{version}",
        urls = ["https://files.pythonhosted.org/packages/c6/b4/510617906f8e0c5660e7d96fbc5585113f83ad547a3989b80297ac72a74c/thrift-{version}.tar.gz"],
        use_category = ["dataplane"],
        cpe = "cpe:2.3:a:apache:thrift:*",
    ),
    com_github_c_ares_c_ares = dict(
        project_name = "c-ares",
        project_url = "https://c-ares.haxx.se/",
        version = "1.16.1",
        sha256 = "d08312d0ecc3bd48eee0a4cc0d2137c9f194e0a28de2028928c0f6cae85f86ce",
        strip_prefix = "c-ares-{version}",
        urls = ["https://github.com/c-ares/c-ares/releases/download/cares-1_16_1/c-ares-{version}.tar.gz"],
        use_category = ["dataplane"],
        cpe = "cpe:2.3:a:c-ares_project:c-ares:*",
    ),
    com_github_circonus_labs_libcircllhist = dict(
        project_name = "libcircllhist",
        project_url = "https://github.com/circonus-labs/libcircllhist",
        # 2019-02-11
        version = "63a16dd6f2fc7bc841bb17ff92be8318df60e2e1",
        sha256 = "8165aa25e529d7d4b9ae849d3bf30371255a99d6db0421516abcff23214cdc2c",
        strip_prefix = "libcircllhist-{version}",
        urls = ["https://github.com/circonus-labs/libcircllhist/archive/{version}.tar.gz"],
        use_category = ["observability"],
        cpe = "N/A",
    ),
    com_github_cyan4973_xxhash = dict(
        project_name = "xxHash",
        project_url = "https://github.com/Cyan4973/xxHash",
        version = "0.7.3",
        sha256 = "952ebbf5b11fbf59ae5d760a562d1e9112278f244340ad7714e8556cbe54f7f7",
        strip_prefix = "xxHash-{version}",
        urls = ["https://github.com/Cyan4973/xxHash/archive/v{version}.tar.gz"],
        use_category = ["dataplane", "controlplane"],
        cpe = "N/A",
    ),
    com_github_envoyproxy_sqlparser = dict(
        project_name = "C++ SQL Parser Library",
        project_url = "https://github.com/envoyproxy/sql-parser",
        # 2020-06-10
        version = "3b40ba2d106587bdf053a292f7e3bb17e818a57f",
        sha256 = "96c10c8e950a141a32034f19b19cdeb1da48fe859cf96ae5e19f894f36c62c71",
        strip_prefix = "sql-parser-{version}",
        urls = ["https://github.com/envoyproxy/sql-parser/archive/{version}.tar.gz"],
        use_category = ["dataplane"],
        cpe = "N/A",
    ),
    com_github_mirror_tclap = dict(
        project_name = "tclap",
        project_url = "http://tclap.sourceforge.net",
        version = "1-2-1",
        sha256 = "f0ede0721dddbb5eba3a47385a6e8681b14f155e1129dd39d1a959411935098f",
        strip_prefix = "tclap-tclap-{version}-release-final",
        urls = ["https://github.com/mirror/tclap/archive/tclap-{version}-release-final.tar.gz"],
        use_category = ["other"],
    ),
    com_github_fmtlib_fmt = dict(
        project_name = "fmt",
        project_url = "https://fmt.dev",
        version = "7.0.3",
        sha256 = "decfdf9ad274070fa85f26407b816f5a4d82205ae86bac1990be658d0795ea4d",
        strip_prefix = "fmt-{version}",
        urls = ["https://github.com/fmtlib/fmt/releases/download/{version}/fmt-{version}.zip"],
        use_category = ["observability"],
        cpe = "N/A",
    ),
    com_github_gabime_spdlog = dict(
        project_name = "spdlog",
        project_url = "https://github.com/gabime/spdlog",
        version = "1.7.0",
        sha256 = "f0114a4d3c88be9e696762f37a7c379619443ce9d668546c61b21d41affe5b62",
        strip_prefix = "spdlog-{version}",
        urls = ["https://github.com/gabime/spdlog/archive/v{version}.tar.gz"],
        use_category = ["observability"],
        cpe = "N/A",
    ),
    com_github_google_libprotobuf_mutator = dict(
        project_name = "libprotobuf-mutator",
        project_url = "https://github.com/google/libprotobuf-mutator",
        # 2020-08-18
        version = "8942a9ba43d8bb196230c321d46d6a137957a719",
        sha256 = "49a26dbe77c75f2eca1dd8a9fbdb31c4496d9af42df027ff57569c5a7a5d980d",
        strip_prefix = "libprotobuf-mutator-{version}",
        urls = ["https://github.com/google/libprotobuf-mutator/archive/{version}.tar.gz"],
        use_category = ["test"],
    ),
    com_github_gperftools_gperftools = dict(
        project_name = "gperftools",
        project_url = "https://github.com/gperftools/gperftools",
        version = "2.8",
        sha256 = "240deacdd628b6459671b83eb0c4db8e97baadf659f25b92e9a078d536bd513e",
        strip_prefix = "gperftools-{version}",
        urls = ["https://github.com/gperftools/gperftools/releases/download/gperftools-{version}/gperftools-{version}.tar.gz"],
        use_category = ["test"],
    ),
    com_github_grpc_grpc = dict(
        project_name = "gRPC",
        project_url = "https://grpc.io",
        # TODO(JimmyCYJ): Bump to release 1.27
        # This sha on grpc:v1.25.x branch is specifically chosen to fix gRPC STS call credential options.
        # 2020-02-11
        version = "d8f4928fa779f6005a7fe55a176bdb373b0f910f",
        sha256 = "bbc8f020f4e85ec029b047fab939b8c81f3d67254b5c724e1003a2bc49ddd123",
        strip_prefix = "grpc-{version}",
        urls = ["https://github.com/grpc/grpc/archive/{version}.tar.gz"],
        use_category = ["dataplane", "controlplane"],
        cpe = "cpe:2.3:a:grpc:grpc:*",
    ),
    com_github_luajit_luajit = dict(
        project_name = "LuaJIT",
        project_url = "https://luajit.org",
        version = "2.1.0-beta3",
        sha256 = "409f7fe570d3c16558e594421c47bdd130238323c9d6fd6c83dedd2aaeb082a8",
        strip_prefix = "LuaJIT-{version}",
        urls = ["https://github.com/LuaJIT/LuaJIT/archive/v{version}.tar.gz"],
        use_category = ["dataplane"],
        cpe = "N/A",
    ),
    com_github_moonjit_moonjit = dict(
        project_name = "Moonjit",
        project_url = "https://github.com/moonjit/moonjit",
        version = "2.2.0",
        sha256 = "83deb2c880488dfe7dd8ebf09e3b1e7613ef4b8420de53de6f712f01aabca2b6",
        strip_prefix = "moonjit-{version}",
        urls = ["https://github.com/moonjit/moonjit/archive/{version}.tar.gz"],
        use_category = ["dataplane"],
        cpe = "N/A",
    ),
    com_github_nghttp2_nghttp2 = dict(
        project_name = "Nghttp2",
        project_url = "https://nghttp2.org",
        version = "1.41.0",
        sha256 = "eacc6f0f8543583ecd659faf0a3f906ed03826f1d4157b536b4b385fe47c5bb8",
        strip_prefix = "nghttp2-{version}",
        urls = ["https://github.com/nghttp2/nghttp2/releases/download/v{version}/nghttp2-{version}.tar.gz"],
        use_category = ["dataplane"],
        cpe = "cpe:2.3:a:nghttp2:nghttp2:*",
    ),
    io_opentracing_cpp = dict(
        project_name = "OpenTracing",
        project_url = "https://opentracing.io",
        version = "1.5.1",
        sha256 = "015c4187f7a6426a2b5196f0ccd982aa87f010cf61f507ae3ce5c90523f92301",
        strip_prefix = "opentracing-cpp-{version}",
        urls = ["https://github.com/opentracing/opentracing-cpp/archive/v{version}.tar.gz"],
        use_category = ["observability"],
        cpe = "N/A",
    ),
    com_lightstep_tracer_cpp = dict(
        project_name = "lightstep-tracer-cpp",
        project_url = "https://github.com/lightstep/lightstep-tracer-cpp",
        # 2020-08-24
        version = "1942b3f142e218ebc143a043f32e3278dafec9aa",
        sha256 = "3238921a8f578beb26c2215cd277e8f6752f3d29b020b881d60d96a240a38aed",
        strip_prefix = "lightstep-tracer-cpp-{version}",
        urls = ["https://github.com/lightstep/lightstep-tracer-cpp/archive/{version}.tar.gz"],
        use_category = ["observability"],
        cpe = "N/A",
    ),
    com_github_datadog_dd_opentracing_cpp = dict(
        project_name = "Datadog OpenTracing C++ Client",
        project_url = "https://github.com/DataDog/dd-opentracing-cpp",
        version = "1.1.5",
        sha256 = "b84fd2fb0bb0578af4901db31d1c0ae909b532a1016fe6534cbe31a6c3ad6924",
        strip_prefix = "dd-opentracing-cpp-{version}",
        urls = ["https://github.com/DataDog/dd-opentracing-cpp/archive/v{version}.tar.gz"],
        use_category = ["observability"],
        cpe = "N/A",
    ),
    com_github_google_benchmark = dict(
        project_name = "Benchmark",
        project_url = "https://github.com/google/benchmark",
        version = "1.5.1",
        sha256 = "23082937d1663a53b90cb5b61df4bcc312f6dee7018da78ba00dd6bd669dfef2",
        strip_prefix = "benchmark-{version}",
        urls = ["https://github.com/google/benchmark/archive/v{version}.tar.gz"],
        use_category = ["test"],
    ),
    com_github_libevent_libevent = dict(
        project_name = "libevent",
        project_url = "https://libevent.org",
        # This SHA includes the new "prepare" and "check" watchers, used for event loop performance
        # stats (see https://github.com/libevent/libevent/pull/793) and the fix for a race condition
        # in the watchers (see https://github.com/libevent/libevent/pull/802).
        # This also includes the fixes for https://github.com/libevent/libevent/issues/806
        # and https://github.com/lyft/envoy-mobile/issues/215.
        # This also includes the fixes for Phantom events with EV_ET (see
        # https://github.com/libevent/libevent/issues/984).
        # This also includes the wepoll backend for Windows (see
        # https://github.com/libevent/libevent/pull/1006)
        # TODO(adip): Update to v2.2 when it is released.
        # 2020-07-31
        version = "62c152d9a7cd264b993dad730c4163c6ede2e0a3",
        sha256 = "4c80e5fe044ce5f8055b20a2f141ee32ec2614000f3e95d2aa81611a4c8f5213",
        strip_prefix = "libevent-{version}",
        urls = ["https://github.com/libevent/libevent/archive/{version}.tar.gz"],
        use_category = ["dataplane"],
        cpe = "cpe:2.3:a:libevent_project:libevent:*",
    ),
    net_zlib = dict(
        project_name = "zlib",
        project_url = "https://zlib.net",
        version = "79baebe50e4d6b73ae1f8b603f0ef41300110aa3",
        # Use the dev branch of zlib to resolve fuzz bugs and out of bound
        # errors resulting in crashes in zlib 1.2.11.
        # TODO(asraa): Remove when zlib > 1.2.11 is released.
        # 2019-04-14 development branch
        sha256 = "155a8f8c1a753fb05b16a1b0cc0a0a9f61a78e245f9e0da483d13043b3bcbf2e",
        strip_prefix = "zlib-{version}",
        urls = ["https://github.com/madler/zlib/archive/{version}.tar.gz"],
        use_category = ["dataplane"],
        cpe = "cpe:2.3:a:gnu:zlib:*",
    ),
    com_github_zlib_ng_zlib_ng = dict(
        project_name = "zlib-ng",
        project_url = "https://github.com/zlib-ng/zlib-ng",
        version = "193d8fd7dfb7927facab7a3034daa27ad5b9df1c",
        sha256 = "5fe543e8d007b9e7b729f3d6b3a5ee1f9b68d0eef5f6af1393745a4dcd472a98",
        strip_prefix = "zlib-ng-193d8fd7dfb7927facab7a3034daa27ad5b9df1c",
        # 2020-08-16 develop branch.
        urls = ["https://github.com/zlib-ng/zlib-ng/archive/193d8fd7dfb7927facab7a3034daa27ad5b9df1c.tar.gz"],
        use_category = ["dataplane"],
        cpe = "N/A",
    ),
    com_github_jbeder_yaml_cpp = dict(
        project_name = "yaml-cpp",
        project_url = "https://github.com/jbeder/yaml-cpp",
        # 2020-07-28
        version = "98acc5a8874faab28b82c28936f4b400b389f5d6",
        sha256 = "79ab7069ef1c7c3632e7ffe095f7185d4c77b64d8035db3c085c239d4fe96d5f",
        strip_prefix = "yaml-cpp-{version}",
        urls = ["https://github.com/jbeder/yaml-cpp/archive/{version}.tar.gz"],
        use_category = ["dataplane"],
        cpe = "N/A",
    ),
    com_github_msgpack_msgpack_c = dict(
        project_name = "msgpack for C/C++",
        project_url = "https://github.com/msgpack/msgpack-c",
        version = "3.3.0",
        sha256 = "6e114d12a5ddb8cb11f669f83f32246e484a8addd0ce93f274996f1941c1f07b",
        strip_prefix = "msgpack-{version}",
        urls = ["https://github.com/msgpack/msgpack-c/releases/download/cpp-{version}/msgpack-{version}.tar.gz"],
        use_category = ["observability"],
        cpe = "N/A",
    ),
    com_github_google_jwt_verify = dict(
        project_name = "jwt_verify_lib",
        project_url = "https://github.com/google/jwt_verify_lib",
        # 2020-07-09
        version = "7276a339af8426724b744216f619c99152f8c141",
        sha256 = "f1fde4f3ebb3b2d841332c7a02a4b50e0529a19709934c63bc6208d1bbe28fb1",
        strip_prefix = "jwt_verify_lib-{version}",
        urls = ["https://github.com/google/jwt_verify_lib/archive/{version}.tar.gz"],
        use_category = ["dataplane"],
        cpe = "N/A",
    ),
    com_github_nodejs_http_parser = dict(
        project_name = "HTTP Parser",
        project_url = "https://github.com/nodejs/http-parser",
        # 2020-07-10
        # This SHA includes fix for https://github.com/nodejs/http-parser/issues/517 which allows (opt-in) to serve
        # requests with both Content-Legth and Transfer-Encoding: chunked headers set.
        version = "4f15b7d510dc7c6361a26a7c6d2f7c3a17f8d878",
        sha256 = "6a12896313ce1ca630cf516a0ee43a79b5f13f5a5d8143f56560ac0b21c98fac",
        strip_prefix = "http-parser-{version}",
        urls = ["https://github.com/nodejs/http-parser/archive/{version}.tar.gz"],
        use_category = ["dataplane"],
        cpe = "cpe:2.3:a:nodejs:node.js:*",
    ),
    com_github_tencent_rapidjson = dict(
        project_name = "RapidJSON",
        project_url = "https://rapidjson.org",
        # Changes through 2019-12-02
        version = "dfbe1db9da455552f7a9ad5d2aea17dd9d832ac1",
        sha256 = "a2faafbc402394df0fa94602df4b5e4befd734aad6bb55dfef46f62fcaf1090b",
        strip_prefix = "rapidjson-{version}",
        urls = ["https://github.com/Tencent/rapidjson/archive/{version}.tar.gz"],
        use_category = ["dataplane"],
        cpe = "cpe:2.3:a:tencent:rapidjson:*",
    ),
    com_github_twitter_common_lang = dict(
        project_name = "twitter.common.lang (Thrift)",
        project_url = "https://pypi.org/project/twitter.common.lang",
        version = "0.3.9",
        sha256 = "56d1d266fd4767941d11c27061a57bc1266a3342e551bde3780f9e9eb5ad0ed1",
        strip_prefix = "twitter.common.lang-{version}/src",
        urls = ["https://files.pythonhosted.org/packages/08/bc/d6409a813a9dccd4920a6262eb6e5889e90381453a5f58938ba4cf1d9420/twitter.common.lang-{version}.tar.gz"],
        use_category = ["dataplane"],
        cpe = "N/A",
    ),
    com_github_twitter_common_rpc = dict(
        project_name = "twitter.common.rpc (Thrift)",
        project_url = "https://pypi.org/project/twitter.common.rpc",
        version = "0.3.9",
        sha256 = "0792b63fb2fb32d970c2e9a409d3d00633190a22eb185145fe3d9067fdaa4514",
        strip_prefix = "twitter.common.rpc-{version}/src",
        urls = ["https://files.pythonhosted.org/packages/be/97/f5f701b703d0f25fbf148992cd58d55b4d08d3db785aad209255ee67e2d0/twitter.common.rpc-{version}.tar.gz"],
        use_category = ["dataplane"],
        cpe = "N/A",
    ),
    com_github_twitter_common_finagle_thrift = dict(
        project_name = "twitter.common.finagle-thrift",
        project_url = "https://pypi.org/project/twitter.common.finagle-thrift",
        version = "0.3.9",
        sha256 = "1e3a57d11f94f58745e6b83348ecd4fa74194618704f45444a15bc391fde497a",
        strip_prefix = "twitter.common.finagle-thrift-{version}/src",
        urls = ["https://files.pythonhosted.org/packages/f9/e7/4f80d582578f8489226370762d2cf6bc9381175d1929eba1754e03f70708/twitter.common.finagle-thrift-{version}.tar.gz"],
        use_category = ["dataplane"],
        cpe = "N/A",
    ),
    com_google_googletest = dict(
        project_name = "Google Test",
        project_url = "https://github.com/google/googletest",
        version = "1.10.0",
        sha256 = "9dc9157a9a1551ec7a7e43daea9a694a0bb5fb8bec81235d8a1e6ef64c716dcb",
        strip_prefix = "googletest-release-{version}",
        urls = ["https://github.com/google/googletest/archive/release-{version}.tar.gz"],
        use_category = ["test"],
    ),
    com_google_protobuf = dict(
        project_name = "Protocol Buffers",
        project_url = "https://developers.google.com/protocol-buffers",
        version = "3.10.1",
        sha256 = "d7cfd31620a352b2ee8c1ed883222a0d77e44346643458e062e86b1d069ace3e",
        strip_prefix = "protobuf-{version}",
        urls = ["https://github.com/protocolbuffers/protobuf/releases/download/v{version}/protobuf-all-{version}.tar.gz"],
        use_category = ["dataplane", "controlplane"],
        cpe = "N/A",
    ),
    grpc_httpjson_transcoding = dict(
        project_name = "grpc-httpjson-transcoding",
        project_url = "https://github.com/grpc-ecosystem/grpc-httpjson-transcoding",
        # 2020-03-02
        version = "faf8af1e9788cd4385b94c8f85edab5ea5d4b2d6",
        sha256 = "62c8cb5ea2cca1142cde9d4a0778c52c6022345c3268c60ef81666946b958ad5",
        strip_prefix = "grpc-httpjson-transcoding-{version}",
        urls = ["https://github.com/grpc-ecosystem/grpc-httpjson-transcoding/archive/{version}.tar.gz"],
        use_category = ["dataplane"],
        cpe = "N/A",
    ),
    io_bazel_rules_go = dict(
        project_name = "Go rules for Bazel",
        project_url = "https://github.com/bazelbuild/rules_go",
        version = "0.23.7",
        sha256 = "0310e837aed522875791750de44408ec91046c630374990edd51827cb169f616",
        urls = ["https://github.com/bazelbuild/rules_go/releases/download/v{version}/rules_go-v{version}.tar.gz"],
        use_category = ["build"],
    ),
    rules_cc = dict(
        project_name = "C++ rules for Bazel",
        project_url = "https://github.com/bazelbuild/rules_cc",
        # 2020-05-13
        # TODO(lizan): pin to a point releases when there's a released version.
        version = "818289e5613731ae410efb54218a4077fb9dbb03",
        sha256 = "9d48151ea71b3e225adfb6867e6d2c7d0dce46cbdc8710d9a9a628574dfd40a0",
        strip_prefix = "rules_cc-{version}",
        urls = ["https://github.com/bazelbuild/rules_cc/archive/{version}.tar.gz"],
        use_category = ["build"],
    ),
    rules_foreign_cc = dict(
        project_name = "Rules for using foreign build systems in Bazel",
        project_url = "https://github.com/bazelbuild/rules_foreign_cc",
        # 2020-08-21
        version = "594bf4d7731e606a705f3ad787dd0a70c5a28b30",
        sha256 = "2b1cf88de0b6e0195f6571cfde3a5bd406d11b42117d6adef2395c9525a1902e",
        strip_prefix = "rules_foreign_cc-{version}",
        urls = ["https://github.com/bazelbuild/rules_foreign_cc/archive/{version}.tar.gz"],
        use_category = ["build"],
    ),
    rules_python = dict(
        project_name = "Python rules for Bazel",
        project_url = "https://github.com/bazelbuild/rules_python",
        # 2020-04-09
        # TODO(htuch): revert back to a point releases when pip3_import appears.
        version = "a0fbf98d4e3a232144df4d0d80b577c7a693b570",
        sha256 = "76a8fd4e7eca2a3590f816958faa0d83c9b2ce9c32634c5c375bcccf161d3bb5",
        strip_prefix = "rules_python-{version}",
        urls = ["https://github.com/bazelbuild/rules_python/archive/{version}.tar.gz"],
        use_category = ["build"],
    ),
    six = dict(
        project_name = "Six",
        project_url = "https://pypi.org/project/six",
        version = "1.12.0",
        sha256 = "d16a0141ec1a18405cd4ce8b4613101da75da0e9a7aec5bdd4fa804d0e0eba73",
        urls = ["https://files.pythonhosted.org/packages/dd/bf/4138e7bfb757de47d1f4b6994648ec67a51efe58fa907c1e11e350cddfca/six-{version}.tar.gz"],
        use_category = ["other"],
    ),
    org_llvm_llvm = dict(
        project_name = "LLVM Comppiler Infrastructure",
        project_url = "https://llvm.org",
        version = "10.0",
        sha256 = "df83a44b3a9a71029049ec101fb0077ecbbdf5fe41e395215025779099a98fdf",
        strip_prefix = "llvm-{version}.0.src",
        urls = ["https://github.com/llvm/llvm-project/releases/download/llvmorg-{version}.0/llvm-{version}.0.src.tar.xz"],
        use_category = ["dataplane"],
        cpe = "N/A",
    ),
    com_github_wavm_wavm = dict(
        project_name = "WebAssembly Virtual Machine",
        project_url = "https://wavm.github.io",
        version = "e8155f1f3af88b4d08802716a7054950ef18d827",
        sha256 = "cc3fcaf05d57010c9cf8eb920234679dede6c780137b55001fd34e4d14806f7c",
        strip_prefix = "WAVM-{version}",
        urls = ["https://github.com/WAVM/WAVM/archive/{version}.tar.gz"],
        use_category = ["dataplane"],
        cpe = "N/A",
    ),
    io_opencensus_cpp = dict(
        project_name = "OpenCensus C++",
        project_url = "https://pypi.org/project/six/",
        # 2020-06-01
        version = "7877337633466358ed680f9b26967da5b310d7aa",
        sha256 = "12ff300fa804f97bd07e2ff071d969e09d5f3d7bbffeac438c725fa52a51a212",
        strip_prefix = "opencensus-cpp-{version}",
        urls = ["https://github.com/census-instrumentation/opencensus-cpp/archive/{version}.tar.gz"],
        use_category = ["observability"],
        cpe = "N/A",
    ),
    com_github_curl = dict(
        project_name = "curl",
        project_url = "https://curl.haxx.se",
        version = "7.69.1",
        sha256 = "01ae0c123dee45b01bbaef94c0bc00ed2aec89cb2ee0fd598e0d302a6b5e0a98",
        strip_prefix = "curl-{version}",
        urls = ["https://github.com/curl/curl/releases/download/curl-7_69_1/curl-{version}.tar.gz"],
        use_category = ["dataplane"],
        cpe = "N/A",
    ),
    com_googlesource_chromium_v8 = dict(
        project_name = "V8",
        project_url = "https://v8.dev",
        version = "8.5.210.20",
        # This archive was created using https://storage.googleapis.com/envoyproxy-wee8/wee8-archive.sh
        # and contains complete checkout of V8 with all dependencies necessary to build wee8.
        sha256 = "ef404643d7da6854b76b9fb9950a79a1acbd037b7a26f02c585ac379b0f7dee1",
        urls = ["https://storage.googleapis.com/envoyproxy-wee8/wee8-{version}.tar.gz"],
        use_category = ["dataplane"],
        cpe = "N/A",
    ),
    com_googlesource_quiche = dict(
        project_name = "QUICHE",
        project_url = "https://quiche.googlesource.com/quiche",
        # Static snapshot of https://quiche.googlesource.com/quiche/+archive/96bd860bec207d4b722ab7f319fa47be129a85cd.tar.gz
        version = "96bd860bec207d4b722ab7f319fa47be129a85cd",
        sha256 = "d7129a2f41f2bd00a8a38b33f9b7b955d3e7de3dec20f69b70d7000d3a856360",
        urls = ["https://storage.googleapis.com/quiche-envoy-integration/{version}.tar.gz"],
        use_category = ["dataplane"],
        cpe = "N/A",
    ),
    com_googlesource_googleurl = dict(
        project_name = "Chrome URL parsing library",
        project_url = "https://quiche.googlesource.com/googleurl",
        # Static snapshot of https://quiche.googlesource.com/quiche/+archive/ef0d23689e240e6c8de4c3a5296b209128c87373.tar.gz.
        # 2020-08-05
        version = "ef0d23689e240e6c8de4c3a5296b209128c87373",
        sha256 = "d769283fed1319bca68bae8bdd47fbc3a7933999329eee850eff1f1ea61ce176",
        urls = ["https://storage.googleapis.com/quiche-envoy-integration/googleurl_{version}.tar.gz"],
        use_category = ["dataplane"],
        cpe = "N/A",
    ),
    com_google_cel_cpp = dict(
        project_name = "Common Expression Language C++",
        project_url = "https://opensource.google/projects/cel",
        # 2020-07-14
        version = "b9453a09b28a1531c4917e8792b3ea61f6b1a447",
        sha256 = "cad7d01139947d78e413d112cb8f7431fbb33cf66b0adf9c280824803fc2a72e",
        strip_prefix = "cel-cpp-{version}",
        urls = ["https://github.com/google/cel-cpp/archive/{version}.tar.gz"],
        use_category = ["dataplane"],
        cpe = "N/A",
    ),
    com_github_google_flatbuffers = dict(
        project_name = "FlatBuffers",
        project_url = "https://github.com/google/flatbuffers",
        version = "a83caf5910644ba1c421c002ef68e42f21c15f9f",
        sha256 = "b8efbc25721e76780752bad775a97c3f77a0250271e2db37fc747b20e8b0f24a",
        strip_prefix = "flatbuffers-{version}",
        urls = ["https://github.com/google/flatbuffers/archive/{version}.tar.gz"],
        use_category = ["dataplane"],
        cpe = "N/A",
    ),
    com_googlesource_code_re2 = dict(
        project_name = "RE2",
        project_url = "https://github.com/google/re2",
        # 2020-07-06
        version = "2020-07-06",
        sha256 = "2e9489a31ae007c81e90e8ec8a15d62d58a9c18d4fd1603f6441ef248556b41f",
        strip_prefix = "re2-{version}",
        urls = ["https://github.com/google/re2/archive/{version}.tar.gz"],
        use_category = ["dataplane"],
        cpe = "N/A",
    ),
    # Included to access FuzzedDataProvider.h. This is compiler agnostic but
    # provided as part of the compiler-rt source distribution. We can't use the
    # Clang variant as we are not a Clang-LLVM only shop today.
    org_llvm_releases_compiler_rt = dict(
        project_name = "compiler-rt",
        project_url = "https://compiler-rt.llvm.org",
        version = "10.0.0",
        sha256 = "6a7da64d3a0a7320577b68b9ca4933bdcab676e898b759850e827333c3282c75",
        # Only allow peeking at fuzzer related files for now.
        strip_prefix = "compiler-rt-{version}.src",
        urls = ["https://github.com/llvm/llvm-project/releases/download/llvmorg-{version}/compiler-rt-{version}.src.tar.xz"],
        use_category = ["test"],
    ),
    upb = dict(
        project_name = "upb",
        project_url = "https://github.com/protocolbuffers/upb",
        # 2019-11-19
        version = "8a3ae1ef3e3e3f26b45dec735c5776737fc7247f",
        sha256 = "e9f281c56ab1eb1f97a80ca8a83bb7ef73d230eabb8591f83876f4e7b85d9b47",
        strip_prefix = "upb-{version}",
        urls = ["https://github.com/protocolbuffers/upb/archive/{version}.tar.gz"],
        use_category = ["dataplane", "controlplane"],
        cpe = "N/A",
    ),
    kafka_source = dict(
        project_name = "Kafka (source)",
        project_url = "https://kafka.apache.org",
        version = "2.4.1",
        sha256 = "740236f44d66e33ea83382383b4fb7eabdab7093a644b525dd5ec90207f933bd",
        strip_prefix = "kafka-{version}/clients/src/main/resources/common/message",
        urls = ["https://github.com/apache/kafka/archive/{version}.zip"],
        use_category = ["dataplane"],
        cpe = "cpe:2.3:a:apache:kafka:*",
    ),
    kafka_server_binary = dict(
        project_name = "Kafka (server binary)",
        project_url = "https://kafka.apache.org",
        version = "2.4.1",
        sha256 = "2177cbd14118999e1d76fec628ca78ace7e6f841219dbc6035027c796bbe1a2a",
        strip_prefix = "kafka_2.12-{version}",
        urls = ["http://us.mirrors.quenda.co/apache/kafka/{version}/kafka_2.12-{version}.tgz"],
        use_category = ["test"],
    ),
    kafka_python_client = dict(
        project_name = "Kafka (Python client)",
        project_url = "https://kafka.apache.org",
        version = "2.0.1",
        sha256 = "05f7c6eecb402f11fcb7e524c903f1ba1c38d3bdc9bf42bc8ec3cf7567b9f979",
        strip_prefix = "kafka-python-{version}",
        urls = ["https://github.com/dpkp/kafka-python/archive/{version}.tar.gz"],
        use_category = ["test"],
    ),
    org_unicode_icuuc = dict(
        project_name = "International Components for Unicode",
        project_url = "https://github.com/unicode-org/icu",
        version = "67-1",
        strip_prefix = "icu",
        sha256 = "94a80cd6f251a53bd2a997f6f1b5ac6653fe791dfab66e1eb0227740fb86d5dc",
        urls = ["https://github.com/unicode-org/icu/releases/download/release-{version}/icu4c-67_1-src.tgz"],
        use_category = ["dataplane"],
        cpe = "cpe:2.3:a:icu-project:international_components_for_unicode",
    ),
    proxy_wasm_cpp_sdk = dict(
        project_name = "WebAssembly for Proxies (C++ SDK)",
        project_url = "https://github.com/proxy-wasm/proxy-wasm-cpp-sdk",
<<<<<<< HEAD
        version = "1b5f69ce1535b0c21f88c4af4ebf0ec51d255abe",
        sha256 = "d177a9a80c22d33a096f03c1bc9e031d392d854f4e1eeb44e6dcc7455bceafc5",
        strip_prefix = "proxy-wasm-cpp-sdk-{version}",
        # 2020-08-31
=======
        version = "7470993bb49e20fd3e7f512f82b5084f0b533c2d",
        sha256 = "0968bd3d6f29692d4414e1db6dd79067d383ae8181ccd1763839c291e96498ea",
        strip_prefix = "proxy-wasm-cpp-sdk-{version}",
        # 2020-09-08
>>>>>>> cd451aee
        urls = ["https://github.com/proxy-wasm/proxy-wasm-cpp-sdk/archive/{version}.tar.gz"],
        use_category = ["dataplane"],
        cpe = "N/A",
    ),
    proxy_wasm_cpp_host = dict(
        project_name = "WebAssembly for Proxies (C++ host implementation)",
        project_url = "https://github.com/proxy-wasm/proxy-wasm-cpp-host",
        # 2020-08-27
        version = "a21abb5565d471da7e73ae00becde2e6bc27caf7",
        sha256 = "07c521a74a3ece1ddc0853b4d066dba5fba2cc7dce392b9c8b9b2d455ee8c469",
        strip_prefix = "proxy-wasm-cpp-host-{version}",
        urls = ["https://github.com/proxy-wasm/proxy-wasm-cpp-host/archive/{version}.tar.gz"],
        use_category = ["dataplane"],
        cpe = "N/A",
    ),
    # TODO: upgrade to the latest version (1.41 currently fails tests)
    emscripten_toolchain = dict(
        project_name = "Emscripten SDK",
        project_url = "https://github.com/emscripten-core/emsdk",
        version = "1.39",
        sha256 = "4ac0f1f3de8b3f1373d435cd7e58bd94de4146e751f099732167749a229b443b",
        patch_cmds = [
            "[[ \"$(uname -m)\" == \"x86_64\" ]] && ./emsdk install 1.39.6-upstream && ./emsdk activate --embedded 1.39.6-upstream || true",
        ],
        strip_prefix = "emsdk-{version}.6",
        urls = ["https://github.com/emscripten-core/emsdk/archive/{version}.6.tar.gz"],
        use_category = ["build"],
    ),
    io_bazel_rules_rust = dict(
        project_name = "Bazel rust rules",
        project_url = "https://github.com/bazelbuild/rules_rust",
        version = "fda9a1ce6482973adfda022cadbfa6b300e269c3",
        sha256 = "484a2b2b67cd2d1fa1054876de7f8d291c4b203fd256bc8cbea14d749bb864ce",
        # Last commit where "out_binary = True" works.
        # See: https://github.com/bazelbuild/rules_rust/issues/386
        strip_prefix = "rules_rust-{version}",
        urls = ["https://github.com/bazelbuild/rules_rust/archive/{version}.tar.gz"],
        use_category = ["test"],
    ),
    rules_antlr = dict(
        project_name = "ANTLR Rules for Bazel",
        project_url = "https://github.com/marcohu/rules_antlr",
        version = "3cc2f9502a54ceb7b79b37383316b23c4da66f9a",
        sha256 = "7249d1569293d9b239e23c65f6b4c81a07da921738bde0dfeb231ed98be40429",
        strip_prefix = "rules_antlr-{version}",
        urls = ["https://github.com/marcohu/rules_antlr/archive/{version}.tar.gz"],
        use_category = ["build"],
    ),
    antlr4_runtimes = dict(
        project_name = "ANTLR v4",
        project_url = "https://github.com/antlr/antlr4",
        version = "4.7.1",
        sha256 = "4d0714f441333a63e50031c9e8e4890c78f3d21e053d46416949803e122a6574",
        strip_prefix = "antlr4-{version}",
        urls = ["https://github.com/antlr/antlr4/archive/{version}.tar.gz"],
        use_category = ["build"],
    ),
)

# Interpolate {version} in the above dependency specs. This code should be capable of running in both Python
# and Starlark.
def _dependency_repositories():
    locations = {}
    for key, location in DEPENDENCY_REPOSITORIES_SPEC.items():
        mutable_location = dict(location)
        locations[key] = mutable_location

        # Fixup with version information.
        if "version" in location:
            if "strip_prefix" in location:
                mutable_location["strip_prefix"] = location["strip_prefix"].format(version = location["version"])
            mutable_location["urls"] = [url.format(version = location["version"]) for url in location["urls"]]
    return locations

DEPENDENCY_REPOSITORIES = _dependency_repositories()<|MERGE_RESOLUTION|>--- conflicted
+++ resolved
@@ -688,17 +688,10 @@
     proxy_wasm_cpp_sdk = dict(
         project_name = "WebAssembly for Proxies (C++ SDK)",
         project_url = "https://github.com/proxy-wasm/proxy-wasm-cpp-sdk",
-<<<<<<< HEAD
-        version = "1b5f69ce1535b0c21f88c4af4ebf0ec51d255abe",
-        sha256 = "d177a9a80c22d33a096f03c1bc9e031d392d854f4e1eeb44e6dcc7455bceafc5",
-        strip_prefix = "proxy-wasm-cpp-sdk-{version}",
-        # 2020-08-31
-=======
         version = "7470993bb49e20fd3e7f512f82b5084f0b533c2d",
         sha256 = "0968bd3d6f29692d4414e1db6dd79067d383ae8181ccd1763839c291e96498ea",
         strip_prefix = "proxy-wasm-cpp-sdk-{version}",
         # 2020-09-08
->>>>>>> cd451aee
         urls = ["https://github.com/proxy-wasm/proxy-wasm-cpp-sdk/archive/{version}.tar.gz"],
         use_category = ["dataplane"],
         cpe = "N/A",
