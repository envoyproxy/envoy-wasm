REPOSITORY_LOCATIONS = dict(
    bazel_compdb = dict(
        sha256 = "87e376a685eacfb27bcc0d0cdf5ded1d0b99d868390ac50f452ba6ed781caffe",
        strip_prefix = "bazel-compilation-database-0.4.2",
        urls = ["https://github.com/grailbio/bazel-compilation-database/archive/0.4.2.tar.gz"],
    ),
    bazel_gazelle = dict(
        sha256 = "86c6d481b3f7aedc1d60c1c211c6f76da282ae197c3b3160f54bd3a8f847896f",
        urls = ["https://github.com/bazelbuild/bazel-gazelle/releases/download/v0.19.1/bazel-gazelle-v0.19.1.tar.gz"],
    ),
    bazel_toolchains = dict(
        sha256 = "239a1a673861eabf988e9804f45da3b94da28d1aff05c373b013193c315d9d9e",
        strip_prefix = "bazel-toolchains-3.0.1",
        urls = [
            "https://github.com/bazelbuild/bazel-toolchains/releases/download/3.0.1/bazel-toolchains-3.0.1.tar.gz",
            "https://mirror.bazel.build/github.com/bazelbuild/bazel-toolchains/archive/3.0.1.tar.gz",
        ],
    ),
    build_bazel_rules_apple = dict(
        sha256 = "7a7afdd4869bb201c9352eed2daf37294d42b093579b70423490c1b4d4f6ce42",
        urls = ["https://github.com/bazelbuild/rules_apple/releases/download/0.19.0/rules_apple.0.19.0.tar.gz"],
    ),
    envoy_build_tools = dict(
        sha256 = "9d348f92ae8fb2495393109aac28aea314ad1fb013cdec1ab7b1224f804be1b7",
        strip_prefix = "envoy-build-tools-823c2e9386eee5117f7ef9e3d7c90e784cd0d047",
        # 2020-04-07
        urls = ["https://github.com/envoyproxy/envoy-build-tools/archive/823c2e9386eee5117f7ef9e3d7c90e784cd0d047.tar.gz"],
    ),
    boringssl = dict(
        sha256 = "a3d4de4f03cb321ef943678d72a045c9a19d26b23d6f4e313f97600c65201a27",
        strip_prefix = "boringssl-1c2769383f027befac5b75b6cedd25daf3bf4dcf",
        # To update BoringSSL, which tracks Chromium releases:
        # 1. Open https://omahaproxy.appspot.com/ and note <current_version> of linux/stable release.
        # 2. Open https://chromium.googlesource.com/chromium/src/+/refs/tags/<current_version>/DEPS and note <boringssl_revision>.
        # 3. Find a commit in BoringSSL's "master-with-bazel" branch that merges <boringssl_revision>.
        #
        # chromium-81.0.4044.69
        urls = ["https://github.com/google/boringssl/archive/1c2769383f027befac5b75b6cedd25daf3bf4dcf.tar.gz"],
    ),
    boringssl_fips = dict(
        sha256 = "b12ad676ee533824f698741bd127f6fbc82c46344398a6d78d25e62c6c418c73",
        # fips-20180730
        urls = ["https://commondatastorage.googleapis.com/chromium-boringssl-docs/fips/boringssl-66005f41fbc3529ffe8d007708756720529da20d.tar.xz"],
    ),
    com_google_absl = dict(
        sha256 = "2693730730247afb0e7cb2d41664ac2af3ad75c79944efd266be40ba944179b9",
        strip_prefix = "abseil-cpp-06f0e767d13d4d68071c4fc51e25724e0fc8bc74",
        # 2020-03-03
        urls = ["https://github.com/abseil/abseil-cpp/archive/06f0e767d13d4d68071c4fc51e25724e0fc8bc74.tar.gz"],
    ),
    com_github_apache_thrift = dict(
        sha256 = "7d59ac4fdcb2c58037ebd4a9da5f9a49e3e034bf75b3f26d9fe48ba3d8806e6b",
        strip_prefix = "thrift-0.11.0",
        urls = ["https://files.pythonhosted.org/packages/c6/b4/510617906f8e0c5660e7d96fbc5585113f83ad547a3989b80297ac72a74c/thrift-0.11.0.tar.gz"],
    ),
    com_github_c_ares_c_ares = dict(
        sha256 = "bbaab13d6ad399a278d476f533e4d88a7ec7d729507348bb9c2e3b207ba4c606",
        strip_prefix = "c-ares-d7e070e7283f822b1d2787903cce3615536c5610",
        # 2019-06-19
        # 27 new commits from release-1.15.0. Upgrade for commit 7d3591ee8a1a63e7748e68e6d880bd1763a32885 "getaddrinfo enhancements" and follow up fixes.
        # Use getaddrinfo to query DNS record and TTL.
        # TODO(crazyxy): Update to release-1.16.0 when it is released.
        urls = ["https://github.com/c-ares/c-ares/archive/d7e070e7283f822b1d2787903cce3615536c5610.tar.gz"],
    ),
    com_github_circonus_labs_libcircllhist = dict(
        sha256 = "8165aa25e529d7d4b9ae849d3bf30371255a99d6db0421516abcff23214cdc2c",
        strip_prefix = "libcircllhist-63a16dd6f2fc7bc841bb17ff92be8318df60e2e1",
        # 2019-02-11
        urls = ["https://github.com/circonus-labs/libcircllhist/archive/63a16dd6f2fc7bc841bb17ff92be8318df60e2e1.tar.gz"],
    ),
    com_github_cyan4973_xxhash = dict(
        sha256 = "952ebbf5b11fbf59ae5d760a562d1e9112278f244340ad7714e8556cbe54f7f7",
        strip_prefix = "xxHash-0.7.3",
        urls = ["https://github.com/Cyan4973/xxHash/archive/v0.7.3.tar.gz"],
    ),
    com_github_envoyproxy_sqlparser = dict(
        sha256 = "b2d3882698cf85b64c87121e208ce0b24d5fe2a00a5d058cf4571f1b25b45403",
        strip_prefix = "sql-parser-b14d010afd4313f2372a1cc96aa2327e674cc798",
        # 2020-01-10
        urls = ["https://github.com/envoyproxy/sql-parser/archive/b14d010afd4313f2372a1cc96aa2327e674cc798.tar.gz"],
    ),
    com_github_mirror_tclap = dict(
        sha256 = "f0ede0721dddbb5eba3a47385a6e8681b14f155e1129dd39d1a959411935098f",
        strip_prefix = "tclap-tclap-1-2-1-release-final",
        urls = ["https://github.com/mirror/tclap/archive/tclap-1-2-1-release-final.tar.gz"],
    ),
    com_github_fmtlib_fmt = dict(
        sha256 = "f1907a58d5e86e6c382e51441d92ad9e23aea63827ba47fd647eacc0d3a16c78",
        strip_prefix = "fmt-6.0.0",
        urls = ["https://github.com/fmtlib/fmt/archive/6.0.0.tar.gz"],
    ),
    com_github_gabime_spdlog = dict(
        sha256 = "afd18f62d1bc466c60bef088e6b637b0284be88c515cedc59ad4554150af6043",
        strip_prefix = "spdlog-1.4.0",
        urls = ["https://github.com/gabime/spdlog/archive/v1.4.0.tar.gz"],
    ),
    com_github_google_libprotobuf_mutator = dict(
        sha256 = "",
        strip_prefix = "libprotobuf-mutator-3521f47a2828da9ace403e4ecc4aece1a84feb36",
        # 2020-02-04
        urls = ["https://github.com/google/libprotobuf-mutator/archive/3521f47a2828da9ace403e4ecc4aece1a84feb36.tar.gz"],
    ),
    com_github_gperftools_gperftools = dict(
        # TODO(cmluciano): Bump to release 2.8
        # The currently used version is specifically chosen to fix ppc64le builds that require inclusion
        # of asm/ptrace.h, and also s390x builds that require special handling of mmap syscall.
        sha256 = "97f0bc2b389c29305f5d1d8cc4d95e9212c33b55827ae65476fc761d78e3ec5d",
        strip_prefix = "gperftools-gperftools-2.7.90",
        urls = ["https://github.com/gperftools/gperftools/archive/gperftools-2.7.90.tar.gz"],
    ),
    com_github_grpc_grpc = dict(
        # TODO(JimmyCYJ): Bump to release 1.27
        # This sha on grpc:v1.25.x branch is specifically chosen to fix gRPC STS call credential options.
        sha256 = "bbc8f020f4e85ec029b047fab939b8c81f3d67254b5c724e1003a2bc49ddd123",
        strip_prefix = "grpc-d8f4928fa779f6005a7fe55a176bdb373b0f910f",
        urls = ["https://github.com/grpc/grpc/archive/d8f4928fa779f6005a7fe55a176bdb373b0f910f.tar.gz"],
    ),
    com_github_luajit_luajit = dict(
        sha256 = "409f7fe570d3c16558e594421c47bdd130238323c9d6fd6c83dedd2aaeb082a8",
        strip_prefix = "LuaJIT-2.1.0-beta3",
        urls = ["https://github.com/LuaJIT/LuaJIT/archive/v2.1.0-beta3.tar.gz"],
    ),
    com_github_moonjit_moonjit = dict(
        sha256 = "83deb2c880488dfe7dd8ebf09e3b1e7613ef4b8420de53de6f712f01aabca2b6",
        strip_prefix = "moonjit-2.2.0",
        urls = ["https://github.com/moonjit/moonjit/archive/2.2.0.tar.gz"],
    ),
    com_github_nghttp2_nghttp2 = dict(
        sha256 = "eb9d9046495a49dd40c7ef5d6c9907b51e5a6b320ea6e2add11eb8b52c982c47",
        strip_prefix = "nghttp2-1.40.0",
        urls = ["https://github.com/nghttp2/nghttp2/releases/download/v1.40.0/nghttp2-1.40.0.tar.gz"],
    ),
    io_opentracing_cpp = dict(
        sha256 = "015c4187f7a6426a2b5196f0ccd982aa87f010cf61f507ae3ce5c90523f92301",
        strip_prefix = "opentracing-cpp-1.5.1",
        urls = ["https://github.com/opentracing/opentracing-cpp/archive/v1.5.1.tar.gz"],
    ),
    com_lightstep_tracer_cpp = dict(
        sha256 = "0e99716598c010e56bc427ea3482be5ad2c534be8b039d172564deec1264a213",
        strip_prefix = "lightstep-tracer-cpp-3efe2372ee3d7c2138d6b26e542d757494a7938d",
        # 2020-03-24
        urls = ["https://github.com/lightstep/lightstep-tracer-cpp/archive/3efe2372ee3d7c2138d6b26e542d757494a7938d.tar.gz"],
    ),
    com_github_datadog_dd_opentracing_cpp = dict(
        sha256 = "6dc1088ab7f788b6c849fbaa6300517c8fdf88991a70b778be79c284c36857bf",
        strip_prefix = "dd-opentracing-cpp-1.1.3",
        urls = ["https://github.com/DataDog/dd-opentracing-cpp/archive/v1.1.3.tar.gz"],
    ),
    com_github_google_benchmark = dict(
        sha256 = "3c6a165b6ecc948967a1ead710d4a181d7b0fbcaa183ef7ea84604994966221a",
        strip_prefix = "benchmark-1.5.0",
        urls = ["https://github.com/google/benchmark/archive/v1.5.0.tar.gz"],
    ),
    com_github_libevent_libevent = dict(
        sha256 = "549d34065eb2485dfad6c8de638caaa6616ed130eec36dd978f73b6bdd5af113",
        # This SHA includes the new "prepare" and "check" watchers, used for event loop performance
        # stats (see https://github.com/libevent/libevent/pull/793) and the fix for a race condition
        # in the watchers (see https://github.com/libevent/libevent/pull/802).
        # This also includes the fixes for https://github.com/libevent/libevent/issues/806
        # and https://github.com/lyft/envoy-mobile/issues/215.
        # TODO(mergeconflict): Update to v2.2 when it is released.
        strip_prefix = "libevent-0d7d85c2083f7a4c9efe01c061486f332b576d28",
        # 2019-07-02
        urls = ["https://github.com/libevent/libevent/archive/0d7d85c2083f7a4c9efe01c061486f332b576d28.tar.gz"],
    ),
    net_zlib = dict(
        # Use the dev branch of zlib to resolve fuzz bugs and out of bound
        # errors resulting in crashes in zlib 1.2.11.
        # TODO(asraa): Remove when zlib > 1.2.11 is released.
        sha256 = "155a8f8c1a753fb05b16a1b0cc0a0a9f61a78e245f9e0da483d13043b3bcbf2e",
        strip_prefix = "zlib-79baebe50e4d6b73ae1f8b603f0ef41300110aa3",
        # 2019-04-14 development branch
        urls = ["https://github.com/madler/zlib/archive/79baebe50e4d6b73ae1f8b603f0ef41300110aa3.tar.gz"],
    ),
    com_github_jbeder_yaml_cpp = dict(
        sha256 = "77ea1b90b3718aa0c324207cb29418f5bced2354c2e483a9523d98c3460af1ed",
        strip_prefix = "yaml-cpp-yaml-cpp-0.6.3",
        urls = ["https://github.com/jbeder/yaml-cpp/archive/yaml-cpp-0.6.3.tar.gz"],
    ),
    com_github_msgpack_msgpack_c = dict(
        sha256 = "433cbcd741e1813db9ae4b2e192b83ac7b1d2dd7968a3e11470eacc6f4ab58d2",
        strip_prefix = "msgpack-3.2.1",
        urls = ["https://github.com/msgpack/msgpack-c/releases/download/cpp-3.2.1/msgpack-3.2.1.tar.gz"],
    ),
    com_github_google_jwt_verify = dict(
        sha256 = "d422a6eadd4bcdd0f9b122cd843a4015f8b18aebea6e1deb004bd4d401a8ef92",
        strip_prefix = "jwt_verify_lib-40e2cc938f4bcd059a97dc6c73f59ecfa5a71bac",
        # 2020-02-11
        urls = ["https://github.com/google/jwt_verify_lib/archive/40e2cc938f4bcd059a97dc6c73f59ecfa5a71bac.tar.gz"],
    ),
    com_github_nodejs_http_parser = dict(
        sha256 = "8fa0ab8770fd8425a9b431fdbf91623c4d7a9cdb842b9339289bd2b0b01b0d3d",
        strip_prefix = "http-parser-2.9.3",
        urls = ["https://github.com/nodejs/http-parser/archive/v2.9.3.tar.gz"],
    ),
    com_github_pallets_jinja = dict(
        sha256 = "db49236731373e4f3118af880eb91bb0aa6978bc0cf8b35760f6a026f1a9ffc4",
        strip_prefix = "jinja-2.10.3",
        urls = ["https://github.com/pallets/jinja/archive/2.10.3.tar.gz"],
    ),
    com_github_pallets_markupsafe = dict(
        sha256 = "222a10e3237d92a9cd45ed5ea882626bc72bc5e0264d3ed0f2c9129fa69fc167",
        strip_prefix = "markupsafe-1.1.1/src",
        urls = ["https://github.com/pallets/markupsafe/archive/1.1.1.tar.gz"],
    ),
    com_github_tencent_rapidjson = dict(
        sha256 = "a2faafbc402394df0fa94602df4b5e4befd734aad6bb55dfef46f62fcaf1090b",
        strip_prefix = "rapidjson-dfbe1db9da455552f7a9ad5d2aea17dd9d832ac1",
        # Changes through 2019-12-02
        urls = ["https://github.com/Tencent/rapidjson/archive/dfbe1db9da455552f7a9ad5d2aea17dd9d832ac1.tar.gz"],
    ),
    com_github_twitter_common_lang = dict(
        sha256 = "56d1d266fd4767941d11c27061a57bc1266a3342e551bde3780f9e9eb5ad0ed1",
        strip_prefix = "twitter.common.lang-0.3.9/src",
        urls = ["https://files.pythonhosted.org/packages/08/bc/d6409a813a9dccd4920a6262eb6e5889e90381453a5f58938ba4cf1d9420/twitter.common.lang-0.3.9.tar.gz"],
    ),
    com_github_twitter_common_rpc = dict(
        sha256 = "0792b63fb2fb32d970c2e9a409d3d00633190a22eb185145fe3d9067fdaa4514",
        strip_prefix = "twitter.common.rpc-0.3.9/src",
        urls = ["https://files.pythonhosted.org/packages/be/97/f5f701b703d0f25fbf148992cd58d55b4d08d3db785aad209255ee67e2d0/twitter.common.rpc-0.3.9.tar.gz"],
    ),
    com_github_twitter_common_finagle_thrift = dict(
        sha256 = "1e3a57d11f94f58745e6b83348ecd4fa74194618704f45444a15bc391fde497a",
        strip_prefix = "twitter.common.finagle-thrift-0.3.9/src",
        urls = ["https://files.pythonhosted.org/packages/f9/e7/4f80d582578f8489226370762d2cf6bc9381175d1929eba1754e03f70708/twitter.common.finagle-thrift-0.3.9.tar.gz"],
    ),
    com_google_googletest = dict(
        sha256 = "9dc9157a9a1551ec7a7e43daea9a694a0bb5fb8bec81235d8a1e6ef64c716dcb",
        strip_prefix = "googletest-release-1.10.0",
        urls = ["https://github.com/google/googletest/archive/release-1.10.0.tar.gz"],
    ),
    com_google_protobuf = dict(
        sha256 = "d7cfd31620a352b2ee8c1ed883222a0d77e44346643458e062e86b1d069ace3e",
        strip_prefix = "protobuf-3.10.1",
        urls = ["https://github.com/protocolbuffers/protobuf/releases/download/v3.10.1/protobuf-all-3.10.1.tar.gz"],
    ),
    grpc_httpjson_transcoding = dict(
        sha256 = "62c8cb5ea2cca1142cde9d4a0778c52c6022345c3268c60ef81666946b958ad5",
        strip_prefix = "grpc-httpjson-transcoding-faf8af1e9788cd4385b94c8f85edab5ea5d4b2d6",
        # 2020-03-02
        urls = ["https://github.com/grpc-ecosystem/grpc-httpjson-transcoding/archive/faf8af1e9788cd4385b94c8f85edab5ea5d4b2d6.tar.gz"],
    ),
    io_bazel_rules_go = dict(
        sha256 = "e88471aea3a3a4f19ec1310a55ba94772d087e9ce46e41ae38ecebe17935de7b",
        urls = ["https://github.com/bazelbuild/rules_go/releases/download/v0.20.3/rules_go-v0.20.3.tar.gz"],
    ),
    rules_foreign_cc = dict(
        sha256 = "3184c244b32e65637a74213fc448964b687390eeeca42a36286f874c046bba15",
        strip_prefix = "rules_foreign_cc-7bc4be735b0560289f6b86ab6136ee25d20b65b7",
        # 2019-09-26
        urls = ["https://github.com/bazelbuild/rules_foreign_cc/archive/7bc4be735b0560289f6b86ab6136ee25d20b65b7.tar.gz"],
    ),
    rules_python = dict(
        sha256 = "aa96a691d3a8177f3215b14b0edc9641787abaaa30363a080165d06ab65e1161",
        urls = ["https://github.com/bazelbuild/rules_python/releases/download/0.0.1/rules_python-0.0.1.tar.gz"],
    ),
    six = dict(
        sha256 = "d16a0141ec1a18405cd4ce8b4613101da75da0e9a7aec5bdd4fa804d0e0eba73",
        urls = ["https://files.pythonhosted.org/packages/dd/bf/4138e7bfb757de47d1f4b6994648ec67a51efe58fa907c1e11e350cddfca/six-1.12.0.tar.gz"],
    ),
    org_llvm_llvm = dict(
        sha256 = "44787a6d02f7140f145e2250d56c9f849334e11f9ae379827510ed72f12b75e7",
        strip_prefix = "llvm-8.0.1.src",
        urls = ["https://github.com/llvm/llvm-project/releases/download/llvmorg-8.0.1/llvm-8.0.1.src.tar.xz"],
    ),
    com_github_wavm_wavm = dict(
        sha256 = "48939906ff44a0e26e2c4c63132eebd75cfd768fac989a874395121e139933ec",
        strip_prefix = "WAVM-1ec06cd202a922015c9041c5ed84f875453c4dc7",
        urls = ["https://github.com/WAVM/WAVM/archive/1ec06cd202a922015c9041c5ed84f875453c4dc7.tar.gz"],
    ),
    io_opencensus_cpp = dict(
        sha256 = "193ffb4e13bd7886757fd22b61b7f7a400634412ad8e7e1071e73f57bedd7fc6",
        strip_prefix = "opencensus-cpp-04ed0211931f12b03c1a76b3907248ca4db7bc90",
        # 2020-03-24
        urls = ["https://github.com/census-instrumentation/opencensus-cpp/archive/04ed0211931f12b03c1a76b3907248ca4db7bc90.tar.gz"],
    ),
    com_github_curl = dict(
        sha256 = "01ae0c123dee45b01bbaef94c0bc00ed2aec89cb2ee0fd598e0d302a6b5e0a98",
        strip_prefix = "curl-7.69.1",
        urls = ["https://github.com/curl/curl/releases/download/curl-7_69_1/curl-7.69.1.tar.gz"],
    ),
    com_googlesource_chromium_v8 = dict(
        # This archive was created using https://storage.googleapis.com/envoyproxy-wee8/wee8-archive.sh
        # and contains complete checkout of V8 with all dependencies necessary to build wee8.
        sha256 = "cc6f5357cd10922bfcf667bd882624ad313e21b009b919ce00f322f390012476",
        urls = ["https://storage.googleapis.com/envoyproxy-wee8/wee8-8.3.110.9.tar.gz"],
    ),
    com_googlesource_quiche = dict(
        # Static snapshot of https://quiche.googlesource.com/quiche/+archive/41c9fdead26b31deefae3c325a2cf1a873688ba3.tar.gz
        sha256 = "75af53154402e1654cfd32d8aaeed5fab4dbb79d3cab8c9866019d5369c1889e",
        urls = ["https://storage.googleapis.com/quiche-envoy-integration/41c9fdead26b31deefae3c325a2cf1a873688ba3.tar.gz"],
    ),
    com_googlesource_googleurl = dict(
        # Static snapshot of https://quiche.googlesource.com/quiche/+archive/googleurl_dbf5ad147f60afc125e99db7549402af49a5eae8.tar.gz
        sha256 = "b40cd22cadba577b7281a76db66f6a66dd744edbad8cc2c861c2c976ef721e4d",
        urls = ["https://storage.googleapis.com/quiche-envoy-integration/googleurl_dbf5ad147f60afc125e99db7549402af49a5eae8.tar.gz"],
    ),
    com_google_cel_cpp = dict(
        sha256 = "d773ee368053f404eada87b59c9e545b2e21118ebb0577ac3e942a06518f6fd2",
        strip_prefix = "cel-cpp-0.2.0",
        # 2020-05-11
        urls = ["https://github.com/google/cel-cpp/archive/v0.2.0.tar.gz"],
    ),
    com_github_google_flatbuffers = dict(
        sha256 = "b8efbc25721e76780752bad775a97c3f77a0250271e2db37fc747b20e8b0f24a",
        strip_prefix = "flatbuffers-a83caf5910644ba1c421c002ef68e42f21c15f9f",
        urls = ["https://github.com/google/flatbuffers/archive/a83caf5910644ba1c421c002ef68e42f21c15f9f.tar.gz"],
    ),
    com_googlesource_code_re2 = dict(
        sha256 = "04ee2aaebaa5038554683329afc494e684c30f82f2a1e47eb62450e59338f84d",
        strip_prefix = "re2-2020-03-03",
        urls = ["https://github.com/google/re2/archive/2020-03-03.tar.gz"],
    ),
    # Included to access FuzzedDataProvider.h. This is compiler agnostic but
    # provided as part of the compiler-rt source distribution. We can't use the
    # Clang variant as we are not a Clang-LLVM only shop today.
    org_llvm_releases_compiler_rt = dict(
        sha256 = "56e4cd96dd1d8c346b07b4d6b255f976570c6f2389697347a6c3dcb9e820d10e",
        # Only allow peeking at fuzzer related files for now.
        strip_prefix = "compiler-rt-9.0.0.src/lib",
        urls = ["http://releases.llvm.org/9.0.0/compiler-rt-9.0.0.src.tar.xz"],
    ),
    fuzzit_linux = dict(
        sha256 = "9ca76ac1c22d9360936006efddf992977ebf8e4788ded8e5f9d511285c9ac774",
        urls = ["https://github.com/fuzzitdev/fuzzit/releases/download/v2.4.76/fuzzit_Linux_x86_64.zip"],
    ),
    upb = dict(
        sha256 = "e9f281c56ab1eb1f97a80ca8a83bb7ef73d230eabb8591f83876f4e7b85d9b47",
        strip_prefix = "upb-8a3ae1ef3e3e3f26b45dec735c5776737fc7247f",
        # 2019-11-19
        urls = ["https://github.com/protocolbuffers/upb/archive/8a3ae1ef3e3e3f26b45dec735c5776737fc7247f.tar.gz"],
    ),
    kafka_source = dict(
        sha256 = "e7b748a62e432b5770db6dbb3b034c68c0ea212812cb51603ee7f3a8a35f06be",
        strip_prefix = "kafka-2.4.0/clients/src/main/resources/common/message",
        urls = ["https://github.com/apache/kafka/archive/2.4.0.zip"],
    ),
    kafka_server_binary = dict(
        sha256 = "b9582bab0c3e8d131953b1afa72d6885ca1caae0061c2623071e7f396f2ccfee",
        strip_prefix = "kafka_2.12-2.4.0",
        urls = ["http://us.mirrors.quenda.co/apache/kafka/2.4.0/kafka_2.12-2.4.0.tgz"],
    ),
    kafka_python_client = dict(
        sha256 = "454bf3aafef9348017192417b7f0828a347ec2eaf3efba59336f3a3b68f10094",
        strip_prefix = "kafka-python-2.0.0",
        urls = ["https://github.com/dpkp/kafka-python/archive/2.0.0.tar.gz"],
    ),
    proxy_wasm_cpp_sdk = dict(
<<<<<<< HEAD
        sha256 = "9ba21add517a8407f8f5247856f3964b86aac3baed083ee9eece1d7d286378f9",
        strip_prefix = "proxy-wasm-cpp-sdk-5669dfad87f43146ce5ca3bf80a63a87c5d36a53",
        urls = ["https://github.com/proxy-wasm/proxy-wasm-cpp-sdk/archive/5669dfad87f43146ce5ca3bf80a63a87c5d36a53.tar.gz"],
    ),
    proxy_wasm_cpp_host = dict(
        sha256 = "8cfffe0f63b4c14a29390bfbc8192e76c2b3880842a53553b0c5fab6e434db74",
        strip_prefix = "proxy-wasm-cpp-host-55cb53d2999a5f33f3dee66957691e1498481441",
        urls = ["https://github.com/proxy-wasm/proxy-wasm-cpp-host/archive/55cb53d2999a5f33f3dee66957691e1498481441.tar.gz"],
=======
        sha256 = "e92312ac743797e18b727d88262e8f8da0e4e7b0e825ed791d6c2d7de6cfdfb2",
        strip_prefix = "proxy-wasm-cpp-sdk-b273b07ae0cfa9cc76dfe38236b163e9e3a2ab49",
        urls = ["https://github.com/proxy-wasm/proxy-wasm-cpp-sdk/archive/b273b07ae0cfa9cc76dfe38236b163e9e3a2ab49.tar.gz"],
    ),
    proxy_wasm_cpp_host = dict(
        sha256 = "55d15a7f320b5236e6f05a3ebb06b1af43131b20f1f040a681b04566b7e76bb6",
        strip_prefix = "proxy-wasm-cpp-host-b55f5baa55c2af7965e3dc4f6788cdd6b5f5a27f",
        urls = ["https://github.com/proxy-wasm/proxy-wasm-cpp-host/archive/b55f5baa55c2af7965e3dc4f6788cdd6b5f5a27f.tar.gz"],
>>>>>>> 650ae4cb
    ),
    emscripten_toolchain = dict(
        sha256 = "4ac0f1f3de8b3f1373d435cd7e58bd94de4146e751f099732167749a229b443b",
        patch_cmds = [
            "./emsdk install 1.39.6-upstream",
            "./emsdk activate --embedded 1.39.6-upstream",
        ],
        strip_prefix = "emsdk-1.39.6",
        urls = ["https://github.com/emscripten-core/emsdk/archive/1.39.6.tar.gz"],
    ),
)<|MERGE_RESOLUTION|>--- conflicted
+++ resolved
@@ -346,25 +346,14 @@
         urls = ["https://github.com/dpkp/kafka-python/archive/2.0.0.tar.gz"],
     ),
     proxy_wasm_cpp_sdk = dict(
-<<<<<<< HEAD
-        sha256 = "9ba21add517a8407f8f5247856f3964b86aac3baed083ee9eece1d7d286378f9",
-        strip_prefix = "proxy-wasm-cpp-sdk-5669dfad87f43146ce5ca3bf80a63a87c5d36a53",
-        urls = ["https://github.com/proxy-wasm/proxy-wasm-cpp-sdk/archive/5669dfad87f43146ce5ca3bf80a63a87c5d36a53.tar.gz"],
+        sha256 = "701150a9396f81623061fda4d9fa919523166d6d8613dbe44b6ac155bd1f9e97",
+        strip_prefix = "proxy-wasm-cpp-sdk-e93a4988b90d726bcbe174301cc2607f95b46f25",
+        urls = ["https://github.com/proxy-wasm/proxy-wasm-cpp-sdk/archive/e93a4988b90d726bcbe174301cc2607f95b46f25.tar.gz"],
     ),
     proxy_wasm_cpp_host = dict(
-        sha256 = "8cfffe0f63b4c14a29390bfbc8192e76c2b3880842a53553b0c5fab6e434db74",
-        strip_prefix = "proxy-wasm-cpp-host-55cb53d2999a5f33f3dee66957691e1498481441",
-        urls = ["https://github.com/proxy-wasm/proxy-wasm-cpp-host/archive/55cb53d2999a5f33f3dee66957691e1498481441.tar.gz"],
-=======
-        sha256 = "e92312ac743797e18b727d88262e8f8da0e4e7b0e825ed791d6c2d7de6cfdfb2",
-        strip_prefix = "proxy-wasm-cpp-sdk-b273b07ae0cfa9cc76dfe38236b163e9e3a2ab49",
-        urls = ["https://github.com/proxy-wasm/proxy-wasm-cpp-sdk/archive/b273b07ae0cfa9cc76dfe38236b163e9e3a2ab49.tar.gz"],
-    ),
-    proxy_wasm_cpp_host = dict(
-        sha256 = "55d15a7f320b5236e6f05a3ebb06b1af43131b20f1f040a681b04566b7e76bb6",
-        strip_prefix = "proxy-wasm-cpp-host-b55f5baa55c2af7965e3dc4f6788cdd6b5f5a27f",
-        urls = ["https://github.com/proxy-wasm/proxy-wasm-cpp-host/archive/b55f5baa55c2af7965e3dc4f6788cdd6b5f5a27f.tar.gz"],
->>>>>>> 650ae4cb
+        sha256 = "010bc0238dcb87b1f790b3512c245a37c524f3b97d6810cec79f9376cfbf1241",
+        strip_prefix = "proxy-wasm-cpp-host-8cc8602d51d85553b0b6a901315a46cd3f4ef787",
+        urls = ["https://github.com/proxy-wasm/proxy-wasm-cpp-host/archive/8cc8602d51d85553b0b6a901315a46cd3f4ef787.tar.gz"],
     ),
     emscripten_toolchain = dict(
         sha256 = "4ac0f1f3de8b3f1373d435cd7e58bd94de4146e751f099732167749a229b443b",
