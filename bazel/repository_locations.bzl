--- conflicted
+++ resolved
@@ -491,12 +491,6 @@
         urls = ["https://github.com/dpkp/kafka-python/archive/2.0.0.tar.gz"],
         use_category = ["test"],
     ),
-<<<<<<< HEAD
-    proxy_wasm_cpp_sdk = dict(
-        sha256 = "eba429ae0068508c4c20980803fd20b991c3d5d1604e8ef61ac8cb309e6867ed",
-        strip_prefix = "proxy-wasm-cpp-sdk-4ee6ace4fe529b9fdbffa76f34eb6deffe72c1a2",
-        urls = ["https://github.com/proxy-wasm/proxy-wasm-cpp-sdk/archive/4ee6ace4fe529b9fdbffa76f34eb6deffe72c1a2.tar.gz"],
-=======
     org_unicode_icuuc = dict(
         strip_prefix = "icu-release-64-2",
         sha256 = "524960ac99d086cdb6988d2a92fc163436fd3c6ec0a84c475c6382fbf989be05",
@@ -508,33 +502,17 @@
         sha256 = "7d9e1f2e299215ed3e5fa8c8149740872b1100cfe3230fc639f967d9dcfd812e",
         strip_prefix = "proxy-wasm-cpp-sdk-5cec30b448975e1fd3f4117311f0957309df5cb0",
         urls = ["https://github.com/proxy-wasm/proxy-wasm-cpp-sdk/archive/5cec30b448975e1fd3f4117311f0957309df5cb0.tar.gz"],
->>>>>>> e219801b
         use_category = ["dataplane"],
         cpe = "N/A",
     ),
     proxy_wasm_cpp_host = dict(
-<<<<<<< HEAD
-        sha256 = "45c799fd62a57bef48189975a4ef8fc04e1972927069ee10e3f649a9d7539c12",
-        strip_prefix = "proxy-wasm-cpp-host-1cb51cf262bc18ad81002bfa0701acf319570467",
-        urls = ["https://github.com/proxy-wasm/proxy-wasm-cpp-host/archive/1cb51cf262bc18ad81002bfa0701acf319570467.tar.gz"],
-=======
-        sha256 = "494d3f81156b92bac640c26000497fbf3a7b1bc35f9789594280450c6e5d8129",
-        strip_prefix = "proxy-wasm-cpp-host-928db4d79ec7b90aea3ad13ea5df36dc60c9c31d",
-        urls = ["https://github.com/proxy-wasm/proxy-wasm-cpp-host/archive/928db4d79ec7b90aea3ad13ea5df36dc60c9c31d.tar.gz"],
->>>>>>> e219801b
+        sha256 = "186e8b69362be9d5122453d3fa7c8d3298cef0e1728f754e1b8c42730d1e6bbf",
+        strip_prefix = "proxy-wasm-cpp-host-350af8e4b616ac20c350c289fc3f59f808463c07",
+        urls = ["https://github.com/proxy-wasm/proxy-wasm-cpp-host/archive/350af8e4b616ac20c350c289fc3f59f808463c07.tar.gz"],
         use_category = ["dataplane"],
         cpe = "N/A",
     ),
     emscripten_toolchain = dict(
-<<<<<<< HEAD
-        sha256 = "4ac0f1f3de8b3f1373d435cd7e58bd94de4146e751f099732167749a229b443b",
-        patch_cmds = [
-            "./emsdk install 1.39.6-upstream",
-            "./emsdk activate --embedded 1.39.6-upstream",
-        ],
-        strip_prefix = "emsdk-1.39.6",
-        urls = ["https://github.com/emscripten-core/emsdk/archive/1.39.6.tar.gz"],
-=======
         sha256 = "2bdbee6947e32ad1e03cd075b48fda493ab16157b2b0225b445222cd528e1843",
         patch_cmds = [
             "./emsdk install 1.39.19-upstream",
@@ -554,7 +532,6 @@
         sha256 = "4d0714f441333a63e50031c9e8e4890c78f3d21e053d46416949803e122a6574",
         strip_prefix = "antlr4-4.7.1",
         urls = ["https://github.com/antlr/antlr4/archive/4.7.1.tar.gz"],
->>>>>>> e219801b
         use_category = ["build"],
     ),
 )