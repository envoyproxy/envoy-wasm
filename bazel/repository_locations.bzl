# Validation of content in this file is done on the bazel/repositories.bzl file to make it free of bazel
# constructs. This is to allow this file to be loaded into Python based build and maintenance tools.

# Envoy dependencies may be annotated with the following attributes:
DEPENDENCY_ANNOTATIONS = [
    # List of the categories describing how the dependency is being used. This attribute is used
    # for automatic tracking of security posture of Envoy's dependencies.
    # Possible values are documented in the USE_CATEGORIES list below.
    # This attribute is mandatory for each dependecy.
    "use_category",

    # Attribute specifying CPE (Common Platform Enumeration, see https://nvd.nist.gov/products/cpe) ID
    # of the dependency. The ID may be in v2.3 or v2.2 format, although v2.3 is prefferred. See
    # https://nvd.nist.gov/products/cpe for CPE format. Use single wildcard '*' for version and vector elements
    # i.e. 'cpe:2.3:a:nghttp2:nghttp2:*'. Use "N/A" for dependencies without CPE assigned.
    # This attribute is optional for components with use categories listed in the
    # USE_CATEGORIES_WITH_CPE_OPTIONAL
    "cpe",
]

# NOTE: If a dependency use case is either dataplane or controlplane, the other uses are not needed
# to be declared.
USE_CATEGORIES = [
    # This dependency is used in API protos.
    "api",
    # This dependency is used in build process.
    "build",
    # This dependency is used to process xDS requests.
    "controlplane",
    # This dependency is used in processing downstream or upstream requests.
    "dataplane",
    # This dependecy is used for logging, metrics or tracing. It may process unstrusted input.
    "observability",
    # This dependency does not handle untrusted data and is used for various utility purposes.
    "other",
    # This dependency is used for unit tests.
    "test",
]

# Components with these use categories are not required to specify the 'cpe' annotation.
USE_CATEGORIES_WITH_CPE_OPTIONAL = ["build", "other", "test"]

DEPENDENCY_REPOSITORIES_SPEC = dict(
    bazel_compdb = dict(
        project_name = "bazil-compilation-database",
        project_url = "https://github.com/grailbio/bazel-compilation-database",
        version = "0.4.5",
        sha256 = "bcecfd622c4ef272fd4ba42726a52e140b961c4eac23025f18b346c968a8cfb4",
        strip_prefix = "bazel-compilation-database-{version}",
        urls = ["https://github.com/grailbio/bazel-compilation-database/archive/{version}.tar.gz"],
        use_category = ["build"],
    ),
    bazel_gazelle = dict(
        project_name = "Gazelle",
        project_url = "https://github.com/bazelbuild/bazel-gazelle",
        version = "0.21.1",
        sha256 = "cdb02a887a7187ea4d5a27452311a75ed8637379a1287d8eeb952138ea485f7d",
        urls = ["https://github.com/bazelbuild/bazel-gazelle/releases/download/v{version}/bazel-gazelle-v{version}.tar.gz"],
        use_category = ["build"],
    ),
    bazel_toolchains = dict(
        project_name = "bazel-toolchains",
        project_url = "https://github.com/bazelbuild/bazel-toolchains",
        version = "3.4.1",
        sha256 = "7ebb200ed3ca3d1f7505659c7dfed01c4b5cb04c3a6f34140726fe22f5d35e86",
        strip_prefix = "bazel-toolchains-{version}",
        urls = [
            "https://github.com/bazelbuild/bazel-toolchains/releases/download/{version}/bazel-toolchains-{version}.tar.gz",
            "https://mirror.bazel.build/github.com/bazelbuild/bazel-toolchains/archive/{version}.tar.gz",
        ],
        use_category = ["build"],
    ),
    build_bazel_rules_apple = dict(
        project_name = "Apple Rules for Bazel",
        project_url = "https://github.com/bazelbuild/rules_apple",
        version = "0.19.0",
        sha256 = "7a7afdd4869bb201c9352eed2daf37294d42b093579b70423490c1b4d4f6ce42",
        urls = ["https://github.com/bazelbuild/rules_apple/releases/download/{version}/rules_apple.{version}.tar.gz"],
        use_category = ["build"],
    ),
    envoy_build_tools = dict(
        project_name = "envoy-build-tools",
        project_url = "https://github.com/envoyproxy/envoy-build-tools",
        version = "2d13ad4157997715a4939bd218a89c81c26ff28e",
        sha256 = "0dc8ce5eb645ae069ce710c1010975456f723ffd4fc788a03dacfcd0647b05b9",
        strip_prefix = "envoy-build-tools-{version}",
        # 2020-08-21
        urls = ["https://github.com/envoyproxy/envoy-build-tools/archive/{version}.tar.gz"],
        use_category = ["build"],
    ),
    boringssl = dict(
        project_name = "BoringSSL",
        project_url = "https://github.com/google/boringssl",
        version = "597b810379e126ae05d32c1d94b1a9464385acd0",
        sha256 = "1ea42456c020daf0a9b0f9e8d8bc3a403c9314f4f54230c617257af996cd5fa6",
        strip_prefix = "boringssl-{version}",
        # To update BoringSSL, which tracks Chromium releases:
        # 1. Open https://omahaproxy.appspot.com/ and note <current_version> of linux/stable release.
        # 2. Open https://chromium.googlesource.com/chromium/src/+/refs/tags/<current_version>/DEPS and note <boringssl_revision>.
        # 3. Find a commit in BoringSSL's "master-with-bazel" branch that merges <boringssl_revision>.
        #
        # chromium-85.0.4183.83
        # 2020-06-23
        urls = ["https://github.com/google/boringssl/archive/{version}.tar.gz"],
        use_category = ["dataplane"],
        cpe = "N/A",
    ),
    boringssl_fips = dict(
        project_name = "BoringSSL (FIPS)",
        project_url = "https://boringssl.googlesource.com/boringssl/+/master/crypto/fipsmodule/FIPS.md",
        version = "fips-20190808",
        sha256 = "3b5fdf23274d4179c2077b5e8fa625d9debd7a390aac1d165b7e47234f648bb8",
        urls = ["https://commondatastorage.googleapis.com/chromium-boringssl-fips/boringssl-ae223d6138807a13006342edfeef32e813246b39.tar.xz"],
        use_category = ["dataplane"],
        cpe = "N/A",
    ),
    com_google_absl = dict(
        project_name = "Abseil",
        project_url = "https://abseil.io/",
        version = "ce4bc927755fdf0ed03d679d9c7fa041175bb3cb",
        sha256 = "573baccd67aa591b8c7209bfb0c77e0d15633d77ced39d1ccbb1232828f7f7d9",
        strip_prefix = "abseil-cpp-{version}",
        # 2020-08-08
        urls = ["https://github.com/abseil/abseil-cpp/archive/{version}.tar.gz"],
        use_category = ["dataplane", "controlplane"],
        cpe = "N/A",
    ),
    com_github_apache_thrift = dict(
        project_name = "Apache Thrift",
        project_url = "http://thrift.apache.org/",
        version = "0.11.0",
        sha256 = "7d59ac4fdcb2c58037ebd4a9da5f9a49e3e034bf75b3f26d9fe48ba3d8806e6b",
        strip_prefix = "thrift-{version}",
        urls = ["https://files.pythonhosted.org/packages/c6/b4/510617906f8e0c5660e7d96fbc5585113f83ad547a3989b80297ac72a74c/thrift-{version}.tar.gz"],
        use_category = ["dataplane"],
        cpe = "cpe:2.3:a:apache:thrift:*",
    ),
    com_github_c_ares_c_ares = dict(
        project_name = "c-ares",
        project_url = "https://c-ares.haxx.se/",
        version = "1.16.1",
        sha256 = "d08312d0ecc3bd48eee0a4cc0d2137c9f194e0a28de2028928c0f6cae85f86ce",
        strip_prefix = "c-ares-{version}",
        urls = ["https://github.com/c-ares/c-ares/releases/download/cares-1_16_1/c-ares-{version}.tar.gz"],
        use_category = ["dataplane"],
        cpe = "cpe:2.3:a:c-ares_project:c-ares:*",
    ),
    com_github_circonus_labs_libcircllhist = dict(
        project_name = "libcircllhist",
        project_url = "https://github.com/circonus-labs/libcircllhist",
        # 2019-02-11
        version = "63a16dd6f2fc7bc841bb17ff92be8318df60e2e1",
        sha256 = "8165aa25e529d7d4b9ae849d3bf30371255a99d6db0421516abcff23214cdc2c",
        strip_prefix = "libcircllhist-{version}",
        urls = ["https://github.com/circonus-labs/libcircllhist/archive/{version}.tar.gz"],
        use_category = ["observability"],
        cpe = "N/A",
    ),
    com_github_cyan4973_xxhash = dict(
        project_name = "xxHash",
        project_url = "https://github.com/Cyan4973/xxHash",
        version = "0.7.3",
        sha256 = "952ebbf5b11fbf59ae5d760a562d1e9112278f244340ad7714e8556cbe54f7f7",
        strip_prefix = "xxHash-{version}",
        urls = ["https://github.com/Cyan4973/xxHash/archive/v{version}.tar.gz"],
        use_category = ["dataplane", "controlplane"],
        cpe = "N/A",
    ),
    com_github_envoyproxy_sqlparser = dict(
        project_name = "C++ SQL Parser Library",
        project_url = "https://github.com/envoyproxy/sql-parser",
        # 2020-06-10
        version = "3b40ba2d106587bdf053a292f7e3bb17e818a57f",
        sha256 = "96c10c8e950a141a32034f19b19cdeb1da48fe859cf96ae5e19f894f36c62c71",
        strip_prefix = "sql-parser-{version}",
        urls = ["https://github.com/envoyproxy/sql-parser/archive/{version}.tar.gz"],
        use_category = ["dataplane"],
        cpe = "N/A",
    ),
    com_github_mirror_tclap = dict(
        project_name = "tclap",
        project_url = "http://tclap.sourceforge.net",
        version = "1-2-1",
        sha256 = "f0ede0721dddbb5eba3a47385a6e8681b14f155e1129dd39d1a959411935098f",
        strip_prefix = "tclap-tclap-{version}-release-final",
        urls = ["https://github.com/mirror/tclap/archive/tclap-{version}-release-final.tar.gz"],
        use_category = ["other"],
    ),
    com_github_fmtlib_fmt = dict(
        project_name = "fmt",
        project_url = "https://fmt.dev",
        version = "7.0.3",
        sha256 = "decfdf9ad274070fa85f26407b816f5a4d82205ae86bac1990be658d0795ea4d",
        strip_prefix = "fmt-{version}",
        urls = ["https://github.com/fmtlib/fmt/releases/download/{version}/fmt-{version}.zip"],
        use_category = ["observability"],
        cpe = "N/A",
    ),
    com_github_gabime_spdlog = dict(
        project_name = "spdlog",
        project_url = "https://github.com/gabime/spdlog",
        version = "1.7.0",
        sha256 = "f0114a4d3c88be9e696762f37a7c379619443ce9d668546c61b21d41affe5b62",
        strip_prefix = "spdlog-{version}",
        urls = ["https://github.com/gabime/spdlog/archive/v{version}.tar.gz"],
        use_category = ["observability"],
        cpe = "N/A",
    ),
    com_github_google_libprotobuf_mutator = dict(
        project_name = "libprotobuf-mutator",
        project_url = "https://github.com/google/libprotobuf-mutator",
        # 2020-08-18
        version = "8942a9ba43d8bb196230c321d46d6a137957a719",
        sha256 = "49a26dbe77c75f2eca1dd8a9fbdb31c4496d9af42df027ff57569c5a7a5d980d",
        strip_prefix = "libprotobuf-mutator-{version}",
        urls = ["https://github.com/google/libprotobuf-mutator/archive/{version}.tar.gz"],
        use_category = ["test"],
    ),
    com_github_gperftools_gperftools = dict(
        project_name = "gperftools",
        project_url = "https://github.com/gperftools/gperftools",
        version = "2.8",
        sha256 = "240deacdd628b6459671b83eb0c4db8e97baadf659f25b92e9a078d536bd513e",
        strip_prefix = "gperftools-{version}",
        urls = ["https://github.com/gperftools/gperftools/releases/download/gperftools-{version}/gperftools-{version}.tar.gz"],
        use_category = ["test"],
    ),
    com_github_grpc_grpc = dict(
        project_name = "gRPC",
        project_url = "https://grpc.io",
        # TODO(JimmyCYJ): Bump to release 1.27
        # This sha on grpc:v1.25.x branch is specifically chosen to fix gRPC STS call credential options.
        # 2020-02-11
        version = "d8f4928fa779f6005a7fe55a176bdb373b0f910f",
        sha256 = "bbc8f020f4e85ec029b047fab939b8c81f3d67254b5c724e1003a2bc49ddd123",
        strip_prefix = "grpc-{version}",
        urls = ["https://github.com/grpc/grpc/archive/{version}.tar.gz"],
        use_category = ["dataplane", "controlplane"],
        cpe = "cpe:2.3:a:grpc:grpc:*",
    ),
    com_github_luajit_luajit = dict(
        project_name = "LuaJIT",
        project_url = "https://luajit.org",
        version = "2.1.0-beta3",
        sha256 = "409f7fe570d3c16558e594421c47bdd130238323c9d6fd6c83dedd2aaeb082a8",
        strip_prefix = "LuaJIT-{version}",
        urls = ["https://github.com/LuaJIT/LuaJIT/archive/v{version}.tar.gz"],
        use_category = ["dataplane"],
        cpe = "N/A",
    ),
    com_github_moonjit_moonjit = dict(
        project_name = "Moonjit",
        project_url = "https://github.com/moonjit/moonjit",
        version = "2.2.0",
        sha256 = "83deb2c880488dfe7dd8ebf09e3b1e7613ef4b8420de53de6f712f01aabca2b6",
        strip_prefix = "moonjit-{version}",
        urls = ["https://github.com/moonjit/moonjit/archive/{version}.tar.gz"],
        use_category = ["dataplane"],
        cpe = "N/A",
    ),
    com_github_nghttp2_nghttp2 = dict(
        project_name = "Nghttp2",
        project_url = "https://nghttp2.org",
        version = "1.41.0",
        sha256 = "eacc6f0f8543583ecd659faf0a3f906ed03826f1d4157b536b4b385fe47c5bb8",
        strip_prefix = "nghttp2-{version}",
        urls = ["https://github.com/nghttp2/nghttp2/releases/download/v{version}/nghttp2-{version}.tar.gz"],
        use_category = ["dataplane"],
        cpe = "cpe:2.3:a:nghttp2:nghttp2:*",
    ),
    io_opentracing_cpp = dict(
        project_name = "OpenTracing",
        project_url = "https://opentracing.io",
        version = "1.5.1",
        sha256 = "015c4187f7a6426a2b5196f0ccd982aa87f010cf61f507ae3ce5c90523f92301",
        strip_prefix = "opentracing-cpp-{version}",
        urls = ["https://github.com/opentracing/opentracing-cpp/archive/v{version}.tar.gz"],
        use_category = ["observability"],
        cpe = "N/A",
    ),
    com_lightstep_tracer_cpp = dict(
        project_name = "lightstep-tracer-cpp",
        project_url = "https://github.com/lightstep/lightstep-tracer-cpp",
        # 2020-08-24
        version = "1942b3f142e218ebc143a043f32e3278dafec9aa",
        sha256 = "3238921a8f578beb26c2215cd277e8f6752f3d29b020b881d60d96a240a38aed",
        strip_prefix = "lightstep-tracer-cpp-{version}",
        urls = ["https://github.com/lightstep/lightstep-tracer-cpp/archive/{version}.tar.gz"],
        use_category = ["observability"],
        cpe = "N/A",
    ),
    com_github_datadog_dd_opentracing_cpp = dict(
        project_name = "Datadog OpenTracing C++ Client",
        project_url = "https://github.com/DataDog/dd-opentracing-cpp",
        version = "1.1.5",
        sha256 = "b84fd2fb0bb0578af4901db31d1c0ae909b532a1016fe6534cbe31a6c3ad6924",
        strip_prefix = "dd-opentracing-cpp-{version}",
        urls = ["https://github.com/DataDog/dd-opentracing-cpp/archive/v{version}.tar.gz"],
        use_category = ["observability"],
        cpe = "N/A",
    ),
    com_github_google_benchmark = dict(
        project_name = "Benchmark",
        project_url = "https://github.com/google/benchmark",
        version = "1.5.1",
        sha256 = "23082937d1663a53b90cb5b61df4bcc312f6dee7018da78ba00dd6bd669dfef2",
        strip_prefix = "benchmark-{version}",
        urls = ["https://github.com/google/benchmark/archive/v{version}.tar.gz"],
        use_category = ["test"],
    ),
    com_github_libevent_libevent = dict(
        project_name = "libevent",
        project_url = "https://libevent.org",
        # This SHA includes the new "prepare" and "check" watchers, used for event loop performance
        # stats (see https://github.com/libevent/libevent/pull/793) and the fix for a race condition
        # in the watchers (see https://github.com/libevent/libevent/pull/802).
        # This also includes the fixes for https://github.com/libevent/libevent/issues/806
        # and https://github.com/lyft/envoy-mobile/issues/215.
        # This also includes the fixes for Phantom events with EV_ET (see
        # https://github.com/libevent/libevent/issues/984).
        # This also includes the wepoll backend for Windows (see
        # https://github.com/libevent/libevent/pull/1006)
        # TODO(adip): Update to v2.2 when it is released.
        # 2020-07-31
        version = "62c152d9a7cd264b993dad730c4163c6ede2e0a3",
        sha256 = "4c80e5fe044ce5f8055b20a2f141ee32ec2614000f3e95d2aa81611a4c8f5213",
        strip_prefix = "libevent-{version}",
        urls = ["https://github.com/libevent/libevent/archive/{version}.tar.gz"],
        use_category = ["dataplane"],
        cpe = "cpe:2.3:a:libevent_project:libevent:*",
    ),
    net_zlib = dict(
        project_name = "zlib",
        project_url = "https://zlib.net",
        version = "79baebe50e4d6b73ae1f8b603f0ef41300110aa3",
        # Use the dev branch of zlib to resolve fuzz bugs and out of bound
        # errors resulting in crashes in zlib 1.2.11.
        # TODO(asraa): Remove when zlib > 1.2.11 is released.
        # 2019-04-14 development branch
        sha256 = "155a8f8c1a753fb05b16a1b0cc0a0a9f61a78e245f9e0da483d13043b3bcbf2e",
        strip_prefix = "zlib-{version}",
        urls = ["https://github.com/madler/zlib/archive/{version}.tar.gz"],
        use_category = ["dataplane"],
        cpe = "cpe:2.3:a:gnu:zlib:*",
    ),
    com_github_zlib_ng_zlib_ng = dict(
        project_name = "zlib-ng",
        project_url = "https://github.com/zlib-ng/zlib-ng",
        version = "193d8fd7dfb7927facab7a3034daa27ad5b9df1c",
        sha256 = "5fe543e8d007b9e7b729f3d6b3a5ee1f9b68d0eef5f6af1393745a4dcd472a98",
        strip_prefix = "zlib-ng-193d8fd7dfb7927facab7a3034daa27ad5b9df1c",
        # 2020-08-16 develop branch.
        urls = ["https://github.com/zlib-ng/zlib-ng/archive/193d8fd7dfb7927facab7a3034daa27ad5b9df1c.tar.gz"],
        use_category = ["dataplane"],
        cpe = "N/A",
    ),
    com_github_jbeder_yaml_cpp = dict(
        project_name = "yaml-cpp",
        project_url = "https://github.com/jbeder/yaml-cpp",
        # 2020-07-28
        version = "98acc5a8874faab28b82c28936f4b400b389f5d6",
        sha256 = "79ab7069ef1c7c3632e7ffe095f7185d4c77b64d8035db3c085c239d4fe96d5f",
        strip_prefix = "yaml-cpp-{version}",
        urls = ["https://github.com/jbeder/yaml-cpp/archive/{version}.tar.gz"],
        use_category = ["dataplane"],
        cpe = "N/A",
    ),
    com_github_msgpack_msgpack_c = dict(
        project_name = "msgpack for C/C++",
        project_url = "https://github.com/msgpack/msgpack-c",
        version = "3.3.0",
        sha256 = "6e114d12a5ddb8cb11f669f83f32246e484a8addd0ce93f274996f1941c1f07b",
        strip_prefix = "msgpack-{version}",
        urls = ["https://github.com/msgpack/msgpack-c/releases/download/cpp-{version}/msgpack-{version}.tar.gz"],
        use_category = ["observability"],
        cpe = "N/A",
    ),
    com_github_google_jwt_verify = dict(
        project_name = "jwt_verify_lib",
        project_url = "https://github.com/google/jwt_verify_lib",
        # 2020-07-09
        version = "7276a339af8426724b744216f619c99152f8c141",
        sha256 = "f1fde4f3ebb3b2d841332c7a02a4b50e0529a19709934c63bc6208d1bbe28fb1",
        strip_prefix = "jwt_verify_lib-{version}",
        urls = ["https://github.com/google/jwt_verify_lib/archive/{version}.tar.gz"],
        use_category = ["dataplane"],
        cpe = "N/A",
    ),
    com_github_nodejs_http_parser = dict(
        project_name = "HTTP Parser",
        project_url = "https://github.com/nodejs/http-parser",
        # 2020-07-10
        # This SHA includes fix for https://github.com/nodejs/http-parser/issues/517 which allows (opt-in) to serve
        # requests with both Content-Legth and Transfer-Encoding: chunked headers set.
        version = "4f15b7d510dc7c6361a26a7c6d2f7c3a17f8d878",
        sha256 = "6a12896313ce1ca630cf516a0ee43a79b5f13f5a5d8143f56560ac0b21c98fac",
        strip_prefix = "http-parser-{version}",
        urls = ["https://github.com/nodejs/http-parser/archive/{version}.tar.gz"],
        use_category = ["dataplane"],
        cpe = "cpe:2.3:a:nodejs:node.js:*",
    ),
    com_github_tencent_rapidjson = dict(
        project_name = "RapidJSON",
        project_url = "https://rapidjson.org",
        # Changes through 2019-12-02
        version = "dfbe1db9da455552f7a9ad5d2aea17dd9d832ac1",
        sha256 = "a2faafbc402394df0fa94602df4b5e4befd734aad6bb55dfef46f62fcaf1090b",
        strip_prefix = "rapidjson-{version}",
        urls = ["https://github.com/Tencent/rapidjson/archive/{version}.tar.gz"],
        use_category = ["dataplane"],
        cpe = "cpe:2.3:a:tencent:rapidjson:*",
    ),
    com_github_twitter_common_lang = dict(
        project_name = "twitter.common.lang (Thrift)",
        project_url = "https://pypi.org/project/twitter.common.lang",
        version = "0.3.9",
        sha256 = "56d1d266fd4767941d11c27061a57bc1266a3342e551bde3780f9e9eb5ad0ed1",
        strip_prefix = "twitter.common.lang-{version}/src",
        urls = ["https://files.pythonhosted.org/packages/08/bc/d6409a813a9dccd4920a6262eb6e5889e90381453a5f58938ba4cf1d9420/twitter.common.lang-{version}.tar.gz"],
        use_category = ["dataplane"],
        cpe = "N/A",
    ),
    com_github_twitter_common_rpc = dict(
        project_name = "twitter.common.rpc (Thrift)",
        project_url = "https://pypi.org/project/twitter.common.rpc",
        version = "0.3.9",
        sha256 = "0792b63fb2fb32d970c2e9a409d3d00633190a22eb185145fe3d9067fdaa4514",
        strip_prefix = "twitter.common.rpc-{version}/src",
        urls = ["https://files.pythonhosted.org/packages/be/97/f5f701b703d0f25fbf148992cd58d55b4d08d3db785aad209255ee67e2d0/twitter.common.rpc-{version}.tar.gz"],
        use_category = ["dataplane"],
        cpe = "N/A",
    ),
    com_github_twitter_common_finagle_thrift = dict(
        project_name = "twitter.common.finagle-thrift",
        project_url = "https://pypi.org/project/twitter.common.finagle-thrift",
        version = "0.3.9",
        sha256 = "1e3a57d11f94f58745e6b83348ecd4fa74194618704f45444a15bc391fde497a",
        strip_prefix = "twitter.common.finagle-thrift-{version}/src",
        urls = ["https://files.pythonhosted.org/packages/f9/e7/4f80d582578f8489226370762d2cf6bc9381175d1929eba1754e03f70708/twitter.common.finagle-thrift-{version}.tar.gz"],
        use_category = ["dataplane"],
        cpe = "N/A",
    ),
    com_google_googletest = dict(
        project_name = "Google Test",
        project_url = "https://github.com/google/googletest",
        version = "1.10.0",
        sha256 = "9dc9157a9a1551ec7a7e43daea9a694a0bb5fb8bec81235d8a1e6ef64c716dcb",
        strip_prefix = "googletest-release-{version}",
        urls = ["https://github.com/google/googletest/archive/release-{version}.tar.gz"],
        use_category = ["test"],
    ),
    com_google_protobuf = dict(
        project_name = "Protocol Buffers",
        project_url = "https://developers.google.com/protocol-buffers",
        version = "3.10.1",
        sha256 = "d7cfd31620a352b2ee8c1ed883222a0d77e44346643458e062e86b1d069ace3e",
        strip_prefix = "protobuf-{version}",
        urls = ["https://github.com/protocolbuffers/protobuf/releases/download/v{version}/protobuf-all-{version}.tar.gz"],
        use_category = ["dataplane", "controlplane"],
        cpe = "N/A",
    ),
    grpc_httpjson_transcoding = dict(
        project_name = "grpc-httpjson-transcoding",
        project_url = "https://github.com/grpc-ecosystem/grpc-httpjson-transcoding",
        # 2020-03-02
        version = "faf8af1e9788cd4385b94c8f85edab5ea5d4b2d6",
        sha256 = "62c8cb5ea2cca1142cde9d4a0778c52c6022345c3268c60ef81666946b958ad5",
        strip_prefix = "grpc-httpjson-transcoding-{version}",
        urls = ["https://github.com/grpc-ecosystem/grpc-httpjson-transcoding/archive/{version}.tar.gz"],
        use_category = ["dataplane"],
        cpe = "N/A",
    ),
    io_bazel_rules_go = dict(
        project_name = "Go rules for Bazel",
        project_url = "https://github.com/bazelbuild/rules_go",
        version = "0.23.7",
        sha256 = "0310e837aed522875791750de44408ec91046c630374990edd51827cb169f616",
        urls = ["https://github.com/bazelbuild/rules_go/releases/download/v{version}/rules_go-v{version}.tar.gz"],
        use_category = ["build"],
    ),
    rules_cc = dict(
        project_name = "C++ rules for Bazel",
        project_url = "https://github.com/bazelbuild/rules_cc",
        # 2020-05-13
        # TODO(lizan): pin to a point releases when there's a released version.
        version = "818289e5613731ae410efb54218a4077fb9dbb03",
        sha256 = "9d48151ea71b3e225adfb6867e6d2c7d0dce46cbdc8710d9a9a628574dfd40a0",
        strip_prefix = "rules_cc-{version}",
        urls = ["https://github.com/bazelbuild/rules_cc/archive/{version}.tar.gz"],
        use_category = ["build"],
    ),
    rules_foreign_cc = dict(
        project_name = "Rules for using foreign build systems in Bazel",
        project_url = "https://github.com/bazelbuild/rules_foreign_cc",
        # 2020-08-21
        version = "594bf4d7731e606a705f3ad787dd0a70c5a28b30",
        sha256 = "2b1cf88de0b6e0195f6571cfde3a5bd406d11b42117d6adef2395c9525a1902e",
        strip_prefix = "rules_foreign_cc-{version}",
        urls = ["https://github.com/bazelbuild/rules_foreign_cc/archive/{version}.tar.gz"],
        use_category = ["build"],
    ),
    rules_python = dict(
        project_name = "Python rules for Bazel",
        project_url = "https://github.com/bazelbuild/rules_python",
        # 2020-04-09
        # TODO(htuch): revert back to a point releases when pip3_import appears.
        version = "a0fbf98d4e3a232144df4d0d80b577c7a693b570",
        sha256 = "76a8fd4e7eca2a3590f816958faa0d83c9b2ce9c32634c5c375bcccf161d3bb5",
        strip_prefix = "rules_python-{version}",
        urls = ["https://github.com/bazelbuild/rules_python/archive/{version}.tar.gz"],
        use_category = ["build"],
    ),
    six = dict(
        project_name = "Six",
        project_url = "https://pypi.org/project/six",
        version = "1.12.0",
        sha256 = "d16a0141ec1a18405cd4ce8b4613101da75da0e9a7aec5bdd4fa804d0e0eba73",
        urls = ["https://files.pythonhosted.org/packages/dd/bf/4138e7bfb757de47d1f4b6994648ec67a51efe58fa907c1e11e350cddfca/six-{version}.tar.gz"],
        use_category = ["other"],
    ),
    org_llvm_llvm = dict(
        project_name = "LLVM Comppiler Infrastructure",
        project_url = "https://llvm.org",
        version = "10.0",
        sha256 = "df83a44b3a9a71029049ec101fb0077ecbbdf5fe41e395215025779099a98fdf",
        strip_prefix = "llvm-{version}.0.src",
        urls = ["https://github.com/llvm/llvm-project/releases/download/llvmorg-{version}.0/llvm-{version}.0.src.tar.xz"],
        use_category = ["dataplane"],
        cpe = "N/A",
    ),
    com_github_wavm_wavm = dict(
        project_name = "WebAssembly Virtual Machine",
        project_url = "https://wavm.github.io",
        version = "e8155f1f3af88b4d08802716a7054950ef18d827",
        sha256 = "cc3fcaf05d57010c9cf8eb920234679dede6c780137b55001fd34e4d14806f7c",
        strip_prefix = "WAVM-{version}",
        urls = ["https://github.com/WAVM/WAVM/archive/{version}.tar.gz"],
        use_category = ["dataplane"],
        cpe = "N/A",
    ),
    io_opencensus_cpp = dict(
        project_name = "OpenCensus C++",
        project_url = "https://pypi.org/project/six/",
        # 2020-06-01
        version = "7877337633466358ed680f9b26967da5b310d7aa",
        sha256 = "12ff300fa804f97bd07e2ff071d969e09d5f3d7bbffeac438c725fa52a51a212",
        strip_prefix = "opencensus-cpp-{version}",
        urls = ["https://github.com/census-instrumentation/opencensus-cpp/archive/{version}.tar.gz"],
        use_category = ["observability"],
        cpe = "N/A",
    ),
    com_github_curl = dict(
        project_name = "curl",
        project_url = "https://curl.haxx.se",
        version = "7.69.1",
        sha256 = "01ae0c123dee45b01bbaef94c0bc00ed2aec89cb2ee0fd598e0d302a6b5e0a98",
        strip_prefix = "curl-{version}",
        urls = ["https://github.com/curl/curl/releases/download/curl-7_69_1/curl-{version}.tar.gz"],
        use_category = ["dataplane"],
        cpe = "N/A",
    ),
    com_googlesource_chromium_v8 = dict(
        project_name = "V8",
        project_url = "https://v8.dev",
<<<<<<< HEAD
        version = "8.4",
        # This archive was created using https://storage.googleapis.com/envoyproxy-wee8/wee8-archive.sh
        # and contains complete checkout of V8 with all dependencies necessary to build wee8.
        sha256 = "b82e7fba251825f836b8aca68545fef46726130afa7bb590478f384f847fee0f",
        urls = ["https://storage.googleapis.com/envoyproxy-wee8/wee8-{version}.371.19.tar.gz"],
=======
        version = "8.5.210.20",
        # This archive was created using https://storage.googleapis.com/envoyproxy-wee8/wee8-archive.sh
        # and contains complete checkout of V8 with all dependencies necessary to build wee8.
        sha256 = "ef404643d7da6854b76b9fb9950a79a1acbd037b7a26f02c585ac379b0f7dee1",
        urls = ["https://storage.googleapis.com/envoyproxy-wee8/wee8-{version}.tar.gz"],
>>>>>>> 78bbae0a
        use_category = ["dataplane"],
        cpe = "N/A",
    ),
    com_googlesource_quiche = dict(
        project_name = "QUICHE",
        project_url = "https://quiche.googlesource.com/quiche",
        # Static snapshot of https://quiche.googlesource.com/quiche/+archive/96bd860bec207d4b722ab7f319fa47be129a85cd.tar.gz
        version = "96bd860bec207d4b722ab7f319fa47be129a85cd",
        sha256 = "d7129a2f41f2bd00a8a38b33f9b7b955d3e7de3dec20f69b70d7000d3a856360",
        urls = ["https://storage.googleapis.com/quiche-envoy-integration/{version}.tar.gz"],
        use_category = ["dataplane"],
        cpe = "N/A",
    ),
    com_googlesource_googleurl = dict(
        project_name = "Chrome URL parsing library",
        project_url = "https://quiche.googlesource.com/googleurl",
        # Static snapshot of https://quiche.googlesource.com/quiche/+archive/ef0d23689e240e6c8de4c3a5296b209128c87373.tar.gz.
        # 2020-08-05
        version = "ef0d23689e240e6c8de4c3a5296b209128c87373",
        sha256 = "d769283fed1319bca68bae8bdd47fbc3a7933999329eee850eff1f1ea61ce176",
        urls = ["https://storage.googleapis.com/quiche-envoy-integration/googleurl_{version}.tar.gz"],
        use_category = ["dataplane"],
        cpe = "N/A",
    ),
    com_google_cel_cpp = dict(
        project_name = "Common Expression Language C++",
        project_url = "https://opensource.google/projects/cel",
        # 2020-07-14
        version = "b9453a09b28a1531c4917e8792b3ea61f6b1a447",
        sha256 = "cad7d01139947d78e413d112cb8f7431fbb33cf66b0adf9c280824803fc2a72e",
        strip_prefix = "cel-cpp-{version}",
        urls = ["https://github.com/google/cel-cpp/archive/{version}.tar.gz"],
        use_category = ["dataplane"],
        cpe = "N/A",
    ),
    com_github_google_flatbuffers = dict(
        project_name = "FlatBuffers",
        project_url = "https://github.com/google/flatbuffers",
        version = "a83caf5910644ba1c421c002ef68e42f21c15f9f",
        sha256 = "b8efbc25721e76780752bad775a97c3f77a0250271e2db37fc747b20e8b0f24a",
        strip_prefix = "flatbuffers-{version}",
        urls = ["https://github.com/google/flatbuffers/archive/{version}.tar.gz"],
        use_category = ["dataplane"],
        cpe = "N/A",
    ),
    com_googlesource_code_re2 = dict(
        project_name = "RE2",
        project_url = "https://github.com/google/re2",
        # 2020-07-06
        version = "2020-07-06",
        sha256 = "2e9489a31ae007c81e90e8ec8a15d62d58a9c18d4fd1603f6441ef248556b41f",
        strip_prefix = "re2-{version}",
        urls = ["https://github.com/google/re2/archive/{version}.tar.gz"],
        use_category = ["dataplane"],
        cpe = "N/A",
    ),
    # Included to access FuzzedDataProvider.h. This is compiler agnostic but
    # provided as part of the compiler-rt source distribution. We can't use the
    # Clang variant as we are not a Clang-LLVM only shop today.
    org_llvm_releases_compiler_rt = dict(
        project_name = "compiler-rt",
        project_url = "https://compiler-rt.llvm.org",
        version = "10.0.0",
        sha256 = "6a7da64d3a0a7320577b68b9ca4933bdcab676e898b759850e827333c3282c75",
        # Only allow peeking at fuzzer related files for now.
        strip_prefix = "compiler-rt-{version}.src",
        urls = ["https://github.com/llvm/llvm-project/releases/download/llvmorg-{version}/compiler-rt-{version}.src.tar.xz"],
        use_category = ["test"],
    ),
    upb = dict(
        project_name = "upb",
        project_url = "https://github.com/protocolbuffers/upb",
        # 2019-11-19
        version = "8a3ae1ef3e3e3f26b45dec735c5776737fc7247f",
        sha256 = "e9f281c56ab1eb1f97a80ca8a83bb7ef73d230eabb8591f83876f4e7b85d9b47",
        strip_prefix = "upb-{version}",
        urls = ["https://github.com/protocolbuffers/upb/archive/{version}.tar.gz"],
        use_category = ["dataplane", "controlplane"],
        cpe = "N/A",
    ),
    kafka_source = dict(
        project_name = "Kafka (source)",
        project_url = "https://kafka.apache.org",
        version = "2.4.1",
        sha256 = "740236f44d66e33ea83382383b4fb7eabdab7093a644b525dd5ec90207f933bd",
        strip_prefix = "kafka-{version}/clients/src/main/resources/common/message",
        urls = ["https://github.com/apache/kafka/archive/{version}.zip"],
        use_category = ["dataplane"],
        cpe = "cpe:2.3:a:apache:kafka:*",
    ),
    kafka_server_binary = dict(
        project_name = "Kafka (server binary)",
        project_url = "https://kafka.apache.org",
        version = "2.4.1",
        sha256 = "2177cbd14118999e1d76fec628ca78ace7e6f841219dbc6035027c796bbe1a2a",
        strip_prefix = "kafka_2.12-{version}",
        urls = ["http://us.mirrors.quenda.co/apache/kafka/{version}/kafka_2.12-{version}.tgz"],
        use_category = ["test"],
    ),
    kafka_python_client = dict(
        project_name = "Kafka (Python client)",
        project_url = "https://kafka.apache.org",
        version = "2.0.1",
        sha256 = "05f7c6eecb402f11fcb7e524c903f1ba1c38d3bdc9bf42bc8ec3cf7567b9f979",
        strip_prefix = "kafka-python-{version}",
        urls = ["https://github.com/dpkp/kafka-python/archive/{version}.tar.gz"],
        use_category = ["test"],
    ),
    org_unicode_icuuc = dict(
        project_name = "International Components for Unicode",
        project_url = "https://github.com/unicode-org/icu",
        version = "67-1",
        strip_prefix = "icu",
        sha256 = "94a80cd6f251a53bd2a997f6f1b5ac6653fe791dfab66e1eb0227740fb86d5dc",
        urls = ["https://github.com/unicode-org/icu/releases/download/release-{version}/icu4c-67_1-src.tgz"],
        use_category = ["dataplane"],
        cpe = "cpe:2.3:a:icu-project:international_components_for_unicode",
    ),
    proxy_wasm_cpp_sdk = dict(
        project_name = "WebAssembly for Proxies (C++ SDK)",
        project_url = "https://github.com/proxy-wasm/proxy-wasm-cpp-sdk",
        version = "1b5f69ce1535b0c21f88c4af4ebf0ec51d255abe",
        sha256 = "d177a9a80c22d33a096f03c1bc9e031d392d854f4e1eeb44e6dcc7455bceafc5",
        strip_prefix = "proxy-wasm-cpp-sdk-{version}",
        # 2020-08-31
        urls = ["https://github.com/proxy-wasm/proxy-wasm-cpp-sdk/archive/{version}.tar.gz"],
        use_category = ["dataplane"],
        cpe = "N/A",
    ),
    proxy_wasm_cpp_host = dict(
        project_name = "WebAssembly for Proxies (C++ host implementation)",
        project_url = "https://github.com/proxy-wasm/proxy-wasm-cpp-host",
        # 2020-08-27
        version = "a21abb5565d471da7e73ae00becde2e6bc27caf7",
        sha256 = "07c521a74a3ece1ddc0853b4d066dba5fba2cc7dce392b9c8b9b2d455ee8c469",
        strip_prefix = "proxy-wasm-cpp-host-{version}",
        urls = ["https://github.com/proxy-wasm/proxy-wasm-cpp-host/archive/{version}.tar.gz"],
        use_category = ["dataplane"],
        cpe = "N/A",
    ),
    # TODO: upgrade to the latest version (1.41 currently fails tests)
    emscripten_toolchain = dict(
        project_name = "Emscripten SDK",
        project_url = "https://github.com/emscripten-core/emsdk",
        version = "1.39",
        sha256 = "4ac0f1f3de8b3f1373d435cd7e58bd94de4146e751f099732167749a229b443b",
        patch_cmds = [
            "[[ \"$(uname -m)\" == \"x86_64\" ]] && ./emsdk install 1.39.6-upstream && ./emsdk activate --embedded 1.39.6-upstream || true",
        ],
        strip_prefix = "emsdk-{version}.6",
        urls = ["https://github.com/emscripten-core/emsdk/archive/{version}.6.tar.gz"],
        use_category = ["build"],
    ),
    io_bazel_rules_rust = dict(
        project_name = "Bazel rust rules",
        project_url = "https://github.com/bazelbuild/rules_rust",
        version = "fda9a1ce6482973adfda022cadbfa6b300e269c3",
        sha256 = "484a2b2b67cd2d1fa1054876de7f8d291c4b203fd256bc8cbea14d749bb864ce",
        # Last commit where "out_binary = True" works.
        # See: https://github.com/bazelbuild/rules_rust/issues/386
        strip_prefix = "rules_rust-{version}",
        urls = ["https://github.com/bazelbuild/rules_rust/archive/{version}.tar.gz"],
        use_category = ["test"],
    ),
    rules_antlr = dict(
        project_name = "ANTLR Rules for Bazel",
        project_url = "https://github.com/marcohu/rules_antlr",
        version = "3cc2f9502a54ceb7b79b37383316b23c4da66f9a",
        sha256 = "7249d1569293d9b239e23c65f6b4c81a07da921738bde0dfeb231ed98be40429",
        strip_prefix = "rules_antlr-{version}",
        urls = ["https://github.com/marcohu/rules_antlr/archive/{version}.tar.gz"],
        use_category = ["build"],
    ),
    antlr4_runtimes = dict(
        project_name = "ANTLR v4",
        project_url = "https://github.com/antlr/antlr4",
        version = "4.7.1",
        sha256 = "4d0714f441333a63e50031c9e8e4890c78f3d21e053d46416949803e122a6574",
        strip_prefix = "antlr4-{version}",
        urls = ["https://github.com/antlr/antlr4/archive/{version}.tar.gz"],
        use_category = ["build"],
    ),
)

# Interpolate {version} in the above dependency specs. This code should be capable of running in both Python
# and Starlark.
def _dependency_repositories():
    locations = {}
    for key, location in DEPENDENCY_REPOSITORIES_SPEC.items():
        mutable_location = dict(location)
        locations[key] = mutable_location

        # Fixup with version information.
        if "version" in location:
            if "strip_prefix" in location:
                mutable_location["strip_prefix"] = location["strip_prefix"].format(version = location["version"])
            mutable_location["urls"] = [url.format(version = location["version"]) for url in location["urls"]]
    return locations

DEPENDENCY_REPOSITORIES = _dependency_repositories()<|MERGE_RESOLUTION|>--- conflicted
+++ resolved
@@ -562,19 +562,11 @@
     com_googlesource_chromium_v8 = dict(
         project_name = "V8",
         project_url = "https://v8.dev",
-<<<<<<< HEAD
-        version = "8.4",
-        # This archive was created using https://storage.googleapis.com/envoyproxy-wee8/wee8-archive.sh
-        # and contains complete checkout of V8 with all dependencies necessary to build wee8.
-        sha256 = "b82e7fba251825f836b8aca68545fef46726130afa7bb590478f384f847fee0f",
-        urls = ["https://storage.googleapis.com/envoyproxy-wee8/wee8-{version}.371.19.tar.gz"],
-=======
         version = "8.5.210.20",
         # This archive was created using https://storage.googleapis.com/envoyproxy-wee8/wee8-archive.sh
         # and contains complete checkout of V8 with all dependencies necessary to build wee8.
         sha256 = "ef404643d7da6854b76b9fb9950a79a1acbd037b7a26f02c585ac379b0f7dee1",
         urls = ["https://storage.googleapis.com/envoyproxy-wee8/wee8-{version}.tar.gz"],
->>>>>>> 78bbae0a
         use_category = ["dataplane"],
         cpe = "N/A",
     ),
