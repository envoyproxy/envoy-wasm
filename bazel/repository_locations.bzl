# Validation of content in this file is done on the bazel/repositories.bzl file to make it free of bazel
# constructs. This is to allow this file to be loaded into Python based build and maintenance tools.

# Envoy dependencies may be annotated with the following attributes:
DEPENDENCY_ANNOTATIONS = [
    # List of the categories describing how the dependency is being used. This attribute is used
    # for automatic tracking of security posture of Envoy's dependencies.
    # Possible values are documented in the USE_CATEGORIES list below.
    # This attribute is mandatory for each dependecy.
    "use_category",

    # Attribute specifying CPE (Common Platform Enumeration, see https://nvd.nist.gov/products/cpe) ID
    # of the dependency. The ID may be in v2.3 or v2.2 format, although v2.3 is prefferred. See
    # https://nvd.nist.gov/products/cpe for CPE format. Use single wildcard '*' for version and vector elements
    # i.e. 'cpe:2.3:a:nghttp2:nghttp2:*'. Use "N/A" for dependencies without CPE assigned.
    # This attribute is optional for components with use categories listed in the
    # USE_CATEGORIES_WITH_CPE_OPTIONAL
    "cpe",
]

# NOTE: If a dependency use case is either dataplane or controlplane, the other uses are not needed
# to be declared.
USE_CATEGORIES = [
    # This dependency is used in build process.
    "build",
    # This dependency is used for unit tests.
    "test",
    # This dependency is used in API protos.
    "api",
    # This dependency is used in processing downstream or upstream requests.
    "dataplane",
    # This dependency is used to process xDS requests.
    "controlplane",
    # This dependecy is used for logging, metrics or tracing. It may process unstrusted input.
    "observability",
    # This dependency does not handle untrusted data and is used for various utility purposes.
    "other",
]

# Components with these use categories are not required to specify the 'cpe' annotation.
USE_CATEGORIES_WITH_CPE_OPTIONAL = ["build", "test", "other"]

DEPENDENCY_REPOSITORIES = dict(
    bazel_compdb = dict(
        sha256 = "87e376a685eacfb27bcc0d0cdf5ded1d0b99d868390ac50f452ba6ed781caffe",
        strip_prefix = "bazel-compilation-database-0.4.2",
        urls = ["https://github.com/grailbio/bazel-compilation-database/archive/0.4.2.tar.gz"],
        use_category = ["build"],
    ),
    bazel_gazelle = dict(
        sha256 = "86c6d481b3f7aedc1d60c1c211c6f76da282ae197c3b3160f54bd3a8f847896f",
        urls = ["https://github.com/bazelbuild/bazel-gazelle/releases/download/v0.19.1/bazel-gazelle-v0.19.1.tar.gz"],
        use_category = ["build"],
    ),
    bazel_toolchains = dict(
        sha256 = "882fecfc88d3dc528f5c5681d95d730e213e39099abff2e637688a91a9619395",
        strip_prefix = "bazel-toolchains-3.4.0",
        urls = [
            "https://github.com/bazelbuild/bazel-toolchains/releases/download/3.4.0/bazel-toolchains-3.4.0.tar.gz",
            "https://mirror.bazel.build/github.com/bazelbuild/bazel-toolchains/archive/3.4.0.tar.gz",
        ],
        use_category = ["build"],
    ),
    build_bazel_rules_apple = dict(
        sha256 = "7a7afdd4869bb201c9352eed2daf37294d42b093579b70423490c1b4d4f6ce42",
        urls = ["https://github.com/bazelbuild/rules_apple/releases/download/0.19.0/rules_apple.0.19.0.tar.gz"],
        use_category = ["build"],
    ),
    envoy_build_tools = dict(
        sha256 = "88e58fdb42021e64a0b35ae3554a82e92f5c37f630a4dab08a132fc77f8db4b7",
        strip_prefix = "envoy-build-tools-1d6573e60207efaae6436b25ecc594360294f63a",
        # 2020-07-18
        urls = ["https://github.com/envoyproxy/envoy-build-tools/archive/1d6573e60207efaae6436b25ecc594360294f63a.tar.gz"],
        use_category = ["build"],
    ),
    boringssl = dict(
        sha256 = "07f1524766b9ed1543674b48e7fce7e3569b6e2b6c0c43ec124dedee9b60f641",
        strip_prefix = "boringssl-a0899df79b3a63e606448c72d63a090d86bdb75b",
        # To update BoringSSL, which tracks Chromium releases:
        # 1. Open https://omahaproxy.appspot.com/ and note <current_version> of linux/stable release.
        # 2. Open https://chromium.googlesource.com/chromium/src/+/refs/tags/<current_version>/DEPS and note <boringssl_revision>.
        # 3. Find a commit in BoringSSL's "master-with-bazel" branch that merges <boringssl_revision>.
        #
        # chromium-84.0.4147.45(beta)
        # 2020-05-14
        urls = ["https://github.com/google/boringssl/archive/a0899df79b3a63e606448c72d63a090d86bdb75b.tar.gz"],
        use_category = ["dataplane"],
        cpe = "N/A",
    ),
    boringssl_fips = dict(
        sha256 = "3b5fdf23274d4179c2077b5e8fa625d9debd7a390aac1d165b7e47234f648bb8",
        # fips-20190808
        urls = ["https://commondatastorage.googleapis.com/chromium-boringssl-fips/boringssl-ae223d6138807a13006342edfeef32e813246b39.tar.xz"],
        use_category = ["dataplane"],
        cpe = "N/A",
    ),
    com_google_absl = dict(
        sha256 = "ec8ef47335310cc3382bdc0d0cc1097a001e67dc83fcba807845aa5696e7e1e4",
        strip_prefix = "abseil-cpp-302b250e1d917ede77b5ff00a6fd9f28430f1563",
        # 2020-07-13
        urls = ["https://github.com/abseil/abseil-cpp/archive/302b250e1d917ede77b5ff00a6fd9f28430f1563.tar.gz"],
        use_category = ["dataplane", "controlplane"],
        cpe = "N/A",
    ),
    com_github_apache_thrift = dict(
        sha256 = "7d59ac4fdcb2c58037ebd4a9da5f9a49e3e034bf75b3f26d9fe48ba3d8806e6b",
        strip_prefix = "thrift-0.11.0",
        urls = ["https://files.pythonhosted.org/packages/c6/b4/510617906f8e0c5660e7d96fbc5585113f83ad547a3989b80297ac72a74c/thrift-0.11.0.tar.gz"],
        use_category = ["dataplane"],
        cpe = "cpe:2.3:a:apache:thrift:*",
    ),
    com_github_c_ares_c_ares = dict(
        sha256 = "d08312d0ecc3bd48eee0a4cc0d2137c9f194e0a28de2028928c0f6cae85f86ce",
        strip_prefix = "c-ares-1.16.1",
        urls = ["https://github.com/c-ares/c-ares/releases/download/cares-1_16_1/c-ares-1.16.1.tar.gz"],
        use_category = ["dataplane"],
        cpe = "cpe:2.3:a:c-ares_project:c-ares:*",
    ),
    com_github_circonus_labs_libcircllhist = dict(
        sha256 = "8165aa25e529d7d4b9ae849d3bf30371255a99d6db0421516abcff23214cdc2c",
        strip_prefix = "libcircllhist-63a16dd6f2fc7bc841bb17ff92be8318df60e2e1",
        # 2019-02-11
        urls = ["https://github.com/circonus-labs/libcircllhist/archive/63a16dd6f2fc7bc841bb17ff92be8318df60e2e1.tar.gz"],
        use_category = ["observability"],
        cpe = "N/A",
    ),
    com_github_cyan4973_xxhash = dict(
        sha256 = "952ebbf5b11fbf59ae5d760a562d1e9112278f244340ad7714e8556cbe54f7f7",
        strip_prefix = "xxHash-0.7.3",
        urls = ["https://github.com/Cyan4973/xxHash/archive/v0.7.3.tar.gz"],
        use_category = ["dataplane", "controlplane"],
        cpe = "N/A",
    ),
    com_github_envoyproxy_sqlparser = dict(
        sha256 = "96c10c8e950a141a32034f19b19cdeb1da48fe859cf96ae5e19f894f36c62c71",
        strip_prefix = "sql-parser-3b40ba2d106587bdf053a292f7e3bb17e818a57f",
        # 2020-06-10
        urls = ["https://github.com/envoyproxy/sql-parser/archive/3b40ba2d106587bdf053a292f7e3bb17e818a57f.tar.gz"],
        use_category = ["dataplane"],
        cpe = "N/A",
    ),
    com_github_mirror_tclap = dict(
        sha256 = "f0ede0721dddbb5eba3a47385a6e8681b14f155e1129dd39d1a959411935098f",
        strip_prefix = "tclap-tclap-1-2-1-release-final",
        urls = ["https://github.com/mirror/tclap/archive/tclap-1-2-1-release-final.tar.gz"],
        use_category = ["other"],
    ),
    com_github_fmtlib_fmt = dict(
        sha256 = "5014aacf55285bf79654539791de0d6925063fddf4dfdd597ef76b53eb994f86",
        strip_prefix = "fmt-e2ff910675c7800e5c4e28e1509ca6a50bdceafa",
        # 2020-04-29
        urls = ["https://github.com/fmtlib/fmt/archive/e2ff910675c7800e5c4e28e1509ca6a50bdceafa.tar.gz"],
        use_category = ["observability"],
        cpe = "N/A",
    ),
    com_github_gabime_spdlog = dict(
        sha256 = "378a040d91f787aec96d269b0c39189f58a6b852e4cbf9150ccfacbe85ebbbfc",
        strip_prefix = "spdlog-1.6.1",
        urls = ["https://github.com/gabime/spdlog/archive/v1.6.1.tar.gz"],
        use_category = ["observability"],
        cpe = "N/A",
    ),
    com_github_google_libprotobuf_mutator = dict(
        sha256 = "d51365191580c4bf5e9ff104eebcfe34f7ff5f471006d7a460c15dcb3657501c",
        strip_prefix = "libprotobuf-mutator-7a2ed51a6b682a83e345ff49fc4cfd7ca47550db",
        # 2020-06-25
        urls = ["https://github.com/google/libprotobuf-mutator/archive/7a2ed51a6b682a83e345ff49fc4cfd7ca47550db.tar.gz"],
        use_category = ["test"],
    ),
    com_github_gperftools_gperftools = dict(
        sha256 = "240deacdd628b6459671b83eb0c4db8e97baadf659f25b92e9a078d536bd513e",
        strip_prefix = "gperftools-2.8",
        urls = ["https://github.com/gperftools/gperftools/releases/download/gperftools-2.8/gperftools-2.8.tar.gz"],
        use_category = ["test"],
    ),
    com_github_grpc_grpc = dict(
        # TODO(JimmyCYJ): Bump to release 1.27
        # This sha on grpc:v1.25.x branch is specifically chosen to fix gRPC STS call credential options.
        sha256 = "bbc8f020f4e85ec029b047fab939b8c81f3d67254b5c724e1003a2bc49ddd123",
        strip_prefix = "grpc-d8f4928fa779f6005a7fe55a176bdb373b0f910f",
        # 2020-02-11
        urls = ["https://github.com/grpc/grpc/archive/d8f4928fa779f6005a7fe55a176bdb373b0f910f.tar.gz"],
        use_category = ["dataplane", "controlplane"],
        cpe = "cpe:2.3:a:grpc:grpc:*",
    ),
    com_github_luajit_luajit = dict(
        sha256 = "409f7fe570d3c16558e594421c47bdd130238323c9d6fd6c83dedd2aaeb082a8",
        strip_prefix = "LuaJIT-2.1.0-beta3",
        urls = ["https://github.com/LuaJIT/LuaJIT/archive/v2.1.0-beta3.tar.gz"],
        use_category = ["dataplane"],
        cpe = "N/A",
    ),
    com_github_moonjit_moonjit = dict(
        sha256 = "83deb2c880488dfe7dd8ebf09e3b1e7613ef4b8420de53de6f712f01aabca2b6",
        strip_prefix = "moonjit-2.2.0",
        urls = ["https://github.com/moonjit/moonjit/archive/2.2.0.tar.gz"],
        use_category = ["dataplane"],
        cpe = "N/A",
    ),
    com_github_nghttp2_nghttp2 = dict(
        sha256 = "eacc6f0f8543583ecd659faf0a3f906ed03826f1d4157b536b4b385fe47c5bb8",
        strip_prefix = "nghttp2-1.41.0",
        urls = ["https://github.com/nghttp2/nghttp2/releases/download/v1.41.0/nghttp2-1.41.0.tar.gz"],
        use_category = ["dataplane"],
        cpe = "cpe:2.3:a:nghttp2:nghttp2:*",
    ),
    io_opentracing_cpp = dict(
        sha256 = "015c4187f7a6426a2b5196f0ccd982aa87f010cf61f507ae3ce5c90523f92301",
        strip_prefix = "opentracing-cpp-1.5.1",
        urls = ["https://github.com/opentracing/opentracing-cpp/archive/v1.5.1.tar.gz"],
        use_category = ["observability"],
        cpe = "N/A",
    ),
    com_lightstep_tracer_cpp = dict(
        sha256 = "0e99716598c010e56bc427ea3482be5ad2c534be8b039d172564deec1264a213",
        strip_prefix = "lightstep-tracer-cpp-3efe2372ee3d7c2138d6b26e542d757494a7938d",
        # 2020-03-24
        urls = ["https://github.com/lightstep/lightstep-tracer-cpp/archive/3efe2372ee3d7c2138d6b26e542d757494a7938d.tar.gz"],
        use_category = ["observability"],
        cpe = "N/A",
    ),
    com_github_datadog_dd_opentracing_cpp = dict(
        sha256 = "b84fd2fb0bb0578af4901db31d1c0ae909b532a1016fe6534cbe31a6c3ad6924",
        strip_prefix = "dd-opentracing-cpp-1.1.5",
        urls = ["https://github.com/DataDog/dd-opentracing-cpp/archive/v1.1.5.tar.gz"],
        use_category = ["observability"],
        cpe = "N/A",
    ),
    com_github_google_benchmark = dict(
        sha256 = "23082937d1663a53b90cb5b61df4bcc312f6dee7018da78ba00dd6bd669dfef2",
        strip_prefix = "benchmark-1.5.1",
        urls = ["https://github.com/google/benchmark/archive/v1.5.1.tar.gz"],
        use_category = ["test"],
    ),
    com_github_libevent_libevent = dict(
        sha256 = "c64156c24602ab7a5c66937d774cc55868911d5bbbf1650792f5877744b1c2d9",
        # This SHA includes the new "prepare" and "check" watchers, used for event loop performance
        # stats (see https://github.com/libevent/libevent/pull/793) and the fix for a race condition
        # in the watchers (see https://github.com/libevent/libevent/pull/802).
        # This also includes the fixes for https://github.com/libevent/libevent/issues/806
        # and https://github.com/lyft/envoy-mobile/issues/215.
        # This also include the fixes for Phantom events with EV_ET (see
        # https://github.com/libevent/libevent/issues/984).
        # TODO(adip): Update to v2.2 when it is released.
        strip_prefix = "libevent-06a11929511bebaaf40c52aaf91de397b1782ba2",
        # 2020-05-08
        urls = ["https://github.com/libevent/libevent/archive/06a11929511bebaaf40c52aaf91de397b1782ba2.tar.gz"],
        use_category = ["dataplane"],
        cpe = "cpe:2.3:a:libevent_project:libevent:*",
    ),
    net_zlib = dict(
        # Use the dev branch of zlib to resolve fuzz bugs and out of bound
        # errors resulting in crashes in zlib 1.2.11.
        # TODO(asraa): Remove when zlib > 1.2.11 is released.
        sha256 = "155a8f8c1a753fb05b16a1b0cc0a0a9f61a78e245f9e0da483d13043b3bcbf2e",
        strip_prefix = "zlib-79baebe50e4d6b73ae1f8b603f0ef41300110aa3",
        # 2019-04-14 development branch
        urls = ["https://github.com/madler/zlib/archive/79baebe50e4d6b73ae1f8b603f0ef41300110aa3.tar.gz"],
        use_category = ["dataplane"],
        cpe = "cpe:2.3:a:gnu:zlib:*",
    ),
    com_github_jbeder_yaml_cpp = dict(
        sha256 = "17ffa6320c33de65beec33921c9334dee65751c8a4b797ba5517e844062b98f1",
        strip_prefix = "yaml-cpp-6701275f1910bf63631528dfd9df9c3ac787365b",
        # 2020-05-25
        urls = ["https://github.com/jbeder/yaml-cpp/archive/6701275f1910bf63631528dfd9df9c3ac787365b.tar.gz"],
        use_category = ["dataplane"],
        cpe = "N/A",
    ),
    com_github_msgpack_msgpack_c = dict(
        sha256 = "433cbcd741e1813db9ae4b2e192b83ac7b1d2dd7968a3e11470eacc6f4ab58d2",
        strip_prefix = "msgpack-3.2.1",
        urls = ["https://github.com/msgpack/msgpack-c/releases/download/cpp-3.2.1/msgpack-3.2.1.tar.gz"],
        use_category = ["observability"],
        cpe = "N/A",
    ),
    com_github_google_jwt_verify = dict(
        sha256 = "f1fde4f3ebb3b2d841332c7a02a4b50e0529a19709934c63bc6208d1bbe28fb1",
        strip_prefix = "jwt_verify_lib-7276a339af8426724b744216f619c99152f8c141",
        # 2020-07-09
        urls = ["https://github.com/google/jwt_verify_lib/archive/7276a339af8426724b744216f619c99152f8c141.tar.gz"],
        use_category = ["dataplane"],
        cpe = "N/A",
    ),
    com_github_nodejs_http_parser = dict(
        sha256 = "8fa0ab8770fd8425a9b431fdbf91623c4d7a9cdb842b9339289bd2b0b01b0d3d",
        strip_prefix = "http-parser-2.9.3",
        urls = ["https://github.com/nodejs/http-parser/archive/v2.9.3.tar.gz"],
        use_category = ["dataplane"],
        cpe = "cpe:2.3:a:nodejs:node.js:*",
    ),
    com_github_pallets_jinja = dict(
        sha256 = "db49236731373e4f3118af880eb91bb0aa6978bc0cf8b35760f6a026f1a9ffc4",
        strip_prefix = "jinja-2.10.3",
        urls = ["https://github.com/pallets/jinja/archive/2.10.3.tar.gz"],
        use_category = ["build"],
    ),
    com_github_pallets_markupsafe = dict(
        sha256 = "222a10e3237d92a9cd45ed5ea882626bc72bc5e0264d3ed0f2c9129fa69fc167",
        strip_prefix = "markupsafe-1.1.1/src",
        urls = ["https://github.com/pallets/markupsafe/archive/1.1.1.tar.gz"],
        use_category = ["build"],
    ),
    com_github_tencent_rapidjson = dict(
        sha256 = "a2faafbc402394df0fa94602df4b5e4befd734aad6bb55dfef46f62fcaf1090b",
        strip_prefix = "rapidjson-dfbe1db9da455552f7a9ad5d2aea17dd9d832ac1",
        # Changes through 2019-12-02
        urls = ["https://github.com/Tencent/rapidjson/archive/dfbe1db9da455552f7a9ad5d2aea17dd9d832ac1.tar.gz"],
        use_category = ["dataplane"],
        cpe = "cpe:2.3:a:tencent:rapidjson:*",
    ),
    com_github_twitter_common_lang = dict(
        sha256 = "56d1d266fd4767941d11c27061a57bc1266a3342e551bde3780f9e9eb5ad0ed1",
        strip_prefix = "twitter.common.lang-0.3.9/src",
        urls = ["https://files.pythonhosted.org/packages/08/bc/d6409a813a9dccd4920a6262eb6e5889e90381453a5f58938ba4cf1d9420/twitter.common.lang-0.3.9.tar.gz"],
        use_category = ["dataplane"],
        cpe = "N/A",
    ),
    com_github_twitter_common_rpc = dict(
        sha256 = "0792b63fb2fb32d970c2e9a409d3d00633190a22eb185145fe3d9067fdaa4514",
        strip_prefix = "twitter.common.rpc-0.3.9/src",
        urls = ["https://files.pythonhosted.org/packages/be/97/f5f701b703d0f25fbf148992cd58d55b4d08d3db785aad209255ee67e2d0/twitter.common.rpc-0.3.9.tar.gz"],
        use_category = ["dataplane"],
        cpe = "N/A",
    ),
    com_github_twitter_common_finagle_thrift = dict(
        sha256 = "1e3a57d11f94f58745e6b83348ecd4fa74194618704f45444a15bc391fde497a",
        strip_prefix = "twitter.common.finagle-thrift-0.3.9/src",
        urls = ["https://files.pythonhosted.org/packages/f9/e7/4f80d582578f8489226370762d2cf6bc9381175d1929eba1754e03f70708/twitter.common.finagle-thrift-0.3.9.tar.gz"],
        use_category = ["dataplane"],
        cpe = "N/A",
    ),
    com_google_googletest = dict(
        sha256 = "9dc9157a9a1551ec7a7e43daea9a694a0bb5fb8bec81235d8a1e6ef64c716dcb",
        strip_prefix = "googletest-release-1.10.0",
        urls = ["https://github.com/google/googletest/archive/release-1.10.0.tar.gz"],
        use_category = ["test"],
    ),
    com_google_protobuf = dict(
        sha256 = "d7cfd31620a352b2ee8c1ed883222a0d77e44346643458e062e86b1d069ace3e",
        strip_prefix = "protobuf-3.10.1",
        urls = ["https://github.com/protocolbuffers/protobuf/releases/download/v3.10.1/protobuf-all-3.10.1.tar.gz"],
        use_category = ["dataplane", "controlplane"],
        cpe = "N/A",
    ),
    grpc_httpjson_transcoding = dict(
        sha256 = "62c8cb5ea2cca1142cde9d4a0778c52c6022345c3268c60ef81666946b958ad5",
        strip_prefix = "grpc-httpjson-transcoding-faf8af1e9788cd4385b94c8f85edab5ea5d4b2d6",
        # 2020-03-02
        urls = ["https://github.com/grpc-ecosystem/grpc-httpjson-transcoding/archive/faf8af1e9788cd4385b94c8f85edab5ea5d4b2d6.tar.gz"],
        use_category = ["dataplane"],
        cpe = "N/A",
    ),
    io_bazel_rules_go = dict(
        sha256 = "a8d6b1b354d371a646d2f7927319974e0f9e52f73a2452d2b3877118169eb6bb",
        urls = ["https://github.com/bazelbuild/rules_go/releases/download/v0.23.3/rules_go-v0.23.3.tar.gz"],
        use_category = ["build"],
    ),
    rules_cc = dict(
        sha256 = "9d48151ea71b3e225adfb6867e6d2c7d0dce46cbdc8710d9a9a628574dfd40a0",
        strip_prefix = "rules_cc-818289e5613731ae410efb54218a4077fb9dbb03",
        # 2020-05-13
        # TODO(lizan): pin to a point releases when there's a released version.
        urls = ["https://github.com/bazelbuild/rules_cc/archive/818289e5613731ae410efb54218a4077fb9dbb03.tar.gz"],
        use_category = ["build"],
    ),
    rules_foreign_cc = dict(
        sha256 = "7ca49ac5b0bc8f5a2c9a7e87b7f86aca604bda197259c9b96f8b7f0a4f38b57b",
        strip_prefix = "rules_foreign_cc-f54b7ae56dcf1b81bcafed3a08d58fc08ac095a7",
        # 2020-06-09
        urls = ["https://github.com/bazelbuild/rules_foreign_cc/archive/f54b7ae56dcf1b81bcafed3a08d58fc08ac095a7.tar.gz"],
        use_category = ["build"],
    ),
    rules_python = dict(
        sha256 = "76a8fd4e7eca2a3590f816958faa0d83c9b2ce9c32634c5c375bcccf161d3bb5",
        strip_prefix = "rules_python-a0fbf98d4e3a232144df4d0d80b577c7a693b570",
        # 2020-04-09
        # TODO(htuch): revert back to a point releases when pip3_import appears.
        urls = ["https://github.com/bazelbuild/rules_python/archive/a0fbf98d4e3a232144df4d0d80b577c7a693b570.tar.gz"],
        use_category = ["build"],
    ),
    six = dict(
        sha256 = "d16a0141ec1a18405cd4ce8b4613101da75da0e9a7aec5bdd4fa804d0e0eba73",
        urls = ["https://files.pythonhosted.org/packages/dd/bf/4138e7bfb757de47d1f4b6994648ec67a51efe58fa907c1e11e350cddfca/six-1.12.0.tar.gz"],
        use_category = ["other"],
    ),
    org_llvm_llvm = dict(
        sha256 = "df83a44b3a9a71029049ec101fb0077ecbbdf5fe41e395215025779099a98fdf",
        strip_prefix = "llvm-10.0.0.src",
        urls = ["https://github.com/llvm/llvm-project/releases/download/llvmorg-10.0.0/llvm-10.0.0.src.tar.xz"],
        use_category = ["dataplane"],
        cpe = "N/A",
    ),
    com_github_wavm_wavm = dict(
        sha256 = "cc3fcaf05d57010c9cf8eb920234679dede6c780137b55001fd34e4d14806f7c",
        strip_prefix = "WAVM-e8155f1f3af88b4d08802716a7054950ef18d827",
        urls = ["https://github.com/WAVM/WAVM/archive/e8155f1f3af88b4d08802716a7054950ef18d827.tar.gz"],
        use_category = ["dataplane"],
        cpe = "N/A",
    ),
    io_opencensus_cpp = dict(
        sha256 = "12ff300fa804f97bd07e2ff071d969e09d5f3d7bbffeac438c725fa52a51a212",
        strip_prefix = "opencensus-cpp-7877337633466358ed680f9b26967da5b310d7aa",
        # 2020-06-01
        urls = ["https://github.com/census-instrumentation/opencensus-cpp/archive/7877337633466358ed680f9b26967da5b310d7aa.tar.gz"],
        use_category = ["observability"],
        cpe = "N/A",
    ),
    com_github_curl = dict(
        sha256 = "01ae0c123dee45b01bbaef94c0bc00ed2aec89cb2ee0fd598e0d302a6b5e0a98",
        strip_prefix = "curl-7.69.1",
        urls = ["https://github.com/curl/curl/releases/download/curl-7_69_1/curl-7.69.1.tar.gz"],
        use_category = ["dataplane"],
        cpe = "N/A",
    ),
    com_googlesource_chromium_v8 = dict(
        # This archive was created using https://storage.googleapis.com/envoyproxy-wee8/wee8-archive.sh
        # and contains complete checkout of V8 with all dependencies necessary to build wee8.
        sha256 = "b82e7fba251825f836b8aca68545fef46726130afa7bb590478f384f847fee0f",
        urls = ["https://storage.googleapis.com/envoyproxy-wee8/wee8-8.4.371.19.tar.gz"],
        use_category = ["dataplane"],
        cpe = "N/A",
    ),
    com_googlesource_quiche = dict(
        # Static snapshot of https://quiche.googlesource.com/quiche/+archive/b2b8ff25f5a565324b93411ca29c3403ccbca969.tar.gz
        sha256 = "792924bbf27203bb0d1d08c99597a30793ef8f4cfa2df99792aea7200f1b27e3",
        urls = ["https://storage.googleapis.com/quiche-envoy-integration/b2b8ff25f5a565324b93411ca29c3403ccbca969.tar.gz"],
        use_category = ["dataplane"],
        cpe = "N/A",
    ),
    com_googlesource_googleurl = dict(
        # Static snapshot of https://quiche.googlesource.com/quiche/+archive/googleurl_6dafefa72cba2ab2ba4922d17a30618e9617c7cf.tar.gz
        sha256 = "f1ab73ddd1a7db4e08a9e4db6c2e98e5a0a7bbaca08f5fee0d73adb02c24e44a",
        urls = ["https://storage.googleapis.com/quiche-envoy-integration/googleurl_6dafefa72cba2ab2ba4922d17a30618e9617c7cf.tar.gz"],
        use_category = ["dataplane"],
        cpe = "N/A",
    ),
    com_google_cel_cpp = dict(
        sha256 = "cad7d01139947d78e413d112cb8f7431fbb33cf66b0adf9c280824803fc2a72e",
        strip_prefix = "cel-cpp-b9453a09b28a1531c4917e8792b3ea61f6b1a447",
        # 2020-07-14
        urls = ["https://github.com/google/cel-cpp/archive/b9453a09b28a1531c4917e8792b3ea61f6b1a447.tar.gz"],
        use_category = ["dataplane"],
        cpe = "N/A",
    ),
    com_github_google_flatbuffers = dict(
        sha256 = "b8efbc25721e76780752bad775a97c3f77a0250271e2db37fc747b20e8b0f24a",
        strip_prefix = "flatbuffers-a83caf5910644ba1c421c002ef68e42f21c15f9f",
        urls = ["https://github.com/google/flatbuffers/archive/a83caf5910644ba1c421c002ef68e42f21c15f9f.tar.gz"],
        use_category = ["dataplane"],
        cpe = "N/A",
    ),
    # TODO(shikugawa): replace this with release tag after released package which includes
    # disable pthread when build with emscripten. We use hash temporary to enable our changes to
    # build envoy-wasm library with emscripten. https://github.com/google/re2/pull/263
    com_googlesource_code_re2 = dict(
        sha256 = "2e9489a31ae007c81e90e8ec8a15d62d58a9c18d4fd1603f6441ef248556b41f",
        strip_prefix = "re2-2020-07-06",
        # 2020-07-06
        urls = ["https://github.com/google/re2/archive/2020-07-06.tar.gz"],
        use_category = ["dataplane"],
        cpe = "N/A",
    ),
    # Included to access FuzzedDataProvider.h. This is compiler agnostic but
    # provided as part of the compiler-rt source distribution. We can't use the
    # Clang variant as we are not a Clang-LLVM only shop today.
    org_llvm_releases_compiler_rt = dict(
        sha256 = "6a7da64d3a0a7320577b68b9ca4933bdcab676e898b759850e827333c3282c75",
        # Only allow peeking at fuzzer related files for now.
        strip_prefix = "compiler-rt-10.0.0.src",
        urls = ["https://github.com/llvm/llvm-project/releases/download/llvmorg-10.0.0/compiler-rt-10.0.0.src.tar.xz"],
        use_category = ["test"],
    ),
    upb = dict(
        sha256 = "e9f281c56ab1eb1f97a80ca8a83bb7ef73d230eabb8591f83876f4e7b85d9b47",
        strip_prefix = "upb-8a3ae1ef3e3e3f26b45dec735c5776737fc7247f",
        # 2019-11-19
        urls = ["https://github.com/protocolbuffers/upb/archive/8a3ae1ef3e3e3f26b45dec735c5776737fc7247f.tar.gz"],
        use_category = ["dataplane", "controlplane"],
        cpe = "N/A",
    ),
    kafka_source = dict(
        sha256 = "e7b748a62e432b5770db6dbb3b034c68c0ea212812cb51603ee7f3a8a35f06be",
        strip_prefix = "kafka-2.4.0/clients/src/main/resources/common/message",
        urls = ["https://github.com/apache/kafka/archive/2.4.0.zip"],
        use_category = ["dataplane"],
        cpe = "cpe:2.3:a:apache:kafka:*",
    ),
    kafka_server_binary = dict(
        sha256 = "b9582bab0c3e8d131953b1afa72d6885ca1caae0061c2623071e7f396f2ccfee",
        strip_prefix = "kafka_2.12-2.4.0",
        urls = ["http://us.mirrors.quenda.co/apache/kafka/2.4.0/kafka_2.12-2.4.0.tgz"],
        use_category = ["test"],
    ),
    kafka_python_client = dict(
        sha256 = "454bf3aafef9348017192417b7f0828a347ec2eaf3efba59336f3a3b68f10094",
        strip_prefix = "kafka-python-2.0.0",
        urls = ["https://github.com/dpkp/kafka-python/archive/2.0.0.tar.gz"],
        use_category = ["test"],
    ),
    org_unicode_icuuc = dict(
        strip_prefix = "icu-release-64-2",
        sha256 = "524960ac99d086cdb6988d2a92fc163436fd3c6ec0a84c475c6382fbf989be05",
        urls = ["https://github.com/unicode-org/icu/archive/release-64-2.tar.gz"],
        use_category = ["dataplane"],
        cpe = "cpe:2.3:a:icu-project:international_components_for_unicode",
    ),
    proxy_wasm_cpp_sdk = dict(
        sha256 = "3276701b049328ce11cfb87d524ec0216b80d73a99787017a75828778301f31b",
        strip_prefix = "proxy-wasm-cpp-sdk-68920464571265b237e002bfd23f91d0f9328975",
        urls = ["https://github.com/proxy-wasm/proxy-wasm-cpp-sdk/archive/68920464571265b237e002bfd23f91d0f9328975.tar.gz"],
        use_category = ["dataplane"],
        cpe = "N/A",
    ),
    proxy_wasm_cpp_host = dict(
        sha256 = "8932d72e321c7c527794d12e1864ddab95276b77bebb0b2c2f6fbc49b2b4b39a",
        strip_prefix = "proxy-wasm-cpp-host-5afe9bdc9d3dc833522332b5c0b87e1339fd2da2",
        urls = ["https://github.com/proxy-wasm/proxy-wasm-cpp-host/archive/5afe9bdc9d3dc833522332b5c0b87e1339fd2da2.tar.gz"],
        use_category = ["dataplane"],
        cpe = "N/A",
    ),
    emscripten_toolchain = dict(
        sha256 = "4ac0f1f3de8b3f1373d435cd7e58bd94de4146e751f099732167749a229b443b",
        patch_cmds = [
            "./emsdk install 1.39.6-upstream",
            "./emsdk activate --embedded 1.39.6-upstream",
        ],
        strip_prefix = "emsdk-1.39.6",
        urls = ["https://github.com/emscripten-core/emsdk/archive/1.39.6.tar.gz"],
        use_category = ["build"],
    ),
<<<<<<< HEAD
    io_bazel_rules_rust = dict(
        sha256 = "484a2b2b67cd2d1fa1054876de7f8d291c4b203fd256bc8cbea14d749bb864ce",
        # Last commit where "out_binary = True" works.
        # See: https://github.com/bazelbuild/rules_rust/issues/386
        strip_prefix = "rules_rust-fda9a1ce6482973adfda022cadbfa6b300e269c3",
        urls = ["https://github.com/bazelbuild/rules_rust/archive/fda9a1ce6482973adfda022cadbfa6b300e269c3.tar.gz"],
        use_category = ["test"],
=======
    rules_antlr = dict(
        sha256 = "7249d1569293d9b239e23c65f6b4c81a07da921738bde0dfeb231ed98be40429",
        strip_prefix = "rules_antlr-3cc2f9502a54ceb7b79b37383316b23c4da66f9a",
        urls = ["https://github.com/marcohu/rules_antlr/archive/3cc2f9502a54ceb7b79b37383316b23c4da66f9a.tar.gz"],
        use_category = ["build"],
    ),
    antlr4_runtimes = dict(
        sha256 = "4d0714f441333a63e50031c9e8e4890c78f3d21e053d46416949803e122a6574",
        strip_prefix = "antlr4-4.7.1",
        urls = ["https://github.com/antlr/antlr4/archive/4.7.1.tar.gz"],
        use_category = ["build"],
>>>>>>> 9ad2c737
    ),
)<|MERGE_RESOLUTION|>--- conflicted
+++ resolved
@@ -529,7 +529,6 @@
         urls = ["https://github.com/emscripten-core/emsdk/archive/1.39.6.tar.gz"],
         use_category = ["build"],
     ),
-<<<<<<< HEAD
     io_bazel_rules_rust = dict(
         sha256 = "484a2b2b67cd2d1fa1054876de7f8d291c4b203fd256bc8cbea14d749bb864ce",
         # Last commit where "out_binary = True" works.
@@ -537,7 +536,6 @@
         strip_prefix = "rules_rust-fda9a1ce6482973adfda022cadbfa6b300e269c3",
         urls = ["https://github.com/bazelbuild/rules_rust/archive/fda9a1ce6482973adfda022cadbfa6b300e269c3.tar.gz"],
         use_category = ["test"],
-=======
     rules_antlr = dict(
         sha256 = "7249d1569293d9b239e23c65f6b4c81a07da921738bde0dfeb231ed98be40429",
         strip_prefix = "rules_antlr-3cc2f9502a54ceb7b79b37383316b23c4da66f9a",
@@ -549,6 +547,5 @@
         strip_prefix = "antlr4-4.7.1",
         urls = ["https://github.com/antlr/antlr4/archive/4.7.1.tar.gz"],
         use_category = ["build"],
->>>>>>> 9ad2c737
     ),
 )