# Validation of content in this file is done on the bazel/repositories.bzl file to make it free of bazel
# constructs. This is to allow this file to be loaded into Python based build and maintenance tools.

# Envoy dependencies may be annotated with the following attributes:
DEPENDENCY_ANNOTATIONS = [
    # List of the categories describing how the dependency is being used. This attribute is used
    # for automatic tracking of security posture of Envoy's dependencies.
    # Possible values are documented in the USE_CATEGORIES list below.
    # This attribute is mandatory for each dependecy.
    "use_category",

    # Attribute specifying CPE (Common Platform Enumeration, see https://nvd.nist.gov/products/cpe) ID
    # of the dependency. The ID may be in v2.3 or v2.2 format, although v2.3 is prefferred. See
    # https://nvd.nist.gov/products/cpe for CPE format. Use single wildcard '*' for version and vector elements
    # i.e. 'cpe:2.3:a:nghttp2:nghttp2:*'. Use "N/A" for dependencies without CPE assigned.
    # This attribute is optional for components with use categories listed in the
    # USE_CATEGORIES_WITH_CPE_OPTIONAL
    "cpe",
]

# NOTE: If a dependency use case is either dataplane or controlplane, the other uses are not needed
# to be declared.
USE_CATEGORIES = [
    # This dependency is used in build process.
    "build",
    # This dependency is used for unit tests.
    "test",
    # This dependency is used in API protos.
    "api",
    # This dependency is used in processing downstream or upstream requests.
    "dataplane",
    # This dependency is used to process xDS requests.
    "controlplane",
    # This dependecy is used for logging, metrics or tracing. It may process unstrusted input.
    "observability",
    # This dependency does not handle untrusted data and is used for various utility purposes.
    "other",
]

# Components with these use categories are not required to specify the 'cpe' annotation.
USE_CATEGORIES_WITH_CPE_OPTIONAL = ["build", "test", "other"]

DEPENDENCY_REPOSITORIES_SPEC = dict(
    bazel_compdb = dict(
        project_name = "bazil-compilation-database",
        project_url = "https://github.com/grailbio/bazel-compilation-database",
        version = "0.4.5",
        sha256 = "bcecfd622c4ef272fd4ba42726a52e140b961c4eac23025f18b346c968a8cfb4",
        strip_prefix = "bazel-compilation-database-{version}",
        urls = ["https://github.com/grailbio/bazel-compilation-database/archive/{version}.tar.gz"],
        use_category = ["build"],
    ),
    bazel_gazelle = dict(
        project_name = "Gazelle",
        project_url = "https://github.com/bazelbuild/bazel-gazelle",
        version = "0.19.1",
        sha256 = "86c6d481b3f7aedc1d60c1c211c6f76da282ae197c3b3160f54bd3a8f847896f",
        urls = ["https://github.com/bazelbuild/bazel-gazelle/releases/download/v{version}/bazel-gazelle-v{version}.tar.gz"],
        use_category = ["build"],
    ),
    bazel_toolchains = dict(
        project_name = "bazel-toolchains",
        project_url = "https://github.com/bazelbuild/bazel-toolchains",
        version = "3.4.0",
        sha256 = "882fecfc88d3dc528f5c5681d95d730e213e39099abff2e637688a91a9619395",
        strip_prefix = "bazel-toolchains-{version}",
        urls = [
            "https://github.com/bazelbuild/bazel-toolchains/releases/download/{version}/bazel-toolchains-{version}.tar.gz",
            "https://mirror.bazel.build/github.com/bazelbuild/bazel-toolchains/archive/{version}.tar.gz",
        ],
        use_category = ["build"],
    ),
    build_bazel_rules_apple = dict(
        project_name = "Apple Rules for Bazel",
        project_url = "https://github.com/bazelbuild/rules_apple",
        version = "0.19.0",
        sha256 = "7a7afdd4869bb201c9352eed2daf37294d42b093579b70423490c1b4d4f6ce42",
        urls = ["https://github.com/bazelbuild/rules_apple/releases/download/{version}/rules_apple.{version}.tar.gz"],
        use_category = ["build"],
    ),
    envoy_build_tools = dict(
        project_name = "envoy-build-tools",
        project_url = "https://github.com/envoyproxy/envoy-build-tools",
        version = "1d6573e60207efaae6436b25ecc594360294f63a",
        sha256 = "88e58fdb42021e64a0b35ae3554a82e92f5c37f630a4dab08a132fc77f8db4b7",
        strip_prefix = "envoy-build-tools-{version}",
        # 2020-07-18
        urls = ["https://github.com/envoyproxy/envoy-build-tools/archive/{version}.tar.gz"],
        use_category = ["build"],
    ),
    boringssl = dict(
        project_name = "BoringSSL",
        project_url = "https://github.com/google/boringssl",
        version = "a0899df79b3a63e606448c72d63a090d86bdb75b",
        sha256 = "07f1524766b9ed1543674b48e7fce7e3569b6e2b6c0c43ec124dedee9b60f641",
        strip_prefix = "boringssl-{version}",
        # To update BoringSSL, which tracks Chromium releases:
        # 1. Open https://omahaproxy.appspot.com/ and note <current_version> of linux/stable release.
        # 2. Open https://chromium.googlesource.com/chromium/src/+/refs/tags/<current_version>/DEPS and note <boringssl_revision>.
        # 3. Find a commit in BoringSSL's "master-with-bazel" branch that merges <boringssl_revision>.
        #
        # chromium-84.0.4147.45(beta)
        # 2020-05-14
        urls = ["https://github.com/google/boringssl/archive/{version}.tar.gz"],
        use_category = ["dataplane"],
        cpe = "N/A",
    ),
    boringssl_fips = dict(
        project_name = "BoringSSL (FIPS)",
        project_url = "https://boringssl.googlesource.com/boringssl/+/master/crypto/fipsmodule/FIPS.md",
        version = "fips-20190808",
        sha256 = "3b5fdf23274d4179c2077b5e8fa625d9debd7a390aac1d165b7e47234f648bb8",
        urls = ["https://commondatastorage.googleapis.com/chromium-boringssl-fips/boringssl-ae223d6138807a13006342edfeef32e813246b39.tar.xz"],
        use_category = ["dataplane"],
        cpe = "N/A",
    ),
    com_google_absl = dict(
        project_name = "Abseil",
        project_url = "https://abseil.io/",
        version = "ce4bc927755fdf0ed03d679d9c7fa041175bb3cb",
        sha256 = "573baccd67aa591b8c7209bfb0c77e0d15633d77ced39d1ccbb1232828f7f7d9",
        strip_prefix = "abseil-cpp-{version}",
        # 2020-08-08
        urls = ["https://github.com/abseil/abseil-cpp/archive/{version}.tar.gz"],
        use_category = ["dataplane", "controlplane"],
        cpe = "N/A",
    ),
    com_github_apache_thrift = dict(
        project_name = "Apache Thrift",
        project_url = "http://thrift.apache.org/",
        version = "0.11.0",
        sha256 = "7d59ac4fdcb2c58037ebd4a9da5f9a49e3e034bf75b3f26d9fe48ba3d8806e6b",
        strip_prefix = "thrift-{version}",
        urls = ["https://files.pythonhosted.org/packages/c6/b4/510617906f8e0c5660e7d96fbc5585113f83ad547a3989b80297ac72a74c/thrift-{version}.tar.gz"],
        use_category = ["dataplane"],
        cpe = "cpe:2.3:a:apache:thrift:*",
    ),
    com_github_c_ares_c_ares = dict(
        project_name = "c-ares",
        project_url = "https://c-ares.haxx.se/",
        version = "1.16.1",
        sha256 = "d08312d0ecc3bd48eee0a4cc0d2137c9f194e0a28de2028928c0f6cae85f86ce",
        strip_prefix = "c-ares-{version}",
        urls = ["https://github.com/c-ares/c-ares/releases/download/cares-1_16_1/c-ares-{version}.tar.gz"],
        use_category = ["dataplane"],
        cpe = "cpe:2.3:a:c-ares_project:c-ares:*",
    ),
    com_github_circonus_labs_libcircllhist = dict(
        project_name = "libcircllhist",
        project_url = "https://github.com/circonus-labs/libcircllhist",
        # 2019-02-11
        version = "63a16dd6f2fc7bc841bb17ff92be8318df60e2e1",
        sha256 = "8165aa25e529d7d4b9ae849d3bf30371255a99d6db0421516abcff23214cdc2c",
        strip_prefix = "libcircllhist-{version}",
        urls = ["https://github.com/circonus-labs/libcircllhist/archive/{version}.tar.gz"],
        use_category = ["observability"],
        cpe = "N/A",
    ),
    com_github_cyan4973_xxhash = dict(
        project_name = "xxHash",
        project_url = "https://github.com/Cyan4973/xxHash",
        version = "0.7.3",
        sha256 = "952ebbf5b11fbf59ae5d760a562d1e9112278f244340ad7714e8556cbe54f7f7",
        strip_prefix = "xxHash-{version}",
        urls = ["https://github.com/Cyan4973/xxHash/archive/v{version}.tar.gz"],
        use_category = ["dataplane", "controlplane"],
        cpe = "N/A",
    ),
    com_github_envoyproxy_sqlparser = dict(
        project_name = "C++ SQL Parser Library",
        project_url = "https://github.com/envoyproxy/sql-parser",
        # 2020-06-10
        version = "3b40ba2d106587bdf053a292f7e3bb17e818a57f",
        sha256 = "96c10c8e950a141a32034f19b19cdeb1da48fe859cf96ae5e19f894f36c62c71",
        strip_prefix = "sql-parser-{version}",
        urls = ["https://github.com/envoyproxy/sql-parser/archive/{version}.tar.gz"],
        use_category = ["dataplane"],
        cpe = "N/A",
    ),
    com_github_mirror_tclap = dict(
        project_name = "tclap",
        project_url = "http://tclap.sourceforge.net",
        version = "1-2-1",
        sha256 = "f0ede0721dddbb5eba3a47385a6e8681b14f155e1129dd39d1a959411935098f",
        strip_prefix = "tclap-tclap-{version}-release-final",
        urls = ["https://github.com/mirror/tclap/archive/tclap-{version}-release-final.tar.gz"],
        use_category = ["other"],
    ),
    com_github_fmtlib_fmt = dict(
        project_name = "fmt",
        project_url = "https://fmt.dev",
        # 2020-04-29
        version = "e2ff910675c7800e5c4e28e1509ca6a50bdceafa",
        sha256 = "5014aacf55285bf79654539791de0d6925063fddf4dfdd597ef76b53eb994f86",
        strip_prefix = "fmt-{version}",
        urls = ["https://github.com/fmtlib/fmt/archive/{version}.tar.gz"],
        use_category = ["observability"],
        cpe = "N/A",
    ),
    com_github_gabime_spdlog = dict(
        project_name = "spdlog",
        project_url = "https://github.com/gabime/spdlog",
        version = "1.6.1",
        sha256 = "378a040d91f787aec96d269b0c39189f58a6b852e4cbf9150ccfacbe85ebbbfc",
        strip_prefix = "spdlog-{version}",
        urls = ["https://github.com/gabime/spdlog/archive/v{version}.tar.gz"],
        use_category = ["observability"],
        cpe = "N/A",
    ),
    com_github_google_libprotobuf_mutator = dict(
        project_name = "libprotobuf-mutator",
        project_url = "https://github.com/google/libprotobuf-mutator",
        # 2020-06-25
        version = "7a2ed51a6b682a83e345ff49fc4cfd7ca47550db",
        sha256 = "d51365191580c4bf5e9ff104eebcfe34f7ff5f471006d7a460c15dcb3657501c",
        strip_prefix = "libprotobuf-mutator-{version}",
        urls = ["https://github.com/google/libprotobuf-mutator/archive/{version}.tar.gz"],
        use_category = ["test"],
    ),
    com_github_gperftools_gperftools = dict(
        project_name = "gperftools",
        project_url = "https://github.com/gperftools/gperftools",
        version = "2.8",
        sha256 = "240deacdd628b6459671b83eb0c4db8e97baadf659f25b92e9a078d536bd513e",
        strip_prefix = "gperftools-{version}",
        urls = ["https://github.com/gperftools/gperftools/releases/download/gperftools-{version}/gperftools-{version}.tar.gz"],
        use_category = ["test"],
    ),
    com_github_grpc_grpc = dict(
        project_name = "gRPC",
        project_url = "https://grpc.io",
        # TODO(JimmyCYJ): Bump to release 1.27
        # This sha on grpc:v1.25.x branch is specifically chosen to fix gRPC STS call credential options.
        # 2020-02-11
        version = "d8f4928fa779f6005a7fe55a176bdb373b0f910f",
        sha256 = "bbc8f020f4e85ec029b047fab939b8c81f3d67254b5c724e1003a2bc49ddd123",
        strip_prefix = "grpc-{version}",
        urls = ["https://github.com/grpc/grpc/archive/{version}.tar.gz"],
        use_category = ["dataplane", "controlplane"],
        cpe = "cpe:2.3:a:grpc:grpc:*",
    ),
    com_github_luajit_luajit = dict(
        project_name = "LuaJIT",
        project_url = "https://luajit.org",
        version = "2.1.0-beta3",
        sha256 = "409f7fe570d3c16558e594421c47bdd130238323c9d6fd6c83dedd2aaeb082a8",
        strip_prefix = "LuaJIT-{version}",
        urls = ["https://github.com/LuaJIT/LuaJIT/archive/v{version}.tar.gz"],
        use_category = ["dataplane"],
        cpe = "N/A",
    ),
    com_github_moonjit_moonjit = dict(
        project_name = "Moonjit",
        project_url = "https://github.com/moonjit/moonjit",
        version = "2.2.0",
        sha256 = "83deb2c880488dfe7dd8ebf09e3b1e7613ef4b8420de53de6f712f01aabca2b6",
        strip_prefix = "moonjit-{version}",
        urls = ["https://github.com/moonjit/moonjit/archive/{version}.tar.gz"],
        use_category = ["dataplane"],
        cpe = "N/A",
    ),
    com_github_nghttp2_nghttp2 = dict(
        project_name = "Nghttp2",
        project_url = "https://nghttp2.org",
        version = "1.41.0",
        sha256 = "eacc6f0f8543583ecd659faf0a3f906ed03826f1d4157b536b4b385fe47c5bb8",
        strip_prefix = "nghttp2-{version}",
        urls = ["https://github.com/nghttp2/nghttp2/releases/download/v{version}/nghttp2-{version}.tar.gz"],
        use_category = ["dataplane"],
        cpe = "cpe:2.3:a:nghttp2:nghttp2:*",
    ),
    io_opentracing_cpp = dict(
        project_name = "OpenTracing",
        project_url = "https://opentracing.io",
        version = "1.5.1",
        sha256 = "015c4187f7a6426a2b5196f0ccd982aa87f010cf61f507ae3ce5c90523f92301",
        strip_prefix = "opentracing-cpp-{version}",
        urls = ["https://github.com/opentracing/opentracing-cpp/archive/v{version}.tar.gz"],
        use_category = ["observability"],
        cpe = "N/A",
    ),
    com_lightstep_tracer_cpp = dict(
        project_name = "lightstep-tracer-cpp",
        project_url = "https://github.com/lightstep/lightstep-tracer-cpp",
        # 2020-03-24
        version = "3efe2372ee3d7c2138d6b26e542d757494a7938d",
        sha256 = "0e99716598c010e56bc427ea3482be5ad2c534be8b039d172564deec1264a213",
        strip_prefix = "lightstep-tracer-cpp-{version}",
        urls = ["https://github.com/lightstep/lightstep-tracer-cpp/archive/{version}.tar.gz"],
        use_category = ["observability"],
        cpe = "N/A",
    ),
    com_github_datadog_dd_opentracing_cpp = dict(
        project_name = "Datadog OpenTracing C++ Client",
        project_url = "https://github.com/DataDog/dd-opentracing-cpp",
        version = "1.1.5",
        sha256 = "b84fd2fb0bb0578af4901db31d1c0ae909b532a1016fe6534cbe31a6c3ad6924",
        strip_prefix = "dd-opentracing-cpp-{version}",
        urls = ["https://github.com/DataDog/dd-opentracing-cpp/archive/v{version}.tar.gz"],
        use_category = ["observability"],
        cpe = "N/A",
    ),
    com_github_google_benchmark = dict(
        project_name = "Benchmark",
        project_url = "https://github.com/google/benchmark",
        version = "1.5.1",
        sha256 = "23082937d1663a53b90cb5b61df4bcc312f6dee7018da78ba00dd6bd669dfef2",
        strip_prefix = "benchmark-{version}",
        urls = ["https://github.com/google/benchmark/archive/v{version}.tar.gz"],
        use_category = ["test"],
    ),
    com_github_libevent_libevent = dict(
        project_name = "libevent",
        project_url = "https://libevent.org",
        # This SHA includes the new "prepare" and "check" watchers, used for event loop performance
        # stats (see https://github.com/libevent/libevent/pull/793) and the fix for a race condition
        # in the watchers (see https://github.com/libevent/libevent/pull/802).
        # This also includes the fixes for https://github.com/libevent/libevent/issues/806
        # and https://github.com/lyft/envoy-mobile/issues/215.
        # This also includes the fixes for Phantom events with EV_ET (see
        # https://github.com/libevent/libevent/issues/984).
        # This also includes the wepoll backend for Windows (see
        # https://github.com/libevent/libevent/pull/1006)
        # TODO(adip): Update to v2.2 when it is released.
        # 2020-07-31
        version = "62c152d9a7cd264b993dad730c4163c6ede2e0a3",
        sha256 = "4c80e5fe044ce5f8055b20a2f141ee32ec2614000f3e95d2aa81611a4c8f5213",
        strip_prefix = "libevent-{version}",
        urls = ["https://github.com/libevent/libevent/archive/{version}.tar.gz"],
        use_category = ["dataplane"],
        cpe = "cpe:2.3:a:libevent_project:libevent:*",
    ),
    net_zlib = dict(
        project_name = "zlib",
        project_url = "https://zlib.net",
        version = "79baebe50e4d6b73ae1f8b603f0ef41300110aa3",
        # Use the dev branch of zlib to resolve fuzz bugs and out of bound
        # errors resulting in crashes in zlib 1.2.11.
        # TODO(asraa): Remove when zlib > 1.2.11 is released.
        # 2019-04-14 development branch
        sha256 = "155a8f8c1a753fb05b16a1b0cc0a0a9f61a78e245f9e0da483d13043b3bcbf2e",
        strip_prefix = "zlib-{version}",
        urls = ["https://github.com/madler/zlib/archive/{version}.tar.gz"],
        use_category = ["dataplane"],
        cpe = "cpe:2.3:a:gnu:zlib:*",
    ),
    com_github_jbeder_yaml_cpp = dict(
        project_name = "yaml-cpp",
        project_url = "https://github.com/jbeder/yaml-cpp",
        # 2020-07-28
        version = "98acc5a8874faab28b82c28936f4b400b389f5d6",
        sha256 = "79ab7069ef1c7c3632e7ffe095f7185d4c77b64d8035db3c085c239d4fe96d5f",
        strip_prefix = "yaml-cpp-{version}",
        urls = ["https://github.com/jbeder/yaml-cpp/archive/{version}.tar.gz"],
        use_category = ["dataplane"],
        cpe = "N/A",
    ),
    com_github_msgpack_msgpack_c = dict(
        project_name = "msgpack for C/C++",
        project_url = "https://github.com/msgpack/msgpack-c",
        version = "3.2.1",
        sha256 = "433cbcd741e1813db9ae4b2e192b83ac7b1d2dd7968a3e11470eacc6f4ab58d2",
        strip_prefix = "msgpack-{version}",
        urls = ["https://github.com/msgpack/msgpack-c/releases/download/cpp-{version}/msgpack-{version}.tar.gz"],
        use_category = ["observability"],
        cpe = "N/A",
    ),
    com_github_google_jwt_verify = dict(
        project_name = "jwt_verify_lib",
        project_url = "https://github.com/google/jwt_verify_lib",
        # 2020-07-09
        version = "7276a339af8426724b744216f619c99152f8c141",
        sha256 = "f1fde4f3ebb3b2d841332c7a02a4b50e0529a19709934c63bc6208d1bbe28fb1",
        strip_prefix = "jwt_verify_lib-{version}",
        urls = ["https://github.com/google/jwt_verify_lib/archive/{version}.tar.gz"],
        use_category = ["dataplane"],
        cpe = "N/A",
    ),
    com_github_nodejs_http_parser = dict(
        project_name = "HTTP Parser",
        project_url = "https://github.com/nodejs/http-parser",
        version = "2.9.3",
        sha256 = "8fa0ab8770fd8425a9b431fdbf91623c4d7a9cdb842b9339289bd2b0b01b0d3d",
        strip_prefix = "http-parser-{version}",
        urls = ["https://github.com/nodejs/http-parser/archive/v{version}.tar.gz"],
        use_category = ["dataplane"],
        cpe = "cpe:2.3:a:nodejs:node.js:*",
    ),
    com_github_pallets_jinja = dict(
        project_name = "https://palletsprojects.com/p/jinja",
        project_url = "Jinja",
        version = "2.10.3",
        sha256 = "db49236731373e4f3118af880eb91bb0aa6978bc0cf8b35760f6a026f1a9ffc4",
        strip_prefix = "jinja-{version}",
        urls = ["https://github.com/pallets/jinja/archive/{version}.tar.gz"],
        use_category = ["build"],
    ),
    com_github_pallets_markupsafe = dict(
        project_name = "MarkupSafe",
        project_url = "https://github.com/pallets/markupsafe",
        version = "1.1.1",
        sha256 = "222a10e3237d92a9cd45ed5ea882626bc72bc5e0264d3ed0f2c9129fa69fc167",
        strip_prefix = "markupsafe-{version}/src",
        urls = ["https://github.com/pallets/markupsafe/archive/{version}.tar.gz"],
        use_category = ["build"],
    ),
    com_github_tencent_rapidjson = dict(
        project_name = "RapidJSON",
        project_url = "https://rapidjson.org",
        # Changes through 2019-12-02
        version = "dfbe1db9da455552f7a9ad5d2aea17dd9d832ac1",
        sha256 = "a2faafbc402394df0fa94602df4b5e4befd734aad6bb55dfef46f62fcaf1090b",
        strip_prefix = "rapidjson-{version}",
        urls = ["https://github.com/Tencent/rapidjson/archive/{version}.tar.gz"],
        use_category = ["dataplane"],
        cpe = "cpe:2.3:a:tencent:rapidjson:*",
    ),
    com_github_twitter_common_lang = dict(
        project_name = "twitter.common.lang (Thrift)",
        project_url = "https://pypi.org/project/twitter.common.lang",
        version = "0.3.9",
        sha256 = "56d1d266fd4767941d11c27061a57bc1266a3342e551bde3780f9e9eb5ad0ed1",
        strip_prefix = "twitter.common.lang-{version}/src",
        urls = ["https://files.pythonhosted.org/packages/08/bc/d6409a813a9dccd4920a6262eb6e5889e90381453a5f58938ba4cf1d9420/twitter.common.lang-{version}.tar.gz"],
        use_category = ["dataplane"],
        cpe = "N/A",
    ),
    com_github_twitter_common_rpc = dict(
        project_name = "twitter.common.rpc (Thrift)",
        project_url = "https://pypi.org/project/twitter.common.rpc",
        version = "0.3.9",
        sha256 = "0792b63fb2fb32d970c2e9a409d3d00633190a22eb185145fe3d9067fdaa4514",
        strip_prefix = "twitter.common.rpc-{version}/src",
        urls = ["https://files.pythonhosted.org/packages/be/97/f5f701b703d0f25fbf148992cd58d55b4d08d3db785aad209255ee67e2d0/twitter.common.rpc-{version}.tar.gz"],
        use_category = ["dataplane"],
        cpe = "N/A",
    ),
    com_github_twitter_common_finagle_thrift = dict(
        project_name = "twitter.common.finagle-thrift",
        project_url = "https://pypi.org/project/twitter.common.finagle-thrift",
        version = "0.3.9",
        sha256 = "1e3a57d11f94f58745e6b83348ecd4fa74194618704f45444a15bc391fde497a",
        strip_prefix = "twitter.common.finagle-thrift-{version}/src",
        urls = ["https://files.pythonhosted.org/packages/f9/e7/4f80d582578f8489226370762d2cf6bc9381175d1929eba1754e03f70708/twitter.common.finagle-thrift-{version}.tar.gz"],
        use_category = ["dataplane"],
        cpe = "N/A",
    ),
    com_google_googletest = dict(
        project_name = "Google Test",
        project_url = "https://github.com/google/googletest",
        version = "1.10.0",
        sha256 = "9dc9157a9a1551ec7a7e43daea9a694a0bb5fb8bec81235d8a1e6ef64c716dcb",
        strip_prefix = "googletest-release-{version}",
        urls = ["https://github.com/google/googletest/archive/release-{version}.tar.gz"],
        use_category = ["test"],
    ),
    com_google_protobuf = dict(
        project_name = "Protocol Buffers",
        project_url = "https://developers.google.com/protocol-buffers",
        version = "3.10.1",
        sha256 = "d7cfd31620a352b2ee8c1ed883222a0d77e44346643458e062e86b1d069ace3e",
        strip_prefix = "protobuf-{version}",
        urls = ["https://github.com/protocolbuffers/protobuf/releases/download/v{version}/protobuf-all-{version}.tar.gz"],
        use_category = ["dataplane", "controlplane"],
        cpe = "N/A",
    ),
    grpc_httpjson_transcoding = dict(
        project_name = "grpc-httpjson-transcoding",
        project_url = "https://github.com/grpc-ecosystem/grpc-httpjson-transcoding",
        # 2020-03-02
        version = "faf8af1e9788cd4385b94c8f85edab5ea5d4b2d6",
        sha256 = "62c8cb5ea2cca1142cde9d4a0778c52c6022345c3268c60ef81666946b958ad5",
        strip_prefix = "grpc-httpjson-transcoding-{version}",
        urls = ["https://github.com/grpc-ecosystem/grpc-httpjson-transcoding/archive/{version}.tar.gz"],
        use_category = ["dataplane"],
        cpe = "N/A",
    ),
    io_bazel_rules_go = dict(
        project_name = "Go rules for Bazel",
        project_url = "https://github.com/bazelbuild/rules_go",
        version = "0.23.7",
        sha256 = "0310e837aed522875791750de44408ec91046c630374990edd51827cb169f616",
        urls = ["https://github.com/bazelbuild/rules_go/releases/download/v{version}/rules_go-v{version}.tar.gz"],
        use_category = ["build"],
    ),
    rules_cc = dict(
        project_name = "C++ rules for Bazel",
        project_url = "https://github.com/bazelbuild/rules_cc",
        # 2020-05-13
        # TODO(lizan): pin to a point releases when there's a released version.
        version = "818289e5613731ae410efb54218a4077fb9dbb03",
        sha256 = "9d48151ea71b3e225adfb6867e6d2c7d0dce46cbdc8710d9a9a628574dfd40a0",
        strip_prefix = "rules_cc-{version}",
        urls = ["https://github.com/bazelbuild/rules_cc/archive/{version}.tar.gz"],
        use_category = ["build"],
    ),
    rules_foreign_cc = dict(
        project_name = "Rules for using foreign build systems in Bazel",
        project_url = "https://github.com/bazelbuild/rules_foreign_cc",
        # 2020-06-09
        version = "f54b7ae56dcf1b81bcafed3a08d58fc08ac095a7",
        sha256 = "7ca49ac5b0bc8f5a2c9a7e87b7f86aca604bda197259c9b96f8b7f0a4f38b57b",
        strip_prefix = "rules_foreign_cc-{version}",
        urls = ["https://github.com/bazelbuild/rules_foreign_cc/archive/{version}.tar.gz"],
        use_category = ["build"],
    ),
    rules_python = dict(
        project_name = "Python rules for Bazel",
        project_url = "https://github.com/bazelbuild/rules_python",
        # 2020-04-09
        # TODO(htuch): revert back to a point releases when pip3_import appears.
        version = "a0fbf98d4e3a232144df4d0d80b577c7a693b570",
        sha256 = "76a8fd4e7eca2a3590f816958faa0d83c9b2ce9c32634c5c375bcccf161d3bb5",
        strip_prefix = "rules_python-{version}",
        urls = ["https://github.com/bazelbuild/rules_python/archive/{version}.tar.gz"],
        use_category = ["build"],
    ),
    six = dict(
        project_name = "Six",
        project_url = "https://pypi.org/project/six",
        version = "1.12.0",
        sha256 = "d16a0141ec1a18405cd4ce8b4613101da75da0e9a7aec5bdd4fa804d0e0eba73",
        urls = ["https://files.pythonhosted.org/packages/dd/bf/4138e7bfb757de47d1f4b6994648ec67a51efe58fa907c1e11e350cddfca/six-{version}.tar.gz"],
        use_category = ["other"],
    ),
    org_llvm_llvm = dict(
        project_name = "LLVM Comppiler Infrastructure",
        project_url = "https://llvm.org",
        version = "10.0",
        sha256 = "df83a44b3a9a71029049ec101fb0077ecbbdf5fe41e395215025779099a98fdf",
        strip_prefix = "llvm-{version}.0.src",
        urls = ["https://github.com/llvm/llvm-project/releases/download/llvmorg-{version}.0/llvm-{version}.0.src.tar.xz"],
        use_category = ["dataplane"],
        cpe = "N/A",
    ),
    com_github_wavm_wavm = dict(
        project_name = "WebAssembly Virtual Machine",
        project_url = "https://wavm.github.io",
        version = "e8155f1f3af88b4d08802716a7054950ef18d827",
        sha256 = "cc3fcaf05d57010c9cf8eb920234679dede6c780137b55001fd34e4d14806f7c",
        strip_prefix = "WAVM-{version}",
        urls = ["https://github.com/WAVM/WAVM/archive/{version}.tar.gz"],
        use_category = ["dataplane"],
        cpe = "N/A",
    ),
    io_opencensus_cpp = dict(
        project_name = "OpenCensus C++",
        project_url = "https://pypi.org/project/six/",
        # 2020-06-01
        version = "7877337633466358ed680f9b26967da5b310d7aa",
        sha256 = "12ff300fa804f97bd07e2ff071d969e09d5f3d7bbffeac438c725fa52a51a212",
        strip_prefix = "opencensus-cpp-{version}",
        urls = ["https://github.com/census-instrumentation/opencensus-cpp/archive/{version}.tar.gz"],
        use_category = ["observability"],
        cpe = "N/A",
    ),
    com_github_curl = dict(
        project_name = "curl",
        project_url = "https://curl.haxx.se",
        version = "7.69.1",
        sha256 = "01ae0c123dee45b01bbaef94c0bc00ed2aec89cb2ee0fd598e0d302a6b5e0a98",
        strip_prefix = "curl-{version}",
        urls = ["https://github.com/curl/curl/releases/download/curl-7_69_1/curl-{version}.tar.gz"],
        use_category = ["dataplane"],
        cpe = "N/A",
    ),
    com_googlesource_chromium_v8 = dict(
        project_name = "V8",
        project_url = "https://v8.dev",
        version = "8.4",
        # This archive was created using https://storage.googleapis.com/envoyproxy-wee8/wee8-archive.sh
        # and contains complete checkout of V8 with all dependencies necessary to build wee8.
        sha256 = "b82e7fba251825f836b8aca68545fef46726130afa7bb590478f384f847fee0f",
        urls = ["https://storage.googleapis.com/envoyproxy-wee8/wee8-{version}.371.19.tar.gz"],
        use_category = ["dataplane"],
        cpe = "N/A",
    ),
    com_googlesource_quiche = dict(
        project_name = "QUICHE",
        project_url = "https://quiche.googlesource.com/quiche",
        # Static snapshot of https://quiche.googlesource.com/quiche/+archive/96bd860bec207d4b722ab7f319fa47be129a85cd.tar.gz
        version = "96bd860bec207d4b722ab7f319fa47be129a85cd",
        sha256 = "d7129a2f41f2bd00a8a38b33f9b7b955d3e7de3dec20f69b70d7000d3a856360",
        urls = ["https://storage.googleapis.com/quiche-envoy-integration/{version}.tar.gz"],
        use_category = ["dataplane"],
        cpe = "N/A",
    ),
    com_googlesource_googleurl = dict(
        project_name = "Chrome URL parsing library",
        project_url = "https://quiche.googlesource.com/googleurl",
        # Static snapshot of https://quiche.googlesource.com/quiche/+archive/ef0d23689e240e6c8de4c3a5296b209128c87373.tar.gz.
        # 2020-08-05
        version = "ef0d23689e240e6c8de4c3a5296b209128c87373",
        sha256 = "d769283fed1319bca68bae8bdd47fbc3a7933999329eee850eff1f1ea61ce176",
        urls = ["https://storage.googleapis.com/quiche-envoy-integration/googleurl_{version}.tar.gz"],
        use_category = ["dataplane"],
        cpe = "N/A",
    ),
    com_google_cel_cpp = dict(
        project_name = "Common Expression Language C++",
        project_url = "https://opensource.google/projects/cel",
        # 2020-07-14
        version = "b9453a09b28a1531c4917e8792b3ea61f6b1a447",
        sha256 = "cad7d01139947d78e413d112cb8f7431fbb33cf66b0adf9c280824803fc2a72e",
        strip_prefix = "cel-cpp-{version}",
        urls = ["https://github.com/google/cel-cpp/archive/{version}.tar.gz"],
        use_category = ["dataplane"],
        cpe = "N/A",
    ),
    com_github_google_flatbuffers = dict(
        project_name = "FlatBuffers",
        project_url = "https://github.com/google/flatbuffers",
        version = "a83caf5910644ba1c421c002ef68e42f21c15f9f",
        sha256 = "b8efbc25721e76780752bad775a97c3f77a0250271e2db37fc747b20e8b0f24a",
        strip_prefix = "flatbuffers-{version}",
        urls = ["https://github.com/google/flatbuffers/archive/{version}.tar.gz"],
        use_category = ["dataplane"],
        cpe = "N/A",
    ),
    com_googlesource_code_re2 = dict(
        project_name = "RE2",
        project_url = "https://github.com/google/re2",
        # 2020-07-06
        version = "2020-07-06",
        sha256 = "2e9489a31ae007c81e90e8ec8a15d62d58a9c18d4fd1603f6441ef248556b41f",
        strip_prefix = "re2-{version}",
        urls = ["https://github.com/google/re2/archive/{version}.tar.gz"],
        use_category = ["dataplane"],
        cpe = "N/A",
    ),
    # Included to access FuzzedDataProvider.h. This is compiler agnostic but
    # provided as part of the compiler-rt source distribution. We can't use the
    # Clang variant as we are not a Clang-LLVM only shop today.
    org_llvm_releases_compiler_rt = dict(
        project_name = "compiler-rt",
        project_url = "https://compiler-rt.llvm.org",
        version = "10.0.0",
        sha256 = "6a7da64d3a0a7320577b68b9ca4933bdcab676e898b759850e827333c3282c75",
        # Only allow peeking at fuzzer related files for now.
        strip_prefix = "compiler-rt-{version}.src",
        urls = ["https://github.com/llvm/llvm-project/releases/download/llvmorg-{version}/compiler-rt-{version}.src.tar.xz"],
        use_category = ["test"],
    ),
    upb = dict(
        project_name = "upb",
        project_url = "https://github.com/protocolbuffers/upb",
        # 2019-11-19
        version = "8a3ae1ef3e3e3f26b45dec735c5776737fc7247f",
        sha256 = "e9f281c56ab1eb1f97a80ca8a83bb7ef73d230eabb8591f83876f4e7b85d9b47",
        strip_prefix = "upb-{version}",
        urls = ["https://github.com/protocolbuffers/upb/archive/{version}.tar.gz"],
        use_category = ["dataplane", "controlplane"],
        cpe = "N/A",
    ),
    kafka_source = dict(
        project_name = "Kafka (source)",
        project_url = "https://kafka.apache.org",
        version = "2.4.0",
        sha256 = "e7b748a62e432b5770db6dbb3b034c68c0ea212812cb51603ee7f3a8a35f06be",
        strip_prefix = "kafka-{version}/clients/src/main/resources/common/message",
        urls = ["https://github.com/apache/kafka/archive/{version}.zip"],
        use_category = ["dataplane"],
        cpe = "cpe:2.3:a:apache:kafka:*",
    ),
    kafka_server_binary = dict(
        project_name = "Kafka (server binary)",
        project_url = "https://kafka.apache.org",
        version = "2.4.0",
        sha256 = "b9582bab0c3e8d131953b1afa72d6885ca1caae0061c2623071e7f396f2ccfee",
        strip_prefix = "kafka_2.12-{version}",
        urls = ["http://us.mirrors.quenda.co/apache/kafka/{version}/kafka_2.12-{version}.tgz"],
        use_category = ["test"],
    ),
    kafka_python_client = dict(
        project_name = "Kafka (Python client)",
        project_url = "https://kafka.apache.org",
        version = "2.0.0",
        sha256 = "454bf3aafef9348017192417b7f0828a347ec2eaf3efba59336f3a3b68f10094",
        strip_prefix = "kafka-python-{version}",
        urls = ["https://github.com/dpkp/kafka-python/archive/{version}.tar.gz"],
        use_category = ["test"],
    ),
    org_unicode_icuuc = dict(
        project_name = "International Components for Unicode",
        project_url = "https://github.com/unicode-org/icu",
        version = "67-1",
        strip_prefix = "icu",
        sha256 = "94a80cd6f251a53bd2a997f6f1b5ac6653fe791dfab66e1eb0227740fb86d5dc",
        urls = ["https://github.com/unicode-org/icu/releases/download/release-{version}/icu4c-67_1-src.tgz"],
        use_category = ["dataplane"],
        cpe = "cpe:2.3:a:icu-project:international_components_for_unicode",
    ),
    proxy_wasm_cpp_sdk = dict(
        project_name = "WebAssembly for Proxies (C++ SDK)",
        project_url = "https://github.com/proxy-wasm/proxy-wasm-cpp-sdk",
        version = "b3a4ea9a4700e9e1d9edbd028ad68100289c7900",
        sha256 = "6827e0fadacc4e1687a063755c04b3ac8fecc2f4908dd3438851f4c760565d66",
        strip_prefix = "proxy-wasm-cpp-sdk-{version}",
        # 2020-08-14
        urls = ["https://github.com/proxy-wasm/proxy-wasm-cpp-sdk/archive/{version}.tar.gz"],
        use_category = ["dataplane"],
        cpe = "N/A",
    ),
    proxy_wasm_cpp_host = dict(
        project_name = "WebAssembly for Proxies (C++ host implementation)",
        project_url = "https://github.com/proxy-wasm/proxy-wasm-cpp-host",
        # 2020-08-20
        version = "42c49d8d12b2a75b26eb182360235704fa27ca5d",
        sha256 = "c7165aaa83809b04d9fa3fd33dafc48ab825509fbbaf1bcbccc2ec1af8d4c7a2",
        strip_prefix = "proxy-wasm-cpp-host-{version}",
        urls = ["https://github.com/proxy-wasm/proxy-wasm-cpp-host/archive/{version}.tar.gz"],
        use_category = ["dataplane"],
        cpe = "N/A",
    ),
    # TODO: upgrade to the latest version (1.41 currently fails tests)
    emscripten_toolchain = dict(
        project_name = "Emscripten SDK",
        project_url = "https://github.com/emscripten-core/emsdk",
        version = "1.39",
        sha256 = "4ac0f1f3de8b3f1373d435cd7e58bd94de4146e751f099732167749a229b443b",
        patch_cmds = [
<<<<<<< HEAD
            "./emsdk install 1.39.6-upstream",
            "./emsdk activate --embedded 1.39.6-upstream",
=======
            "[[ \"$(uname -m)\" == \"x86_64\" ]] && ./emsdk install 1.39.6-upstream && ./emsdk activate --embedded 1.39.6-upstream || true",
>>>>>>> 2e026d75
        ],
        strip_prefix = "emsdk-{version}.6",
        urls = ["https://github.com/emscripten-core/emsdk/archive/{version}.6.tar.gz"],
        use_category = ["build"],
    ),
    io_bazel_rules_rust = dict(
        project_name = "Bazel rust rules",
        project_url = "https://github.com/bazelbuild/rules_rust",
        version = "fda9a1ce6482973adfda022cadbfa6b300e269c3",
        sha256 = "484a2b2b67cd2d1fa1054876de7f8d291c4b203fd256bc8cbea14d749bb864ce",
        # Last commit where "out_binary = True" works.
        # See: https://github.com/bazelbuild/rules_rust/issues/386
        strip_prefix = "rules_rust-{version}",
        urls = ["https://github.com/bazelbuild/rules_rust/archive/{version}.tar.gz"],
        use_category = ["test"],
    ),
    rules_antlr = dict(
        project_name = "ANTLR Rules for Bazel",
        project_url = "https://github.com/marcohu/rules_antlr",
        version = "3cc2f9502a54ceb7b79b37383316b23c4da66f9a",
        sha256 = "7249d1569293d9b239e23c65f6b4c81a07da921738bde0dfeb231ed98be40429",
        strip_prefix = "rules_antlr-{version}",
        urls = ["https://github.com/marcohu/rules_antlr/archive/{version}.tar.gz"],
        use_category = ["build"],
    ),
    antlr4_runtimes = dict(
        project_name = "ANTLR v4",
        project_url = "https://github.com/antlr/antlr4",
        version = "4.7.1",
        sha256 = "4d0714f441333a63e50031c9e8e4890c78f3d21e053d46416949803e122a6574",
        strip_prefix = "antlr4-{version}",
        urls = ["https://github.com/antlr/antlr4/archive/{version}.tar.gz"],
        use_category = ["build"],
    ),
)

# Interpolate {version} in the above dependency specs. This code should be capable of running in both Python
# and Starlark.
def _dependency_repositories():
    locations = {}
    for key, location in DEPENDENCY_REPOSITORIES_SPEC.items():
        mutable_location = dict(location)
        locations[key] = mutable_location

        # Fixup with version information.
        if "version" in location:
            if "strip_prefix" in location:
                mutable_location["strip_prefix"] = location["strip_prefix"].format(version = location["version"])
            mutable_location["urls"] = [url.format(version = location["version"]) for url in location["urls"]]
    return locations

DEPENDENCY_REPOSITORIES = _dependency_repositories()<|MERGE_RESOLUTION|>--- conflicted
+++ resolved
@@ -719,12 +719,7 @@
         version = "1.39",
         sha256 = "4ac0f1f3de8b3f1373d435cd7e58bd94de4146e751f099732167749a229b443b",
         patch_cmds = [
-<<<<<<< HEAD
-            "./emsdk install 1.39.6-upstream",
-            "./emsdk activate --embedded 1.39.6-upstream",
-=======
             "[[ \"$(uname -m)\" == \"x86_64\" ]] && ./emsdk install 1.39.6-upstream && ./emsdk activate --embedded 1.39.6-upstream || true",
->>>>>>> 2e026d75
         ],
         strip_prefix = "emsdk-{version}.6",
         urls = ["https://github.com/emscripten-core/emsdk/archive/{version}.6.tar.gz"],
