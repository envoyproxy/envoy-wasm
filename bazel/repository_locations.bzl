# Validation of content in this file is done on the bazel/repositories.bzl file to make it free of bazel
# constructs. This is to allow this file to be loaded into Python based build and maintenance tools.

# Envoy dependencies may be annotated with the following attributes:
DEPENDENCY_ANNOTATIONS = [
    # List of the categories describing how the dependency is being used. This attribute is used
    # for automatic tracking of security posture of Envoy's dependencies.
    # Possible values are documented in the USE_CATEGORIES list below.
    # This attribute is mandatory for each dependecy.
    "use_category",

    # Attribute specifying CPE (Common Platform Enumeration, see https://nvd.nist.gov/products/cpe) ID
    # of the dependency. The ID may be in v2.3 or v2.2 format, although v2.3 is prefferred. See
    # https://nvd.nist.gov/products/cpe for CPE format. Use single wildcard '*' for version and vector elements
    # i.e. 'cpe:2.3:a:nghttp2:nghttp2:*'. Use "N/A" for dependencies without CPE assigned.
    # This attribute is optional for components with use categories listed in the
    # USE_CATEGORIES_WITH_CPE_OPTIONAL
    "cpe",
]

# NOTE: If a dependency use case is either dataplane or controlplane, the other uses are not needed
# to be declared.
USE_CATEGORIES = [
    # This dependency is used in build process.
    "build",
    # This dependency is used for unit tests.
    "test",
    # This dependency is used in API protos.
    "api",
    # This dependency is used in processing downstream or upstream requests.
    "dataplane",
    # This dependency is used to process xDS requests.
    "controlplane",
    # This dependecy is used for logging, metrics or tracing. It may process unstrusted input.
    "observability",
    # This dependency does not handle untrusted data and is used for various utility purposes.
    "other",
]

# Components with these use categories are not required to specify the 'cpe' annotation.
USE_CATEGORIES_WITH_CPE_OPTIONAL = ["build", "test", "other"]

DEPENDENCY_REPOSITORIES = dict(
    bazel_compdb = dict(
        sha256 = "87e376a685eacfb27bcc0d0cdf5ded1d0b99d868390ac50f452ba6ed781caffe",
        strip_prefix = "bazel-compilation-database-0.4.2",
        urls = ["https://github.com/grailbio/bazel-compilation-database/archive/0.4.2.tar.gz"],
        use_category = ["build"],
    ),
    bazel_gazelle = dict(
        sha256 = "86c6d481b3f7aedc1d60c1c211c6f76da282ae197c3b3160f54bd3a8f847896f",
        urls = ["https://github.com/bazelbuild/bazel-gazelle/releases/download/v0.19.1/bazel-gazelle-v0.19.1.tar.gz"],
        use_category = ["build"],
    ),
    bazel_toolchains = dict(
        sha256 = "144290c4166bd67e76a54f96cd504ed86416ca3ca82030282760f0823c10be48",
        strip_prefix = "bazel-toolchains-3.1.1",
        urls = [
            "https://github.com/bazelbuild/bazel-toolchains/releases/download/3.1.1/bazel-toolchains-3.1.1.tar.gz",
            "https://mirror.bazel.build/github.com/bazelbuild/bazel-toolchains/archive/3.1.1.tar.gz",
        ],
        use_category = ["build"],
    ),
    build_bazel_rules_apple = dict(
        sha256 = "7a7afdd4869bb201c9352eed2daf37294d42b093579b70423490c1b4d4f6ce42",
        urls = ["https://github.com/bazelbuild/rules_apple/releases/download/0.19.0/rules_apple.0.19.0.tar.gz"],
        use_category = ["build"],
    ),
    envoy_build_tools = dict(
        sha256 = "78e794ae1c1197f59b7ecbf8bd62c053ecb1625daaccdbe287581ee6f12ec0fb",
        strip_prefix = "envoy-build-tools-b47394aa94c45e15c479d18eab18ffd43ec62d89",
        # 2020-05-14
        urls = ["https://github.com/envoyproxy/envoy-build-tools/archive/b47394aa94c45e15c479d18eab18ffd43ec62d89.tar.gz"],
        use_category = ["build"],
    ),
    boringssl = dict(
        sha256 = "8ae14b52b7889cf92f3b107610b12afb5011506c77f90c7b3d4a36ed7283905a",
        strip_prefix = "boringssl-107c03cf6d364939469194396bf7a6b2572d0f9c",
        # To update BoringSSL, which tracks Chromium releases:
        # 1. Open https://omahaproxy.appspot.com/ and note <current_version> of linux/stable release.
        # 2. Open https://chromium.googlesource.com/chromium/src/+/refs/tags/<current_version>/DEPS and note <boringssl_revision>.
        # 3. Find a commit in BoringSSL's "master-with-bazel" branch that merges <boringssl_revision>.
        #
        # chromium-83.0.4103.62
        # 2020-03-16
        urls = ["https://github.com/google/boringssl/archive/107c03cf6d364939469194396bf7a6b2572d0f9c.tar.gz"],
        use_category = ["dataplane"],
        cpe = "N/A",
    ),
    boringssl_fips = dict(
        sha256 = "b12ad676ee533824f698741bd127f6fbc82c46344398a6d78d25e62c6c418c73",
        # fips-20180730
        urls = ["https://commondatastorage.googleapis.com/chromium-boringssl-docs/fips/boringssl-66005f41fbc3529ffe8d007708756720529da20d.tar.xz"],
        use_category = ["dataplane"],
        cpe = "N/A",
    ),
    com_google_absl = dict(
        sha256 = "cd477bfd0d19f803f85d118c7943b7908930310d261752730afa981118fee230",
        strip_prefix = "abseil-cpp-ca9856cabc23d771bcce634677650eb6fc4363ae",
        # 2020-04-30
        urls = ["https://github.com/abseil/abseil-cpp/archive/ca9856cabc23d771bcce634677650eb6fc4363ae.tar.gz"],
        use_category = ["dataplane", "controlplane"],
        cpe = "N/A",
    ),
    com_github_apache_thrift = dict(
        sha256 = "7d59ac4fdcb2c58037ebd4a9da5f9a49e3e034bf75b3f26d9fe48ba3d8806e6b",
        strip_prefix = "thrift-0.11.0",
        urls = ["https://files.pythonhosted.org/packages/c6/b4/510617906f8e0c5660e7d96fbc5585113f83ad547a3989b80297ac72a74c/thrift-0.11.0.tar.gz"],
        use_category = ["dataplane"],
        cpe = "cpe:2.3:a:apache:thrift:*",
    ),
    com_github_c_ares_c_ares = dict(
        sha256 = "d08312d0ecc3bd48eee0a4cc0d2137c9f194e0a28de2028928c0f6cae85f86ce",
        strip_prefix = "c-ares-1.16.1",
        urls = ["https://github.com/c-ares/c-ares/releases/download/cares-1_16_1/c-ares-1.16.1.tar.gz"],
        use_category = ["dataplane"],
        cpe = "cpe:2.3:a:c-ares_project:c-ares:*",
    ),
    com_github_circonus_labs_libcircllhist = dict(
        sha256 = "8165aa25e529d7d4b9ae849d3bf30371255a99d6db0421516abcff23214cdc2c",
        strip_prefix = "libcircllhist-63a16dd6f2fc7bc841bb17ff92be8318df60e2e1",
        # 2019-02-11
        urls = ["https://github.com/circonus-labs/libcircllhist/archive/63a16dd6f2fc7bc841bb17ff92be8318df60e2e1.tar.gz"],
        use_category = ["observability"],
        cpe = "N/A",
    ),
    com_github_cyan4973_xxhash = dict(
        sha256 = "952ebbf5b11fbf59ae5d760a562d1e9112278f244340ad7714e8556cbe54f7f7",
        strip_prefix = "xxHash-0.7.3",
        urls = ["https://github.com/Cyan4973/xxHash/archive/v0.7.3.tar.gz"],
        use_category = ["dataplane", "controlplane"],
        cpe = "N/A",
    ),
    com_github_envoyproxy_sqlparser = dict(
        sha256 = "b2d3882698cf85b64c87121e208ce0b24d5fe2a00a5d058cf4571f1b25b45403",
        strip_prefix = "sql-parser-b14d010afd4313f2372a1cc96aa2327e674cc798",
        # 2020-01-10
        urls = ["https://github.com/envoyproxy/sql-parser/archive/b14d010afd4313f2372a1cc96aa2327e674cc798.tar.gz"],
        use_category = ["dataplane"],
        cpe = "N/A",
    ),
    com_github_mirror_tclap = dict(
        sha256 = "f0ede0721dddbb5eba3a47385a6e8681b14f155e1129dd39d1a959411935098f",
        strip_prefix = "tclap-tclap-1-2-1-release-final",
        urls = ["https://github.com/mirror/tclap/archive/tclap-1-2-1-release-final.tar.gz"],
        use_category = ["other"],
    ),
    com_github_fmtlib_fmt = dict(
        sha256 = "5014aacf55285bf79654539791de0d6925063fddf4dfdd597ef76b53eb994f86",
        strip_prefix = "fmt-e2ff910675c7800e5c4e28e1509ca6a50bdceafa",
        # 2020-04-29
        urls = ["https://github.com/fmtlib/fmt/archive/e2ff910675c7800e5c4e28e1509ca6a50bdceafa.tar.gz"],
        use_category = ["observability"],
        cpe = "N/A",
    ),
    com_github_gabime_spdlog = dict(
        sha256 = "afd18f62d1bc466c60bef088e6b637b0284be88c515cedc59ad4554150af6043",
        strip_prefix = "spdlog-1.4.0",
        urls = ["https://github.com/gabime/spdlog/archive/v1.4.0.tar.gz"],
        use_category = ["observability"],
        cpe = "N/A",
    ),
    com_github_google_libprotobuf_mutator = dict(
        sha256 = "f6def6cdf63e29a367d46c0ad9e3e31eed89d031e22e0caac126f1e62d8b3fd0",
        strip_prefix = "libprotobuf-mutator-3521f47a2828da9ace403e4ecc4aece1a84feb36",
        # 2020-02-04
        urls = ["https://github.com/google/libprotobuf-mutator/archive/3521f47a2828da9ace403e4ecc4aece1a84feb36.tar.gz"],
        use_category = ["test"],
    ),
    com_github_gperftools_gperftools = dict(
        # TODO(cmluciano): Bump to release 2.8
        # The currently used version is specifically chosen to fix ppc64le builds that require inclusion
        # of asm/ptrace.h, and also s390x builds that require special handling of mmap syscall.
        sha256 = "97f0bc2b389c29305f5d1d8cc4d95e9212c33b55827ae65476fc761d78e3ec5d",
        strip_prefix = "gperftools-gperftools-2.7.90",
        urls = ["https://github.com/gperftools/gperftools/archive/gperftools-2.7.90.tar.gz"],
        use_category = ["test"],
    ),
    com_github_grpc_grpc = dict(
        # TODO(JimmyCYJ): Bump to release 1.27
        # This sha on grpc:v1.25.x branch is specifically chosen to fix gRPC STS call credential options.
        sha256 = "bbc8f020f4e85ec029b047fab939b8c81f3d67254b5c724e1003a2bc49ddd123",
        strip_prefix = "grpc-d8f4928fa779f6005a7fe55a176bdb373b0f910f",
        # 2020-02-11
        urls = ["https://github.com/grpc/grpc/archive/d8f4928fa779f6005a7fe55a176bdb373b0f910f.tar.gz"],
        use_category = ["dataplane", "controlplane"],
        cpe = "cpe:2.3:a:grpc:grpc:*",
    ),
    com_github_luajit_luajit = dict(
        sha256 = "409f7fe570d3c16558e594421c47bdd130238323c9d6fd6c83dedd2aaeb082a8",
        strip_prefix = "LuaJIT-2.1.0-beta3",
        urls = ["https://github.com/LuaJIT/LuaJIT/archive/v2.1.0-beta3.tar.gz"],
        use_category = ["dataplane"],
        cpe = "N/A",
    ),
    com_github_moonjit_moonjit = dict(
        sha256 = "83deb2c880488dfe7dd8ebf09e3b1e7613ef4b8420de53de6f712f01aabca2b6",
        strip_prefix = "moonjit-2.2.0",
        urls = ["https://github.com/moonjit/moonjit/archive/2.2.0.tar.gz"],
        use_category = ["dataplane"],
        cpe = "N/A",
    ),
    com_github_nghttp2_nghttp2 = dict(
        sha256 = "eacc6f0f8543583ecd659faf0a3f906ed03826f1d4157b536b4b385fe47c5bb8",
        strip_prefix = "nghttp2-1.41.0",
        urls = ["https://github.com/nghttp2/nghttp2/releases/download/v1.41.0/nghttp2-1.41.0.tar.gz"],
        use_category = ["dataplane"],
        cpe = "cpe:2.3:a:nghttp2:nghttp2:*",
    ),
    io_opentracing_cpp = dict(
        sha256 = "015c4187f7a6426a2b5196f0ccd982aa87f010cf61f507ae3ce5c90523f92301",
        strip_prefix = "opentracing-cpp-1.5.1",
        urls = ["https://github.com/opentracing/opentracing-cpp/archive/v1.5.1.tar.gz"],
        use_category = ["observability"],
        cpe = "N/A",
    ),
    com_lightstep_tracer_cpp = dict(
        sha256 = "0e99716598c010e56bc427ea3482be5ad2c534be8b039d172564deec1264a213",
        strip_prefix = "lightstep-tracer-cpp-3efe2372ee3d7c2138d6b26e542d757494a7938d",
        # 2020-03-24
        urls = ["https://github.com/lightstep/lightstep-tracer-cpp/archive/3efe2372ee3d7c2138d6b26e542d757494a7938d.tar.gz"],
        use_category = ["observability"],
        cpe = "N/A",
    ),
    com_github_datadog_dd_opentracing_cpp = dict(
        sha256 = "b84fd2fb0bb0578af4901db31d1c0ae909b532a1016fe6534cbe31a6c3ad6924",
        strip_prefix = "dd-opentracing-cpp-1.1.5",
        urls = ["https://github.com/DataDog/dd-opentracing-cpp/archive/v1.1.5.tar.gz"],
        use_category = ["observability"],
        cpe = "N/A",
    ),
    com_github_google_benchmark = dict(
        sha256 = "3c6a165b6ecc948967a1ead710d4a181d7b0fbcaa183ef7ea84604994966221a",
        strip_prefix = "benchmark-1.5.0",
        urls = ["https://github.com/google/benchmark/archive/v1.5.0.tar.gz"],
        use_category = ["test"],
    ),
    com_github_libevent_libevent = dict(
        sha256 = "c64156c24602ab7a5c66937d774cc55868911d5bbbf1650792f5877744b1c2d9",
        # This SHA includes the new "prepare" and "check" watchers, used for event loop performance
        # stats (see https://github.com/libevent/libevent/pull/793) and the fix for a race condition
        # in the watchers (see https://github.com/libevent/libevent/pull/802).
        # This also includes the fixes for https://github.com/libevent/libevent/issues/806
        # and https://github.com/lyft/envoy-mobile/issues/215.
        # This also include the fixes for Phantom events with EV_ET (see
        # https://github.com/libevent/libevent/issues/984).
        # TODO(adip): Update to v2.2 when it is released.
        strip_prefix = "libevent-06a11929511bebaaf40c52aaf91de397b1782ba2",
        # 2020-05-08
        urls = ["https://github.com/libevent/libevent/archive/06a11929511bebaaf40c52aaf91de397b1782ba2.tar.gz"],
        use_category = ["dataplane"],
        cpe = "cpe:2.3:a:libevent_project:libevent:*",
    ),
    net_zlib = dict(
        # Use the dev branch of zlib to resolve fuzz bugs and out of bound
        # errors resulting in crashes in zlib 1.2.11.
        # TODO(asraa): Remove when zlib > 1.2.11 is released.
        sha256 = "155a8f8c1a753fb05b16a1b0cc0a0a9f61a78e245f9e0da483d13043b3bcbf2e",
        strip_prefix = "zlib-79baebe50e4d6b73ae1f8b603f0ef41300110aa3",
        # 2019-04-14 development branch
        urls = ["https://github.com/madler/zlib/archive/79baebe50e4d6b73ae1f8b603f0ef41300110aa3.tar.gz"],
        use_category = ["dataplane"],
        cpe = "cpe:2.3:a:gnu:zlib:*",
    ),
    com_github_jbeder_yaml_cpp = dict(
        sha256 = "17ffa6320c33de65beec33921c9334dee65751c8a4b797ba5517e844062b98f1",
        strip_prefix = "yaml-cpp-6701275f1910bf63631528dfd9df9c3ac787365b",
        # 2020-05-25
        urls = ["https://github.com/jbeder/yaml-cpp/archive/6701275f1910bf63631528dfd9df9c3ac787365b.tar.gz"],
        use_category = ["dataplane"],
        cpe = "N/A",
    ),
    com_github_msgpack_msgpack_c = dict(
        sha256 = "433cbcd741e1813db9ae4b2e192b83ac7b1d2dd7968a3e11470eacc6f4ab58d2",
        strip_prefix = "msgpack-3.2.1",
        urls = ["https://github.com/msgpack/msgpack-c/releases/download/cpp-3.2.1/msgpack-3.2.1.tar.gz"],
        use_category = ["observability"],
        cpe = "N/A",
    ),
    com_github_google_jwt_verify = dict(
        sha256 = "118f955620509f1634cbd918c63234d2048dce56b1815caf348d78e3c3dc899c",
        strip_prefix = "jwt_verify_lib-44291b2ee4c19631e5a0a0bf4f965436a9364ca7",
        # 2020-05-21
        urls = ["https://github.com/google/jwt_verify_lib/archive/44291b2ee4c19631e5a0a0bf4f965436a9364ca7.tar.gz"],
        use_category = ["dataplane"],
        cpe = "N/A",
    ),
    com_github_nodejs_http_parser = dict(
        sha256 = "8fa0ab8770fd8425a9b431fdbf91623c4d7a9cdb842b9339289bd2b0b01b0d3d",
        strip_prefix = "http-parser-2.9.3",
        urls = ["https://github.com/nodejs/http-parser/archive/v2.9.3.tar.gz"],
        use_category = ["dataplane"],
        cpe = "cpe:2.3:a:nodejs:node.js:*",
    ),
    com_github_pallets_jinja = dict(
        sha256 = "db49236731373e4f3118af880eb91bb0aa6978bc0cf8b35760f6a026f1a9ffc4",
        strip_prefix = "jinja-2.10.3",
        urls = ["https://github.com/pallets/jinja/archive/2.10.3.tar.gz"],
        use_category = ["build"],
    ),
    com_github_pallets_markupsafe = dict(
        sha256 = "222a10e3237d92a9cd45ed5ea882626bc72bc5e0264d3ed0f2c9129fa69fc167",
        strip_prefix = "markupsafe-1.1.1/src",
        urls = ["https://github.com/pallets/markupsafe/archive/1.1.1.tar.gz"],
        use_category = ["build"],
    ),
    com_github_tencent_rapidjson = dict(
        sha256 = "a2faafbc402394df0fa94602df4b5e4befd734aad6bb55dfef46f62fcaf1090b",
        strip_prefix = "rapidjson-dfbe1db9da455552f7a9ad5d2aea17dd9d832ac1",
        # Changes through 2019-12-02
        urls = ["https://github.com/Tencent/rapidjson/archive/dfbe1db9da455552f7a9ad5d2aea17dd9d832ac1.tar.gz"],
        use_category = ["dataplane"],
        cpe = "cpe:2.3:a:tencent:rapidjson:*",
    ),
    com_github_twitter_common_lang = dict(
        sha256 = "56d1d266fd4767941d11c27061a57bc1266a3342e551bde3780f9e9eb5ad0ed1",
        strip_prefix = "twitter.common.lang-0.3.9/src",
        urls = ["https://files.pythonhosted.org/packages/08/bc/d6409a813a9dccd4920a6262eb6e5889e90381453a5f58938ba4cf1d9420/twitter.common.lang-0.3.9.tar.gz"],
        use_category = ["dataplane"],
        cpe = "N/A",
    ),
    com_github_twitter_common_rpc = dict(
        sha256 = "0792b63fb2fb32d970c2e9a409d3d00633190a22eb185145fe3d9067fdaa4514",
        strip_prefix = "twitter.common.rpc-0.3.9/src",
        urls = ["https://files.pythonhosted.org/packages/be/97/f5f701b703d0f25fbf148992cd58d55b4d08d3db785aad209255ee67e2d0/twitter.common.rpc-0.3.9.tar.gz"],
        use_category = ["dataplane"],
        cpe = "N/A",
    ),
    com_github_twitter_common_finagle_thrift = dict(
        sha256 = "1e3a57d11f94f58745e6b83348ecd4fa74194618704f45444a15bc391fde497a",
        strip_prefix = "twitter.common.finagle-thrift-0.3.9/src",
        urls = ["https://files.pythonhosted.org/packages/f9/e7/4f80d582578f8489226370762d2cf6bc9381175d1929eba1754e03f70708/twitter.common.finagle-thrift-0.3.9.tar.gz"],
        use_category = ["dataplane"],
        cpe = "N/A",
    ),
    com_google_googletest = dict(
        sha256 = "9dc9157a9a1551ec7a7e43daea9a694a0bb5fb8bec81235d8a1e6ef64c716dcb",
        strip_prefix = "googletest-release-1.10.0",
        urls = ["https://github.com/google/googletest/archive/release-1.10.0.tar.gz"],
        use_category = ["test"],
    ),
    com_google_protobuf = dict(
        sha256 = "d7cfd31620a352b2ee8c1ed883222a0d77e44346643458e062e86b1d069ace3e",
        strip_prefix = "protobuf-3.10.1",
        urls = ["https://github.com/protocolbuffers/protobuf/releases/download/v3.10.1/protobuf-all-3.10.1.tar.gz"],
        use_category = ["dataplane", "controlplane"],
        cpe = "N/A",
    ),
    grpc_httpjson_transcoding = dict(
        sha256 = "62c8cb5ea2cca1142cde9d4a0778c52c6022345c3268c60ef81666946b958ad5",
        strip_prefix = "grpc-httpjson-transcoding-faf8af1e9788cd4385b94c8f85edab5ea5d4b2d6",
        # 2020-03-02
        urls = ["https://github.com/grpc-ecosystem/grpc-httpjson-transcoding/archive/faf8af1e9788cd4385b94c8f85edab5ea5d4b2d6.tar.gz"],
        use_category = ["dataplane"],
        cpe = "N/A",
    ),
    io_bazel_rules_go = dict(
        sha256 = "e88471aea3a3a4f19ec1310a55ba94772d087e9ce46e41ae38ecebe17935de7b",
        urls = ["https://github.com/bazelbuild/rules_go/releases/download/v0.20.3/rules_go-v0.20.3.tar.gz"],
        use_category = ["build"],
    ),
    rules_cc = dict(
        sha256 = "9d48151ea71b3e225adfb6867e6d2c7d0dce46cbdc8710d9a9a628574dfd40a0",
        strip_prefix = "rules_cc-818289e5613731ae410efb54218a4077fb9dbb03",
        # 2020-05-13
        # TODO(lizan): pin to a point releases when there's a released version.
        urls = ["https://github.com/bazelbuild/rules_cc/archive/818289e5613731ae410efb54218a4077fb9dbb03.tar.gz"],
        use_category = ["build"],
    ),
    rules_foreign_cc = dict(
        sha256 = "3184c244b32e65637a74213fc448964b687390eeeca42a36286f874c046bba15",
        strip_prefix = "rules_foreign_cc-7bc4be735b0560289f6b86ab6136ee25d20b65b7",
        # 2019-09-26
        urls = ["https://github.com/bazelbuild/rules_foreign_cc/archive/7bc4be735b0560289f6b86ab6136ee25d20b65b7.tar.gz"],
        use_category = ["build"],
    ),
    rules_python = dict(
        sha256 = "76a8fd4e7eca2a3590f816958faa0d83c9b2ce9c32634c5c375bcccf161d3bb5",
        strip_prefix = "rules_python-a0fbf98d4e3a232144df4d0d80b577c7a693b570",
        # 2020-04-09
        # TODO(htuch): revert back to a point releases when pip3_import appears.
        urls = ["https://github.com/bazelbuild/rules_python/archive/a0fbf98d4e3a232144df4d0d80b577c7a693b570.tar.gz"],
        use_category = ["build"],
    ),
    six = dict(
        sha256 = "d16a0141ec1a18405cd4ce8b4613101da75da0e9a7aec5bdd4fa804d0e0eba73",
        urls = ["https://files.pythonhosted.org/packages/dd/bf/4138e7bfb757de47d1f4b6994648ec67a51efe58fa907c1e11e350cddfca/six-1.12.0.tar.gz"],
        use_category = ["other"],
    ),
    org_llvm_llvm = dict(
        sha256 = "44787a6d02f7140f145e2250d56c9f849334e11f9ae379827510ed72f12b75e7",
        strip_prefix = "llvm-8.0.1.src",
        urls = ["https://github.com/llvm/llvm-project/releases/download/llvmorg-8.0.1/llvm-8.0.1.src.tar.xz"],
        use_category = ["dataplane"],
        cpe = "N/A",
    ),
    com_github_wavm_wavm = dict(
        sha256 = "48939906ff44a0e26e2c4c63132eebd75cfd768fac989a874395121e139933ec",
        strip_prefix = "WAVM-1ec06cd202a922015c9041c5ed84f875453c4dc7",
        urls = ["https://github.com/WAVM/WAVM/archive/1ec06cd202a922015c9041c5ed84f875453c4dc7.tar.gz"],
        use_category = ["dataplane"],
        cpe = "N/A",
    ),
    io_opencensus_cpp = dict(
        sha256 = "193ffb4e13bd7886757fd22b61b7f7a400634412ad8e7e1071e73f57bedd7fc6",
        strip_prefix = "opencensus-cpp-04ed0211931f12b03c1a76b3907248ca4db7bc90",
        # 2020-03-24
        urls = ["https://github.com/census-instrumentation/opencensus-cpp/archive/04ed0211931f12b03c1a76b3907248ca4db7bc90.tar.gz"],
        use_category = ["observability"],
        cpe = "N/A",
    ),
    com_github_curl = dict(
        sha256 = "01ae0c123dee45b01bbaef94c0bc00ed2aec89cb2ee0fd598e0d302a6b5e0a98",
        strip_prefix = "curl-7.69.1",
        urls = ["https://github.com/curl/curl/releases/download/curl-7_69_1/curl-7.69.1.tar.gz"],
        use_category = ["dataplane"],
        cpe = "N/A",
    ),
    com_googlesource_chromium_v8 = dict(
        # This archive was created using https://storage.googleapis.com/envoyproxy-wee8/wee8-archive.sh
        # and contains complete checkout of V8 with all dependencies necessary to build wee8.
        sha256 = "cc6f5357cd10922bfcf667bd882624ad313e21b009b919ce00f322f390012476",
        urls = ["https://storage.googleapis.com/envoyproxy-wee8/wee8-8.3.110.9.tar.gz"],
        use_category = ["dataplane"],
        cpe = "N/A",
    ),
    com_googlesource_quiche = dict(
        # Static snapshot of https://quiche.googlesource.com/quiche/+archive/41c9fdead26b31deefae3c325a2cf1a873688ba3.tar.gz
        sha256 = "75af53154402e1654cfd32d8aaeed5fab4dbb79d3cab8c9866019d5369c1889e",
        urls = ["https://storage.googleapis.com/quiche-envoy-integration/41c9fdead26b31deefae3c325a2cf1a873688ba3.tar.gz"],
        use_category = ["dataplane"],
        cpe = "N/A",
    ),
    com_googlesource_googleurl = dict(
        # Static snapshot of https://quiche.googlesource.com/quiche/+archive/googleurl_dbf5ad147f60afc125e99db7549402af49a5eae8.tar.gz
        sha256 = "b40cd22cadba577b7281a76db66f6a66dd744edbad8cc2c861c2c976ef721e4d",
        urls = ["https://storage.googleapis.com/quiche-envoy-integration/googleurl_dbf5ad147f60afc125e99db7549402af49a5eae8.tar.gz"],
        use_category = ["dataplane"],
        cpe = "N/A",
    ),
    com_google_cel_cpp = dict(
        sha256 = "d773ee368053f404eada87b59c9e545b2e21118ebb0577ac3e942a06518f6fd2",
        strip_prefix = "cel-cpp-0.2.0",
        # 2020-05-11
        urls = ["https://github.com/google/cel-cpp/archive/v0.2.0.tar.gz"],
        use_category = ["dataplane"],
        cpe = "N/A",
    ),
    com_github_google_flatbuffers = dict(
        sha256 = "b8efbc25721e76780752bad775a97c3f77a0250271e2db37fc747b20e8b0f24a",
        strip_prefix = "flatbuffers-a83caf5910644ba1c421c002ef68e42f21c15f9f",
        urls = ["https://github.com/google/flatbuffers/archive/a83caf5910644ba1c421c002ef68e42f21c15f9f.tar.gz"],
        use_category = ["dataplane"],
        cpe = "N/A",
    ),
    com_googlesource_code_re2 = dict(
        sha256 = "04ee2aaebaa5038554683329afc494e684c30f82f2a1e47eb62450e59338f84d",
        strip_prefix = "re2-2020-03-03",
        urls = ["https://github.com/google/re2/archive/2020-03-03.tar.gz"],
        use_category = ["dataplane"],
        cpe = "N/A",
    ),
    # Included to access FuzzedDataProvider.h. This is compiler agnostic but
    # provided as part of the compiler-rt source distribution. We can't use the
    # Clang variant as we are not a Clang-LLVM only shop today.
    org_llvm_releases_compiler_rt = dict(
        sha256 = "56e4cd96dd1d8c346b07b4d6b255f976570c6f2389697347a6c3dcb9e820d10e",
        # Only allow peeking at fuzzer related files for now.
        strip_prefix = "compiler-rt-9.0.0.src/lib",
        urls = ["http://releases.llvm.org/9.0.0/compiler-rt-9.0.0.src.tar.xz"],
        use_category = ["test"],
    ),
    upb = dict(
        sha256 = "e9f281c56ab1eb1f97a80ca8a83bb7ef73d230eabb8591f83876f4e7b85d9b47",
        strip_prefix = "upb-8a3ae1ef3e3e3f26b45dec735c5776737fc7247f",
        # 2019-11-19
        urls = ["https://github.com/protocolbuffers/upb/archive/8a3ae1ef3e3e3f26b45dec735c5776737fc7247f.tar.gz"],
        use_category = ["dataplane", "controlplane"],
        cpe = "N/A",
    ),
    kafka_source = dict(
        sha256 = "e7b748a62e432b5770db6dbb3b034c68c0ea212812cb51603ee7f3a8a35f06be",
        strip_prefix = "kafka-2.4.0/clients/src/main/resources/common/message",
        urls = ["https://github.com/apache/kafka/archive/2.4.0.zip"],
        use_category = ["dataplane"],
        cpe = "cpe:2.3:a:apache:kafka:*",
    ),
    kafka_server_binary = dict(
        sha256 = "b9582bab0c3e8d131953b1afa72d6885ca1caae0061c2623071e7f396f2ccfee",
        strip_prefix = "kafka_2.12-2.4.0",
        urls = ["http://us.mirrors.quenda.co/apache/kafka/2.4.0/kafka_2.12-2.4.0.tgz"],
        use_category = ["test"],
    ),
    kafka_python_client = dict(
        sha256 = "454bf3aafef9348017192417b7f0828a347ec2eaf3efba59336f3a3b68f10094",
        strip_prefix = "kafka-python-2.0.0",
        urls = ["https://github.com/dpkp/kafka-python/archive/2.0.0.tar.gz"],
        use_category = ["test"],
    ),
    proxy_wasm_cpp_sdk = dict(
        sha256 = "0e5b0d3c17c0737e5b48408bda6060a4057f7508a38afa8e0174ad410d370a6f",
        strip_prefix = "proxy-wasm-cpp-sdk-f750d1f5da6a2f20cc55da75dd9772b7ba1650ca",
        urls = ["https://github.com/proxy-wasm/proxy-wasm-cpp-sdk/archive/f750d1f5da6a2f20cc55da75dd9772b7ba1650ca.tar.gz"],
<<<<<<< HEAD
    ),
    proxy_wasm_cpp_host = dict(
        sha256 = "d40eb35527b2f1f97231f617674090ae85df4ed4824e5fef2cb7001575dbe221",
        strip_prefix = "proxy-wasm-cpp-host-83b3009ed32577c2d35306cde6e7557df3e693b9",
        urls = ["https://github.com/proxy-wasm/proxy-wasm-cpp-host/archive/83b3009ed32577c2d35306cde6e7557df3e693b9.tar.gz"],
=======
        use_category = ["dataplane"],
        cpe = "N/A",
    ),
    proxy_wasm_cpp_host = dict(
        sha256 = "2bee3e13bf86c2df13f4dadd056d19d4e04fc584b485191d871429cef4613683",
        strip_prefix = "proxy-wasm-cpp-host-366f64b2a028bea761a5c3da82536c31d45cc63d",
        urls = ["https://github.com/proxy-wasm/proxy-wasm-cpp-host/archive/366f64b2a028bea761a5c3da82536c31d45cc63d.tar.gz"],
        use_category = ["dataplane"],
        cpe = "N/A",
>>>>>>> c4250ce3
    ),
    emscripten_toolchain = dict(
        sha256 = "4ac0f1f3de8b3f1373d435cd7e58bd94de4146e751f099732167749a229b443b",
        patch_cmds = [
            "./emsdk install 1.39.6-upstream",
            "./emsdk activate --embedded 1.39.6-upstream",
        ],
        strip_prefix = "emsdk-1.39.6",
        urls = ["https://github.com/emscripten-core/emsdk/archive/1.39.6.tar.gz"],
        use_category = ["build"],
    ),
)<|MERGE_RESOLUTION|>--- conflicted
+++ resolved
@@ -501,23 +501,15 @@
         sha256 = "0e5b0d3c17c0737e5b48408bda6060a4057f7508a38afa8e0174ad410d370a6f",
         strip_prefix = "proxy-wasm-cpp-sdk-f750d1f5da6a2f20cc55da75dd9772b7ba1650ca",
         urls = ["https://github.com/proxy-wasm/proxy-wasm-cpp-sdk/archive/f750d1f5da6a2f20cc55da75dd9772b7ba1650ca.tar.gz"],
-<<<<<<< HEAD
+        use_category = ["dataplane"],
+        cpe = "N/A",
     ),
     proxy_wasm_cpp_host = dict(
-        sha256 = "d40eb35527b2f1f97231f617674090ae85df4ed4824e5fef2cb7001575dbe221",
-        strip_prefix = "proxy-wasm-cpp-host-83b3009ed32577c2d35306cde6e7557df3e693b9",
-        urls = ["https://github.com/proxy-wasm/proxy-wasm-cpp-host/archive/83b3009ed32577c2d35306cde6e7557df3e693b9.tar.gz"],
-=======
-        use_category = ["dataplane"],
-        cpe = "N/A",
-    ),
-    proxy_wasm_cpp_host = dict(
-        sha256 = "2bee3e13bf86c2df13f4dadd056d19d4e04fc584b485191d871429cef4613683",
-        strip_prefix = "proxy-wasm-cpp-host-366f64b2a028bea761a5c3da82536c31d45cc63d",
-        urls = ["https://github.com/proxy-wasm/proxy-wasm-cpp-host/archive/366f64b2a028bea761a5c3da82536c31d45cc63d.tar.gz"],
-        use_category = ["dataplane"],
-        cpe = "N/A",
->>>>>>> c4250ce3
+        sha256 = "43cdadab1774264c993ba6e5287ded493aaf06aeb92eabca69c797121593ce19",
+        strip_prefix = "proxy-wasm-cpp-host-ddeac9838741238adc8b300fea1ed52c4d4ce7c0",
+        urls = ["https://github.com/proxy-wasm/proxy-wasm-cpp-host/archive/ddeac9838741238adc8b300fea1ed52c4d4ce7c0.tar.gz"],
+        use_category = ["dataplane"],
+        cpe = "N/A",
     ),
     emscripten_toolchain = dict(
         sha256 = "4ac0f1f3de8b3f1373d435cd7e58bd94de4146e751f099732167749a229b443b",
