# Validation of content in this file is done on the bazel/repositories.bzl file to make it free of bazel
# constructs. This is to allow this file to be loaded into Python based build and maintenance tools.

# Envoy dependencies may be annotated with the following attributes:
DEPENDENCY_ANNOTATIONS = [
    # List of the categories describing how the dependency is being used. This attribute is used
    # for automatic tracking of security posture of Envoy's dependencies.
    # Possible values are documented in the USE_CATEGORIES list below.
    # This attribute is mandatory for each dependecy.
    "use_category",

    # Attribute specifying CPE (Common Platform Enumeration, see https://nvd.nist.gov/products/cpe) ID
    # of the dependency. The ID may be in v2.3 or v2.2 format, although v2.3 is prefferred. See
    # https://nvd.nist.gov/products/cpe for CPE format. Use single wildcard '*' for version and vector elements
    # i.e. 'cpe:2.3:a:nghttp2:nghttp2:*'. Use "N/A" for dependencies without CPE assigned.
    # This attribute is optional for components with use categories listed in the
    # USE_CATEGORIES_WITH_CPE_OPTIONAL
    "cpe",
]

# NOTE: If a dependency use case is either dataplane or controlplane, the other uses are not needed
# to be declared.
USE_CATEGORIES = [
    # This dependency is used in build process.
    "build",
    # This dependency is used for unit tests.
    "test",
    # This dependency is used in API protos.
    "api",
    # This dependency is used in processing downstream or upstream requests.
    "dataplane",
    # This dependency is used to process xDS requests.
    "controlplane",
    # This dependecy is used for logging, metrics or tracing. It may process unstrusted input.
    "observability",
    # This dependency does not handle untrusted data and is used for various utility purposes.
    "other",
]

# Components with these use categories are not required to specify the 'cpe' annotation.
USE_CATEGORIES_WITH_CPE_OPTIONAL = ["build", "test", "other"]

DEPENDENCY_REPOSITORIES = dict(
    bazel_compdb = dict(
        sha256 = "87e376a685eacfb27bcc0d0cdf5ded1d0b99d868390ac50f452ba6ed781caffe",
        strip_prefix = "bazel-compilation-database-0.4.2",
        urls = ["https://github.com/grailbio/bazel-compilation-database/archive/0.4.2.tar.gz"],
        use_category = ["build"],
    ),
    bazel_gazelle = dict(
        sha256 = "86c6d481b3f7aedc1d60c1c211c6f76da282ae197c3b3160f54bd3a8f847896f",
        urls = ["https://github.com/bazelbuild/bazel-gazelle/releases/download/v0.19.1/bazel-gazelle-v0.19.1.tar.gz"],
        use_category = ["build"],
    ),
    bazel_toolchains = dict(
        sha256 = "db48eed61552e25d36fe051a65d2a329cc0fb08442627e8f13960c5ab087a44e",
        strip_prefix = "bazel-toolchains-3.2.0",
        urls = [
            "https://github.com/bazelbuild/bazel-toolchains/releases/download/3.2.0/bazel-toolchains-3.2.0.tar.gz",
            "https://mirror.bazel.build/github.com/bazelbuild/bazel-toolchains/archive/3.2.0.tar.gz",
        ],
        use_category = ["build"],
    ),
    build_bazel_rules_apple = dict(
        sha256 = "7a7afdd4869bb201c9352eed2daf37294d42b093579b70423490c1b4d4f6ce42",
        urls = ["https://github.com/bazelbuild/rules_apple/releases/download/0.19.0/rules_apple.0.19.0.tar.gz"],
        use_category = ["build"],
    ),
    envoy_build_tools = dict(
<<<<<<< HEAD
        sha256 = "78e794ae1c1197f59b7ecbf8bd62c053ecb1625daaccdbe287581ee6f12ec0fb",
        strip_prefix = "envoy-build-tools-b47394aa94c45e15c479d18eab18ffd43ec62d89",
        # 2020-05-14
        urls = ["https://github.com/envoyproxy/envoy-build-tools/archive/b47394aa94c45e15c479d18eab18ffd43ec62d89.tar.gz"],
=======
        sha256 = "c4d27c0a5db918e861b7164d69cdffe920daafbe3f597ffdda5a1d10c1abc992",
        strip_prefix = "envoy-build-tools-557ee9b44a3d08cf38d9ce6f08adb872c385d6a5",
        # 2020-06-16
        urls = ["https://github.com/envoyproxy/envoy-build-tools/archive/557ee9b44a3d08cf38d9ce6f08adb872c385d6a5.tar.gz"],
>>>>>>> b31f0778
        use_category = ["build"],
    ),
    boringssl = dict(
        sha256 = "07f1524766b9ed1543674b48e7fce7e3569b6e2b6c0c43ec124dedee9b60f641",
        strip_prefix = "boringssl-a0899df79b3a63e606448c72d63a090d86bdb75b",
        # To update BoringSSL, which tracks Chromium releases:
        # 1. Open https://omahaproxy.appspot.com/ and note <current_version> of linux/stable release.
        # 2. Open https://chromium.googlesource.com/chromium/src/+/refs/tags/<current_version>/DEPS and note <boringssl_revision>.
        # 3. Find a commit in BoringSSL's "master-with-bazel" branch that merges <boringssl_revision>.
        #
        # chromium-84.0.4147.45(beta)
        # 2020-05-14
        urls = ["https://github.com/google/boringssl/archive/a0899df79b3a63e606448c72d63a090d86bdb75b.tar.gz"],
        use_category = ["dataplane"],
        cpe = "N/A",
    ),
    boringssl_fips = dict(
        sha256 = "b12ad676ee533824f698741bd127f6fbc82c46344398a6d78d25e62c6c418c73",
        # fips-20180730
        urls = ["https://commondatastorage.googleapis.com/chromium-boringssl-docs/fips/boringssl-66005f41fbc3529ffe8d007708756720529da20d.tar.xz"],
        use_category = ["dataplane"],
        cpe = "N/A",
    ),
    com_google_absl = dict(
        sha256 = "ec8ef47335310cc3382bdc0d0cc1097a001e67dc83fcba807845aa5696e7e1e4",
        strip_prefix = "abseil-cpp-302b250e1d917ede77b5ff00a6fd9f28430f1563",
        # 2020-07-13
        urls = ["https://github.com/abseil/abseil-cpp/archive/302b250e1d917ede77b5ff00a6fd9f28430f1563.tar.gz"],
        use_category = ["dataplane", "controlplane"],
        cpe = "N/A",
    ),
    com_github_apache_thrift = dict(
        sha256 = "7d59ac4fdcb2c58037ebd4a9da5f9a49e3e034bf75b3f26d9fe48ba3d8806e6b",
        strip_prefix = "thrift-0.11.0",
        urls = ["https://files.pythonhosted.org/packages/c6/b4/510617906f8e0c5660e7d96fbc5585113f83ad547a3989b80297ac72a74c/thrift-0.11.0.tar.gz"],
        use_category = ["dataplane"],
        cpe = "cpe:2.3:a:apache:thrift:*",
    ),
    com_github_c_ares_c_ares = dict(
        sha256 = "d08312d0ecc3bd48eee0a4cc0d2137c9f194e0a28de2028928c0f6cae85f86ce",
        strip_prefix = "c-ares-1.16.1",
        urls = ["https://github.com/c-ares/c-ares/releases/download/cares-1_16_1/c-ares-1.16.1.tar.gz"],
        use_category = ["dataplane"],
        cpe = "cpe:2.3:a:c-ares_project:c-ares:*",
    ),
    com_github_circonus_labs_libcircllhist = dict(
        sha256 = "8165aa25e529d7d4b9ae849d3bf30371255a99d6db0421516abcff23214cdc2c",
        strip_prefix = "libcircllhist-63a16dd6f2fc7bc841bb17ff92be8318df60e2e1",
        # 2019-02-11
        urls = ["https://github.com/circonus-labs/libcircllhist/archive/63a16dd6f2fc7bc841bb17ff92be8318df60e2e1.tar.gz"],
        use_category = ["observability"],
        cpe = "N/A",
    ),
    com_github_cyan4973_xxhash = dict(
        sha256 = "952ebbf5b11fbf59ae5d760a562d1e9112278f244340ad7714e8556cbe54f7f7",
        strip_prefix = "xxHash-0.7.3",
        urls = ["https://github.com/Cyan4973/xxHash/archive/v0.7.3.tar.gz"],
        use_category = ["dataplane", "controlplane"],
        cpe = "N/A",
    ),
    com_github_envoyproxy_sqlparser = dict(
        sha256 = "96c10c8e950a141a32034f19b19cdeb1da48fe859cf96ae5e19f894f36c62c71",
        strip_prefix = "sql-parser-3b40ba2d106587bdf053a292f7e3bb17e818a57f",
        # 2020-06-10
        urls = ["https://github.com/envoyproxy/sql-parser/archive/3b40ba2d106587bdf053a292f7e3bb17e818a57f.tar.gz"],
        use_category = ["dataplane"],
        cpe = "N/A",
    ),
    com_github_mirror_tclap = dict(
        sha256 = "f0ede0721dddbb5eba3a47385a6e8681b14f155e1129dd39d1a959411935098f",
        strip_prefix = "tclap-tclap-1-2-1-release-final",
        urls = ["https://github.com/mirror/tclap/archive/tclap-1-2-1-release-final.tar.gz"],
        use_category = ["other"],
    ),
    com_github_fmtlib_fmt = dict(
        sha256 = "5014aacf55285bf79654539791de0d6925063fddf4dfdd597ef76b53eb994f86",
        strip_prefix = "fmt-e2ff910675c7800e5c4e28e1509ca6a50bdceafa",
        # 2020-04-29
        urls = ["https://github.com/fmtlib/fmt/archive/e2ff910675c7800e5c4e28e1509ca6a50bdceafa.tar.gz"],
        use_category = ["observability"],
        cpe = "N/A",
    ),
    com_github_gabime_spdlog = dict(
        sha256 = "378a040d91f787aec96d269b0c39189f58a6b852e4cbf9150ccfacbe85ebbbfc",
        strip_prefix = "spdlog-1.6.1",
        urls = ["https://github.com/gabime/spdlog/archive/v1.6.1.tar.gz"],
        use_category = ["observability"],
        cpe = "N/A",
    ),
    com_github_google_libprotobuf_mutator = dict(
        sha256 = "d51365191580c4bf5e9ff104eebcfe34f7ff5f471006d7a460c15dcb3657501c",
        strip_prefix = "libprotobuf-mutator-7a2ed51a6b682a83e345ff49fc4cfd7ca47550db",
        # 2020-06-25
        urls = ["https://github.com/google/libprotobuf-mutator/archive/7a2ed51a6b682a83e345ff49fc4cfd7ca47550db.tar.gz"],
        use_category = ["test"],
    ),
    com_github_gperftools_gperftools = dict(
        # TODO(cmluciano): Bump to release 2.8
        # The currently used version is specifically chosen to fix ppc64le builds that require inclusion
        # of asm/ptrace.h, and also s390x builds that require special handling of mmap syscall.
        sha256 = "97f0bc2b389c29305f5d1d8cc4d95e9212c33b55827ae65476fc761d78e3ec5d",
        strip_prefix = "gperftools-gperftools-2.7.90",
        urls = ["https://github.com/gperftools/gperftools/archive/gperftools-2.7.90.tar.gz"],
        use_category = ["test"],
    ),
    com_github_grpc_grpc = dict(
        # TODO(JimmyCYJ): Bump to release 1.27
        # This sha on grpc:v1.25.x branch is specifically chosen to fix gRPC STS call credential options.
        sha256 = "bbc8f020f4e85ec029b047fab939b8c81f3d67254b5c724e1003a2bc49ddd123",
        strip_prefix = "grpc-d8f4928fa779f6005a7fe55a176bdb373b0f910f",
        # 2020-02-11
        urls = ["https://github.com/grpc/grpc/archive/d8f4928fa779f6005a7fe55a176bdb373b0f910f.tar.gz"],
        use_category = ["dataplane", "controlplane"],
        cpe = "cpe:2.3:a:grpc:grpc:*",
    ),
    com_github_luajit_luajit = dict(
        sha256 = "409f7fe570d3c16558e594421c47bdd130238323c9d6fd6c83dedd2aaeb082a8",
        strip_prefix = "LuaJIT-2.1.0-beta3",
        urls = ["https://github.com/LuaJIT/LuaJIT/archive/v2.1.0-beta3.tar.gz"],
        use_category = ["dataplane"],
        cpe = "N/A",
    ),
    com_github_moonjit_moonjit = dict(
        sha256 = "83deb2c880488dfe7dd8ebf09e3b1e7613ef4b8420de53de6f712f01aabca2b6",
        strip_prefix = "moonjit-2.2.0",
        urls = ["https://github.com/moonjit/moonjit/archive/2.2.0.tar.gz"],
        use_category = ["dataplane"],
        cpe = "N/A",
    ),
    com_github_nghttp2_nghttp2 = dict(
        sha256 = "eacc6f0f8543583ecd659faf0a3f906ed03826f1d4157b536b4b385fe47c5bb8",
        strip_prefix = "nghttp2-1.41.0",
        urls = ["https://github.com/nghttp2/nghttp2/releases/download/v1.41.0/nghttp2-1.41.0.tar.gz"],
        use_category = ["dataplane"],
        cpe = "cpe:2.3:a:nghttp2:nghttp2:*",
    ),
    io_opentracing_cpp = dict(
        sha256 = "015c4187f7a6426a2b5196f0ccd982aa87f010cf61f507ae3ce5c90523f92301",
        strip_prefix = "opentracing-cpp-1.5.1",
        urls = ["https://github.com/opentracing/opentracing-cpp/archive/v1.5.1.tar.gz"],
        use_category = ["observability"],
        cpe = "N/A",
    ),
    com_lightstep_tracer_cpp = dict(
        sha256 = "0e99716598c010e56bc427ea3482be5ad2c534be8b039d172564deec1264a213",
        strip_prefix = "lightstep-tracer-cpp-3efe2372ee3d7c2138d6b26e542d757494a7938d",
        # 2020-03-24
        urls = ["https://github.com/lightstep/lightstep-tracer-cpp/archive/3efe2372ee3d7c2138d6b26e542d757494a7938d.tar.gz"],
        use_category = ["observability"],
        cpe = "N/A",
    ),
    com_github_datadog_dd_opentracing_cpp = dict(
        sha256 = "b84fd2fb0bb0578af4901db31d1c0ae909b532a1016fe6534cbe31a6c3ad6924",
        strip_prefix = "dd-opentracing-cpp-1.1.5",
        urls = ["https://github.com/DataDog/dd-opentracing-cpp/archive/v1.1.5.tar.gz"],
        use_category = ["observability"],
        cpe = "N/A",
    ),
    com_github_google_benchmark = dict(
        sha256 = "3c6a165b6ecc948967a1ead710d4a181d7b0fbcaa183ef7ea84604994966221a",
        strip_prefix = "benchmark-1.5.0",
        urls = ["https://github.com/google/benchmark/archive/v1.5.0.tar.gz"],
        use_category = ["test"],
    ),
    com_github_libevent_libevent = dict(
        sha256 = "c64156c24602ab7a5c66937d774cc55868911d5bbbf1650792f5877744b1c2d9",
        # This SHA includes the new "prepare" and "check" watchers, used for event loop performance
        # stats (see https://github.com/libevent/libevent/pull/793) and the fix for a race condition
        # in the watchers (see https://github.com/libevent/libevent/pull/802).
        # This also includes the fixes for https://github.com/libevent/libevent/issues/806
        # and https://github.com/lyft/envoy-mobile/issues/215.
        # This also include the fixes for Phantom events with EV_ET (see
        # https://github.com/libevent/libevent/issues/984).
        # TODO(adip): Update to v2.2 when it is released.
        strip_prefix = "libevent-06a11929511bebaaf40c52aaf91de397b1782ba2",
        # 2020-05-08
        urls = ["https://github.com/libevent/libevent/archive/06a11929511bebaaf40c52aaf91de397b1782ba2.tar.gz"],
        use_category = ["dataplane"],
        cpe = "cpe:2.3:a:libevent_project:libevent:*",
    ),
    net_zlib = dict(
        # Use the dev branch of zlib to resolve fuzz bugs and out of bound
        # errors resulting in crashes in zlib 1.2.11.
        # TODO(asraa): Remove when zlib > 1.2.11 is released.
        sha256 = "155a8f8c1a753fb05b16a1b0cc0a0a9f61a78e245f9e0da483d13043b3bcbf2e",
        strip_prefix = "zlib-79baebe50e4d6b73ae1f8b603f0ef41300110aa3",
        # 2019-04-14 development branch
        urls = ["https://github.com/madler/zlib/archive/79baebe50e4d6b73ae1f8b603f0ef41300110aa3.tar.gz"],
        use_category = ["dataplane"],
        cpe = "cpe:2.3:a:gnu:zlib:*",
    ),
    com_github_jbeder_yaml_cpp = dict(
        sha256 = "17ffa6320c33de65beec33921c9334dee65751c8a4b797ba5517e844062b98f1",
        strip_prefix = "yaml-cpp-6701275f1910bf63631528dfd9df9c3ac787365b",
        # 2020-05-25
        urls = ["https://github.com/jbeder/yaml-cpp/archive/6701275f1910bf63631528dfd9df9c3ac787365b.tar.gz"],
        use_category = ["dataplane"],
        cpe = "N/A",
    ),
    com_github_msgpack_msgpack_c = dict(
        sha256 = "433cbcd741e1813db9ae4b2e192b83ac7b1d2dd7968a3e11470eacc6f4ab58d2",
        strip_prefix = "msgpack-3.2.1",
        urls = ["https://github.com/msgpack/msgpack-c/releases/download/cpp-3.2.1/msgpack-3.2.1.tar.gz"],
        use_category = ["observability"],
        cpe = "N/A",
    ),
    com_github_google_jwt_verify = dict(
        sha256 = "d2e28897c297bd04429e43a1b485f7350acc23cbfee6365b8a3634c17840b2f6",
        strip_prefix = "jwt_verify_lib-f44cf49d185ad0694b472da78071b4d67313fb86",
        # 2020-06-03
        urls = ["https://github.com/google/jwt_verify_lib/archive/f44cf49d185ad0694b472da78071b4d67313fb86.tar.gz"],
        use_category = ["dataplane"],
        cpe = "N/A",
    ),
    com_github_nodejs_http_parser = dict(
        sha256 = "8fa0ab8770fd8425a9b431fdbf91623c4d7a9cdb842b9339289bd2b0b01b0d3d",
        strip_prefix = "http-parser-2.9.3",
        urls = ["https://github.com/nodejs/http-parser/archive/v2.9.3.tar.gz"],
        use_category = ["dataplane"],
        cpe = "cpe:2.3:a:nodejs:node.js:*",
    ),
    com_github_pallets_jinja = dict(
        sha256 = "db49236731373e4f3118af880eb91bb0aa6978bc0cf8b35760f6a026f1a9ffc4",
        strip_prefix = "jinja-2.10.3",
        urls = ["https://github.com/pallets/jinja/archive/2.10.3.tar.gz"],
        use_category = ["build"],
    ),
    com_github_pallets_markupsafe = dict(
        sha256 = "222a10e3237d92a9cd45ed5ea882626bc72bc5e0264d3ed0f2c9129fa69fc167",
        strip_prefix = "markupsafe-1.1.1/src",
        urls = ["https://github.com/pallets/markupsafe/archive/1.1.1.tar.gz"],
        use_category = ["build"],
    ),
    com_github_tencent_rapidjson = dict(
        sha256 = "a2faafbc402394df0fa94602df4b5e4befd734aad6bb55dfef46f62fcaf1090b",
        strip_prefix = "rapidjson-dfbe1db9da455552f7a9ad5d2aea17dd9d832ac1",
        # Changes through 2019-12-02
        urls = ["https://github.com/Tencent/rapidjson/archive/dfbe1db9da455552f7a9ad5d2aea17dd9d832ac1.tar.gz"],
        use_category = ["dataplane"],
        cpe = "cpe:2.3:a:tencent:rapidjson:*",
    ),
    com_github_twitter_common_lang = dict(
        sha256 = "56d1d266fd4767941d11c27061a57bc1266a3342e551bde3780f9e9eb5ad0ed1",
        strip_prefix = "twitter.common.lang-0.3.9/src",
        urls = ["https://files.pythonhosted.org/packages/08/bc/d6409a813a9dccd4920a6262eb6e5889e90381453a5f58938ba4cf1d9420/twitter.common.lang-0.3.9.tar.gz"],
        use_category = ["dataplane"],
        cpe = "N/A",
    ),
    com_github_twitter_common_rpc = dict(
        sha256 = "0792b63fb2fb32d970c2e9a409d3d00633190a22eb185145fe3d9067fdaa4514",
        strip_prefix = "twitter.common.rpc-0.3.9/src",
        urls = ["https://files.pythonhosted.org/packages/be/97/f5f701b703d0f25fbf148992cd58d55b4d08d3db785aad209255ee67e2d0/twitter.common.rpc-0.3.9.tar.gz"],
        use_category = ["dataplane"],
        cpe = "N/A",
    ),
    com_github_twitter_common_finagle_thrift = dict(
        sha256 = "1e3a57d11f94f58745e6b83348ecd4fa74194618704f45444a15bc391fde497a",
        strip_prefix = "twitter.common.finagle-thrift-0.3.9/src",
        urls = ["https://files.pythonhosted.org/packages/f9/e7/4f80d582578f8489226370762d2cf6bc9381175d1929eba1754e03f70708/twitter.common.finagle-thrift-0.3.9.tar.gz"],
        use_category = ["dataplane"],
        cpe = "N/A",
    ),
    com_google_googletest = dict(
        sha256 = "9dc9157a9a1551ec7a7e43daea9a694a0bb5fb8bec81235d8a1e6ef64c716dcb",
        strip_prefix = "googletest-release-1.10.0",
        urls = ["https://github.com/google/googletest/archive/release-1.10.0.tar.gz"],
        use_category = ["test"],
    ),
    com_google_protobuf = dict(
        sha256 = "d7cfd31620a352b2ee8c1ed883222a0d77e44346643458e062e86b1d069ace3e",
        strip_prefix = "protobuf-3.10.1",
        urls = ["https://github.com/protocolbuffers/protobuf/releases/download/v3.10.1/protobuf-all-3.10.1.tar.gz"],
        use_category = ["dataplane", "controlplane"],
        cpe = "N/A",
    ),
    grpc_httpjson_transcoding = dict(
        sha256 = "62c8cb5ea2cca1142cde9d4a0778c52c6022345c3268c60ef81666946b958ad5",
        strip_prefix = "grpc-httpjson-transcoding-faf8af1e9788cd4385b94c8f85edab5ea5d4b2d6",
        # 2020-03-02
        urls = ["https://github.com/grpc-ecosystem/grpc-httpjson-transcoding/archive/faf8af1e9788cd4385b94c8f85edab5ea5d4b2d6.tar.gz"],
        use_category = ["dataplane"],
        cpe = "N/A",
    ),
    io_bazel_rules_go = dict(
        sha256 = "a8d6b1b354d371a646d2f7927319974e0f9e52f73a2452d2b3877118169eb6bb",
        urls = ["https://github.com/bazelbuild/rules_go/releases/download/v0.23.3/rules_go-v0.23.3.tar.gz"],
        use_category = ["build"],
    ),
    rules_cc = dict(
        sha256 = "9d48151ea71b3e225adfb6867e6d2c7d0dce46cbdc8710d9a9a628574dfd40a0",
        strip_prefix = "rules_cc-818289e5613731ae410efb54218a4077fb9dbb03",
        # 2020-05-13
        # TODO(lizan): pin to a point releases when there's a released version.
        urls = ["https://github.com/bazelbuild/rules_cc/archive/818289e5613731ae410efb54218a4077fb9dbb03.tar.gz"],
        use_category = ["build"],
    ),
    rules_foreign_cc = dict(
        sha256 = "7ca49ac5b0bc8f5a2c9a7e87b7f86aca604bda197259c9b96f8b7f0a4f38b57b",
        strip_prefix = "rules_foreign_cc-f54b7ae56dcf1b81bcafed3a08d58fc08ac095a7",
        # 2020-06-09
        urls = ["https://github.com/bazelbuild/rules_foreign_cc/archive/f54b7ae56dcf1b81bcafed3a08d58fc08ac095a7.tar.gz"],
        use_category = ["build"],
    ),
    rules_python = dict(
        sha256 = "76a8fd4e7eca2a3590f816958faa0d83c9b2ce9c32634c5c375bcccf161d3bb5",
        strip_prefix = "rules_python-a0fbf98d4e3a232144df4d0d80b577c7a693b570",
        # 2020-04-09
        # TODO(htuch): revert back to a point releases when pip3_import appears.
        urls = ["https://github.com/bazelbuild/rules_python/archive/a0fbf98d4e3a232144df4d0d80b577c7a693b570.tar.gz"],
        use_category = ["build"],
    ),
    six = dict(
        sha256 = "d16a0141ec1a18405cd4ce8b4613101da75da0e9a7aec5bdd4fa804d0e0eba73",
        urls = ["https://files.pythonhosted.org/packages/dd/bf/4138e7bfb757de47d1f4b6994648ec67a51efe58fa907c1e11e350cddfca/six-1.12.0.tar.gz"],
        use_category = ["other"],
    ),
    io_opencensus_cpp = dict(
        sha256 = "193ffb4e13bd7886757fd22b61b7f7a400634412ad8e7e1071e73f57bedd7fc6",
        strip_prefix = "opencensus-cpp-04ed0211931f12b03c1a76b3907248ca4db7bc90",
        # 2020-03-24
        urls = ["https://github.com/census-instrumentation/opencensus-cpp/archive/04ed0211931f12b03c1a76b3907248ca4db7bc90.tar.gz"],
        use_category = ["observability"],
        cpe = "N/A",
    ),
    com_github_curl = dict(
        sha256 = "01ae0c123dee45b01bbaef94c0bc00ed2aec89cb2ee0fd598e0d302a6b5e0a98",
        strip_prefix = "curl-7.69.1",
        urls = ["https://github.com/curl/curl/releases/download/curl-7_69_1/curl-7.69.1.tar.gz"],
        use_category = ["dataplane"],
        cpe = "N/A",
    ),
    com_googlesource_chromium_v8 = dict(
        # This archive was created using https://storage.googleapis.com/envoyproxy-wee8/wee8-archive.sh
        # and contains complete checkout of V8 with all dependencies necessary to build wee8.
        sha256 = "b82e7fba251825f836b8aca68545fef46726130afa7bb590478f384f847fee0f",
        urls = ["https://storage.googleapis.com/envoyproxy-wee8/wee8-8.4.371.19.tar.gz"],
        use_category = ["dataplane"],
        cpe = "N/A",
    ),
    com_googlesource_quiche = dict(
        # Static snapshot of https://quiche.googlesource.com/quiche/+archive/d88a2f7a9ff5f9f6be2f50411b15b091affe04d3.tar.gz
        sha256 = "c1c5dc165f0509097fa3917d81988e4ac5f9f3da4c2361ee435dfa7f8f428016",
        urls = ["https://storage.googleapis.com/quiche-envoy-integration/d88a2f7a9ff5f9f6be2f50411b15b091affe04d3.tar.gz"],
        use_category = ["dataplane"],
        cpe = "N/A",
    ),
    com_googlesource_googleurl = dict(
        # Static snapshot of https://quiche.googlesource.com/quiche/+archive/googleurl_6dafefa72cba2ab2ba4922d17a30618e9617c7cf.tar.gz
        sha256 = "f1ab73ddd1a7db4e08a9e4db6c2e98e5a0a7bbaca08f5fee0d73adb02c24e44a",
        urls = ["https://storage.googleapis.com/quiche-envoy-integration/googleurl_6dafefa72cba2ab2ba4922d17a30618e9617c7cf.tar.gz"],
        use_category = ["dataplane"],
        cpe = "N/A",
    ),
    com_google_cel_cpp = dict(
        sha256 = "1b283f93619b130504880d2f400bd449de9ab6be94ef26ecd2bb96921f48dd6c",
        strip_prefix = "cel-cpp-50196761917300bbd47b59bd162e84817b67b7ab",
        # 2020-06-08
        urls = ["https://github.com/google/cel-cpp/archive/50196761917300bbd47b59bd162e84817b67b7ab.tar.gz"],
        use_category = ["dataplane"],
        cpe = "N/A",
    ),
    com_github_google_flatbuffers = dict(
        sha256 = "b8efbc25721e76780752bad775a97c3f77a0250271e2db37fc747b20e8b0f24a",
        strip_prefix = "flatbuffers-a83caf5910644ba1c421c002ef68e42f21c15f9f",
        urls = ["https://github.com/google/flatbuffers/archive/a83caf5910644ba1c421c002ef68e42f21c15f9f.tar.gz"],
        use_category = ["dataplane"],
        cpe = "N/A",
    ),
    # TODO(shikugawa): replace this with release tag after released package which includes
    # disable pthread when build with emscripten. We use hash temporary to enable our changes to
    # build envoy-wasm library with emscripten. https://github.com/google/re2/pull/263
    com_googlesource_code_re2 = dict(
        sha256 = "2e9489a31ae007c81e90e8ec8a15d62d58a9c18d4fd1603f6441ef248556b41f",
        strip_prefix = "re2-2020-07-06",
        # 2020-07-06
        urls = ["https://github.com/google/re2/archive/2020-07-06.tar.gz"],
        use_category = ["dataplane"],
        cpe = "N/A",
    ),
    # Included to access FuzzedDataProvider.h. This is compiler agnostic but
    # provided as part of the compiler-rt source distribution. We can't use the
    # Clang variant as we are not a Clang-LLVM only shop today.
    org_llvm_releases_compiler_rt = dict(
        sha256 = "6a7da64d3a0a7320577b68b9ca4933bdcab676e898b759850e827333c3282c75",
        # Only allow peeking at fuzzer related files for now.
        strip_prefix = "compiler-rt-10.0.0.src/include",
        urls = ["https://github.com/llvm/llvm-project/releases/download/llvmorg-10.0.0/compiler-rt-10.0.0.src.tar.xz"],
        use_category = ["test"],
    ),
    upb = dict(
        sha256 = "e9f281c56ab1eb1f97a80ca8a83bb7ef73d230eabb8591f83876f4e7b85d9b47",
        strip_prefix = "upb-8a3ae1ef3e3e3f26b45dec735c5776737fc7247f",
        # 2019-11-19
        urls = ["https://github.com/protocolbuffers/upb/archive/8a3ae1ef3e3e3f26b45dec735c5776737fc7247f.tar.gz"],
        use_category = ["dataplane", "controlplane"],
        cpe = "N/A",
    ),
    kafka_source = dict(
        sha256 = "e7b748a62e432b5770db6dbb3b034c68c0ea212812cb51603ee7f3a8a35f06be",
        strip_prefix = "kafka-2.4.0/clients/src/main/resources/common/message",
        urls = ["https://github.com/apache/kafka/archive/2.4.0.zip"],
        use_category = ["dataplane"],
        cpe = "cpe:2.3:a:apache:kafka:*",
    ),
    kafka_server_binary = dict(
        sha256 = "b9582bab0c3e8d131953b1afa72d6885ca1caae0061c2623071e7f396f2ccfee",
        strip_prefix = "kafka_2.12-2.4.0",
        urls = ["http://us.mirrors.quenda.co/apache/kafka/2.4.0/kafka_2.12-2.4.0.tgz"],
        use_category = ["test"],
    ),
    kafka_python_client = dict(
        sha256 = "454bf3aafef9348017192417b7f0828a347ec2eaf3efba59336f3a3b68f10094",
        strip_prefix = "kafka-python-2.0.0",
        urls = ["https://github.com/dpkp/kafka-python/archive/2.0.0.tar.gz"],
        use_category = ["test"],
    ),
    proxy_wasm_cpp_sdk = dict(
        sha256 = "eba429ae0068508c4c20980803fd20b991c3d5d1604e8ef61ac8cb309e6867ed",
        strip_prefix = "proxy-wasm-cpp-sdk-4ee6ace4fe529b9fdbffa76f34eb6deffe72c1a2",
        urls = ["https://github.com/proxy-wasm/proxy-wasm-cpp-sdk/archive/4ee6ace4fe529b9fdbffa76f34eb6deffe72c1a2.tar.gz"],
        use_category = ["dataplane"],
        cpe = "N/A",
    ),
    proxy_wasm_cpp_host = dict(
        sha256 = "45c799fd62a57bef48189975a4ef8fc04e1972927069ee10e3f649a9d7539c12",
        strip_prefix = "proxy-wasm-cpp-host-1cb51cf262bc18ad81002bfa0701acf319570467",
        urls = ["https://github.com/proxy-wasm/proxy-wasm-cpp-host/archive/1cb51cf262bc18ad81002bfa0701acf319570467.tar.gz"],
        use_category = ["dataplane"],
        cpe = "N/A",
    ),
    emscripten_toolchain = dict(
        sha256 = "4ac0f1f3de8b3f1373d435cd7e58bd94de4146e751f099732167749a229b443b",
        patch_cmds = [
            "./emsdk install 1.39.6-upstream",
            "./emsdk activate --embedded 1.39.6-upstream",
        ],
        strip_prefix = "emsdk-1.39.6",
        urls = ["https://github.com/emscripten-core/emsdk/archive/1.39.6.tar.gz"],
        use_category = ["build"],
    ),
    io_bazel_rules_rust = dict(
        sha256 = "e133b51af2d7d77973f5ebfd7ebc9e347f0e44b32beedd7fe36b77b8fd92a609",
        strip_prefix = "rules_rust-master-patched",
        urls = ["https://github.com/Shikugawa/rules_rust/archive/master-patched.zip"],
    ),
    cfg_if = dict(
        sha256 = "2ba2ee0201d67f1e0c00bd31276c4570271ffca1701081a8377fb0400075c4b1",
        strip_prefix = "cfg-if-0.1.10",
        urls = ["https://github.com/alexcrichton/cfg-if/archive/0.1.10.zip"],
    ),
    log = dict(
        sha256 = "87bb846f307c1cd82ed385c4e25ae4a3efb2e765d0ac9a077be08caabdbb3392",
        strip_prefix = "log-0.4.0",
        urls = ["https://github.com/rust-lang/log/archive/0.4.0.zip"],
    ),
)<|MERGE_RESOLUTION|>--- conflicted
+++ resolved
@@ -67,17 +67,10 @@
         use_category = ["build"],
     ),
     envoy_build_tools = dict(
-<<<<<<< HEAD
-        sha256 = "78e794ae1c1197f59b7ecbf8bd62c053ecb1625daaccdbe287581ee6f12ec0fb",
-        strip_prefix = "envoy-build-tools-b47394aa94c45e15c479d18eab18ffd43ec62d89",
-        # 2020-05-14
-        urls = ["https://github.com/envoyproxy/envoy-build-tools/archive/b47394aa94c45e15c479d18eab18ffd43ec62d89.tar.gz"],
-=======
         sha256 = "c4d27c0a5db918e861b7164d69cdffe920daafbe3f597ffdda5a1d10c1abc992",
         strip_prefix = "envoy-build-tools-557ee9b44a3d08cf38d9ce6f08adb872c385d6a5",
         # 2020-06-16
         urls = ["https://github.com/envoyproxy/envoy-build-tools/archive/557ee9b44a3d08cf38d9ce6f08adb872c385d6a5.tar.gz"],
->>>>>>> b31f0778
         use_category = ["build"],
     ),
     boringssl = dict(
@@ -519,18 +512,21 @@
         use_category = ["build"],
     ),
     io_bazel_rules_rust = dict(
-        sha256 = "e133b51af2d7d77973f5ebfd7ebc9e347f0e44b32beedd7fe36b77b8fd92a609",
-        strip_prefix = "rules_rust-master-patched",
-        urls = ["https://github.com/Shikugawa/rules_rust/archive/master-patched.zip"],
+        sha256 = "5ed804fcd10a506a5b8e9e59bc6b3b7f43bc30c87ce4670e6f78df43604894fd",
+        strip_prefix = "rules_rust-fdf9655ba95616e0314b4e0ebab40bb0c5fe005c",
+        urls = ["https://github.com/bazelbuild/rules_rust/archive/fdf9655ba95616e0314b4e0ebab40bb0c5fe005c.tar.gz"],
+        use_category = ["test"],
     ),
     cfg_if = dict(
         sha256 = "2ba2ee0201d67f1e0c00bd31276c4570271ffca1701081a8377fb0400075c4b1",
         strip_prefix = "cfg-if-0.1.10",
         urls = ["https://github.com/alexcrichton/cfg-if/archive/0.1.10.zip"],
+        use_category = ["test"]
     ),
     log = dict(
         sha256 = "87bb846f307c1cd82ed385c4e25ae4a3efb2e765d0ac9a077be08caabdbb3392",
         strip_prefix = "log-0.4.0",
         urls = ["https://github.com/rust-lang/log/archive/0.4.0.zip"],
+        use_category = ["test"],
     ),
 )