--- conflicted
+++ resolved
@@ -509,15 +509,9 @@
         cpe = "N/A",
     ),
     proxy_wasm_cpp_host = dict(
-<<<<<<< HEAD
         sha256 = "9f13a357ad84ea3226a8021becfd8192d028a3ef32360271110519698fdea314",
         strip_prefix = "proxy-wasm-cpp-host-794192c21aea59a68a4c8fc853604c3abf0b9658",
         urls = ["https://github.com/proxy-wasm/proxy-wasm-cpp-host/archive/794192c21aea59a68a4c8fc853604c3abf0b9658.tar.gz"],
-=======
-        sha256 = "0b415b690c095bf1b62856bcb135b9a59f95593ee7d77ffe93961a33e94b90b6",
-        strip_prefix = "proxy-wasm-cpp-host-f25f824b250957599a6ae94eac24b6d43d4eb520",
-        urls = ["https://github.com/proxy-wasm/proxy-wasm-cpp-host/archive/f25f824b250957599a6ae94eac24b6d43d4eb520.tar.gz"],
->>>>>>> bac5b7f9
         use_category = ["dataplane"],
         cpe = "N/A",
     ),
