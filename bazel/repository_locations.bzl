# Validation of content in this file is done on the bazel/repositories.bzl file to make it free of bazel
# constructs. This is to allow this file to be loaded into Python based build and maintenance tools.

# Envoy dependencies may be annotated with the following attributes:
DEPENDENCY_ANNOTATIONS = [
    # List of the categories describing how the dependency is being used. This attribute is used
    # for automatic tracking of security posture of Envoy's dependencies.
    # Possible values are documented in the USE_CATEGORIES list below.
    # This attribute is mandatory for each dependecy.
    "use_category",

    # Attribute specifying CPE (Common Platform Enumeration, see https://nvd.nist.gov/products/cpe) ID
    # of the dependency. The ID may be in v2.3 or v2.2 format, although v2.3 is prefferred. See
    # https://nvd.nist.gov/products/cpe for CPE format. Use single wildcard '*' for version and vector elements
    # i.e. 'cpe:2.3:a:nghttp2:nghttp2:*'. Use "N/A" for dependencies without CPE assigned.
    # This attribute is optional for components with use categories listed in the
    # USE_CATEGORIES_WITH_CPE_OPTIONAL
    "cpe",
]

# NOTE: If a dependency use case is either dataplane or controlplane, the other uses are not needed
# to be declared.
USE_CATEGORIES = [
    # This dependency is used in build process.
    "build",
    # This dependency is used for unit tests.
    "test",
    # This dependency is used in API protos.
    "api",
    # This dependency is used in processing downstream or upstream requests.
    "dataplane",
    # This dependency is used to process xDS requests.
    "controlplane",
    # This dependecy is used for logging, metrics or tracing. It may process unstrusted input.
    "observability",
    # This dependency does not handle untrusted data and is used for various utility purposes.
    "other",
]

# Components with these use categories are not required to specify the 'cpe' annotation.
USE_CATEGORIES_WITH_CPE_OPTIONAL = ["build", "test", "other"]

DEPENDENCY_REPOSITORIES = dict(
    bazel_compdb = dict(
        sha256 = "87e376a685eacfb27bcc0d0cdf5ded1d0b99d868390ac50f452ba6ed781caffe",
        strip_prefix = "bazel-compilation-database-0.4.2",
        urls = ["https://github.com/grailbio/bazel-compilation-database/archive/0.4.2.tar.gz"],
        use_category = ["build"],
    ),
    bazel_gazelle = dict(
        sha256 = "86c6d481b3f7aedc1d60c1c211c6f76da282ae197c3b3160f54bd3a8f847896f",
        urls = ["https://github.com/bazelbuild/bazel-gazelle/releases/download/v0.19.1/bazel-gazelle-v0.19.1.tar.gz"],
        use_category = ["build"],
    ),
    bazel_toolchains = dict(
        sha256 = "db48eed61552e25d36fe051a65d2a329cc0fb08442627e8f13960c5ab087a44e",
        strip_prefix = "bazel-toolchains-3.2.0",
        urls = [
            "https://github.com/bazelbuild/bazel-toolchains/releases/download/3.2.0/bazel-toolchains-3.2.0.tar.gz",
            "https://mirror.bazel.build/github.com/bazelbuild/bazel-toolchains/archive/3.2.0.tar.gz",
        ],
        use_category = ["build"],
    ),
    build_bazel_rules_apple = dict(
        sha256 = "7a7afdd4869bb201c9352eed2daf37294d42b093579b70423490c1b4d4f6ce42",
        urls = ["https://github.com/bazelbuild/rules_apple/releases/download/0.19.0/rules_apple.0.19.0.tar.gz"],
        use_category = ["build"],
    ),
    envoy_build_tools = dict(
        sha256 = "c4d27c0a5db918e861b7164d69cdffe920daafbe3f597ffdda5a1d10c1abc992",
        strip_prefix = "envoy-build-tools-557ee9b44a3d08cf38d9ce6f08adb872c385d6a5",
        # 2020-06-16
        urls = ["https://github.com/envoyproxy/envoy-build-tools/archive/557ee9b44a3d08cf38d9ce6f08adb872c385d6a5.tar.gz"],
        use_category = ["build"],
    ),
    boringssl = dict(
        sha256 = "07f1524766b9ed1543674b48e7fce7e3569b6e2b6c0c43ec124dedee9b60f641",
        strip_prefix = "boringssl-a0899df79b3a63e606448c72d63a090d86bdb75b",
        # To update BoringSSL, which tracks Chromium releases:
        # 1. Open https://omahaproxy.appspot.com/ and note <current_version> of linux/stable release.
        # 2. Open https://chromium.googlesource.com/chromium/src/+/refs/tags/<current_version>/DEPS and note <boringssl_revision>.
        # 3. Find a commit in BoringSSL's "master-with-bazel" branch that merges <boringssl_revision>.
        #
        # chromium-84.0.4147.45(beta)
        # 2020-05-14
        urls = ["https://github.com/google/boringssl/archive/a0899df79b3a63e606448c72d63a090d86bdb75b.tar.gz"],
        use_category = ["dataplane"],
        cpe = "N/A",
    ),
    boringssl_fips = dict(
        sha256 = "b12ad676ee533824f698741bd127f6fbc82c46344398a6d78d25e62c6c418c73",
        # fips-20180730
        urls = ["https://commondatastorage.googleapis.com/chromium-boringssl-docs/fips/boringssl-66005f41fbc3529ffe8d007708756720529da20d.tar.xz"],
        use_category = ["dataplane"],
        cpe = "N/A",
    ),
    com_google_absl = dict(
        sha256 = "ec8ef47335310cc3382bdc0d0cc1097a001e67dc83fcba807845aa5696e7e1e4",
        strip_prefix = "abseil-cpp-302b250e1d917ede77b5ff00a6fd9f28430f1563",
        # 2020-07-13
        urls = ["https://github.com/abseil/abseil-cpp/archive/302b250e1d917ede77b5ff00a6fd9f28430f1563.tar.gz"],
        use_category = ["dataplane", "controlplane"],
        cpe = "N/A",
    ),
    com_github_apache_thrift = dict(
        sha256 = "7d59ac4fdcb2c58037ebd4a9da5f9a49e3e034bf75b3f26d9fe48ba3d8806e6b",
        strip_prefix = "thrift-0.11.0",
        urls = ["https://files.pythonhosted.org/packages/c6/b4/510617906f8e0c5660e7d96fbc5585113f83ad547a3989b80297ac72a74c/thrift-0.11.0.tar.gz"],
        use_category = ["dataplane"],
        cpe = "cpe:2.3:a:apache:thrift:*",
    ),
    com_github_c_ares_c_ares = dict(
        sha256 = "d08312d0ecc3bd48eee0a4cc0d2137c9f194e0a28de2028928c0f6cae85f86ce",
        strip_prefix = "c-ares-1.16.1",
        urls = ["https://github.com/c-ares/c-ares/releases/download/cares-1_16_1/c-ares-1.16.1.tar.gz"],
        use_category = ["dataplane"],
        cpe = "cpe:2.3:a:c-ares_project:c-ares:*",
    ),
    com_github_circonus_labs_libcircllhist = dict(
        sha256 = "8165aa25e529d7d4b9ae849d3bf30371255a99d6db0421516abcff23214cdc2c",
        strip_prefix = "libcircllhist-63a16dd6f2fc7bc841bb17ff92be8318df60e2e1",
        # 2019-02-11
        urls = ["https://github.com/circonus-labs/libcircllhist/archive/63a16dd6f2fc7bc841bb17ff92be8318df60e2e1.tar.gz"],
        use_category = ["observability"],
        cpe = "N/A",
    ),
    com_github_cyan4973_xxhash = dict(
        sha256 = "952ebbf5b11fbf59ae5d760a562d1e9112278f244340ad7714e8556cbe54f7f7",
        strip_prefix = "xxHash-0.7.3",
        urls = ["https://github.com/Cyan4973/xxHash/archive/v0.7.3.tar.gz"],
        use_category = ["dataplane", "controlplane"],
        cpe = "N/A",
    ),
    com_github_envoyproxy_sqlparser = dict(
        sha256 = "96c10c8e950a141a32034f19b19cdeb1da48fe859cf96ae5e19f894f36c62c71",
        strip_prefix = "sql-parser-3b40ba2d106587bdf053a292f7e3bb17e818a57f",
        # 2020-06-10
        urls = ["https://github.com/envoyproxy/sql-parser/archive/3b40ba2d106587bdf053a292f7e3bb17e818a57f.tar.gz"],
        use_category = ["dataplane"],
        cpe = "N/A",
    ),
    com_github_mirror_tclap = dict(
        sha256 = "f0ede0721dddbb5eba3a47385a6e8681b14f155e1129dd39d1a959411935098f",
        strip_prefix = "tclap-tclap-1-2-1-release-final",
        urls = ["https://github.com/mirror/tclap/archive/tclap-1-2-1-release-final.tar.gz"],
        use_category = ["other"],
    ),
    com_github_fmtlib_fmt = dict(
        sha256 = "5014aacf55285bf79654539791de0d6925063fddf4dfdd597ef76b53eb994f86",
        strip_prefix = "fmt-e2ff910675c7800e5c4e28e1509ca6a50bdceafa",
        # 2020-04-29
        urls = ["https://github.com/fmtlib/fmt/archive/e2ff910675c7800e5c4e28e1509ca6a50bdceafa.tar.gz"],
        use_category = ["observability"],
        cpe = "N/A",
    ),
    com_github_gabime_spdlog = dict(
        sha256 = "378a040d91f787aec96d269b0c39189f58a6b852e4cbf9150ccfacbe85ebbbfc",
        strip_prefix = "spdlog-1.6.1",
        urls = ["https://github.com/gabime/spdlog/archive/v1.6.1.tar.gz"],
        use_category = ["observability"],
        cpe = "N/A",
    ),
    com_github_google_libprotobuf_mutator = dict(
        sha256 = "d51365191580c4bf5e9ff104eebcfe34f7ff5f471006d7a460c15dcb3657501c",
        strip_prefix = "libprotobuf-mutator-7a2ed51a6b682a83e345ff49fc4cfd7ca47550db",
        # 2020-06-25
        urls = ["https://github.com/google/libprotobuf-mutator/archive/7a2ed51a6b682a83e345ff49fc4cfd7ca47550db.tar.gz"],
        use_category = ["test"],
    ),
    com_github_gperftools_gperftools = dict(
        # TODO(cmluciano): Bump to release 2.8
        # The currently used version is specifically chosen to fix ppc64le builds that require inclusion
        # of asm/ptrace.h, and also s390x builds that require special handling of mmap syscall.
        sha256 = "97f0bc2b389c29305f5d1d8cc4d95e9212c33b55827ae65476fc761d78e3ec5d",
        strip_prefix = "gperftools-gperftools-2.7.90",
        urls = ["https://github.com/gperftools/gperftools/archive/gperftools-2.7.90.tar.gz"],
        use_category = ["test"],
    ),
    com_github_grpc_grpc = dict(
        # TODO(JimmyCYJ): Bump to release 1.27
        # This sha on grpc:v1.25.x branch is specifically chosen to fix gRPC STS call credential options.
        sha256 = "bbc8f020f4e85ec029b047fab939b8c81f3d67254b5c724e1003a2bc49ddd123",
        strip_prefix = "grpc-d8f4928fa779f6005a7fe55a176bdb373b0f910f",
        # 2020-02-11
        urls = ["https://github.com/grpc/grpc/archive/d8f4928fa779f6005a7fe55a176bdb373b0f910f.tar.gz"],
        use_category = ["dataplane", "controlplane"],
        cpe = "cpe:2.3:a:grpc:grpc:*",
    ),
    com_github_luajit_luajit = dict(
        sha256 = "409f7fe570d3c16558e594421c47bdd130238323c9d6fd6c83dedd2aaeb082a8",
        strip_prefix = "LuaJIT-2.1.0-beta3",
        urls = ["https://github.com/LuaJIT/LuaJIT/archive/v2.1.0-beta3.tar.gz"],
        use_category = ["dataplane"],
        cpe = "N/A",
    ),
    com_github_moonjit_moonjit = dict(
        sha256 = "83deb2c880488dfe7dd8ebf09e3b1e7613ef4b8420de53de6f712f01aabca2b6",
        strip_prefix = "moonjit-2.2.0",
        urls = ["https://github.com/moonjit/moonjit/archive/2.2.0.tar.gz"],
        use_category = ["dataplane"],
        cpe = "N/A",
    ),
    com_github_nghttp2_nghttp2 = dict(
        sha256 = "eacc6f0f8543583ecd659faf0a3f906ed03826f1d4157b536b4b385fe47c5bb8",
        strip_prefix = "nghttp2-1.41.0",
        urls = ["https://github.com/nghttp2/nghttp2/releases/download/v1.41.0/nghttp2-1.41.0.tar.gz"],
        use_category = ["dataplane"],
        cpe = "cpe:2.3:a:nghttp2:nghttp2:*",
    ),
    io_opentracing_cpp = dict(
        sha256 = "015c4187f7a6426a2b5196f0ccd982aa87f010cf61f507ae3ce5c90523f92301",
        strip_prefix = "opentracing-cpp-1.5.1",
        urls = ["https://github.com/opentracing/opentracing-cpp/archive/v1.5.1.tar.gz"],
        use_category = ["observability"],
        cpe = "N/A",
    ),
    com_lightstep_tracer_cpp = dict(
        sha256 = "0e99716598c010e56bc427ea3482be5ad2c534be8b039d172564deec1264a213",
        strip_prefix = "lightstep-tracer-cpp-3efe2372ee3d7c2138d6b26e542d757494a7938d",
        # 2020-03-24
        urls = ["https://github.com/lightstep/lightstep-tracer-cpp/archive/3efe2372ee3d7c2138d6b26e542d757494a7938d.tar.gz"],
        use_category = ["observability"],
        cpe = "N/A",
    ),
    com_github_datadog_dd_opentracing_cpp = dict(
        sha256 = "b84fd2fb0bb0578af4901db31d1c0ae909b532a1016fe6534cbe31a6c3ad6924",
        strip_prefix = "dd-opentracing-cpp-1.1.5",
        urls = ["https://github.com/DataDog/dd-opentracing-cpp/archive/v1.1.5.tar.gz"],
        use_category = ["observability"],
        cpe = "N/A",
    ),
    com_github_google_benchmark = dict(
        sha256 = "3c6a165b6ecc948967a1ead710d4a181d7b0fbcaa183ef7ea84604994966221a",
        strip_prefix = "benchmark-1.5.0",
        urls = ["https://github.com/google/benchmark/archive/v1.5.0.tar.gz"],
        use_category = ["test"],
    ),
    com_github_libevent_libevent = dict(
        sha256 = "c64156c24602ab7a5c66937d774cc55868911d5bbbf1650792f5877744b1c2d9",
        # This SHA includes the new "prepare" and "check" watchers, used for event loop performance
        # stats (see https://github.com/libevent/libevent/pull/793) and the fix for a race condition
        # in the watchers (see https://github.com/libevent/libevent/pull/802).
        # This also includes the fixes for https://github.com/libevent/libevent/issues/806
        # and https://github.com/lyft/envoy-mobile/issues/215.
        # This also include the fixes for Phantom events with EV_ET (see
        # https://github.com/libevent/libevent/issues/984).
        # TODO(adip): Update to v2.2 when it is released.
        strip_prefix = "libevent-06a11929511bebaaf40c52aaf91de397b1782ba2",
        # 2020-05-08
        urls = ["https://github.com/libevent/libevent/archive/06a11929511bebaaf40c52aaf91de397b1782ba2.tar.gz"],
        use_category = ["dataplane"],
        cpe = "cpe:2.3:a:libevent_project:libevent:*",
    ),
    net_zlib = dict(
        # Use the dev branch of zlib to resolve fuzz bugs and out of bound
        # errors resulting in crashes in zlib 1.2.11.
        # TODO(asraa): Remove when zlib > 1.2.11 is released.
        sha256 = "155a8f8c1a753fb05b16a1b0cc0a0a9f61a78e245f9e0da483d13043b3bcbf2e",
        strip_prefix = "zlib-79baebe50e4d6b73ae1f8b603f0ef41300110aa3",
        # 2019-04-14 development branch
        urls = ["https://github.com/madler/zlib/archive/79baebe50e4d6b73ae1f8b603f0ef41300110aa3.tar.gz"],
        use_category = ["dataplane"],
        cpe = "cpe:2.3:a:gnu:zlib:*",
    ),
    com_github_jbeder_yaml_cpp = dict(
        sha256 = "17ffa6320c33de65beec33921c9334dee65751c8a4b797ba5517e844062b98f1",
        strip_prefix = "yaml-cpp-6701275f1910bf63631528dfd9df9c3ac787365b",
        # 2020-05-25
        urls = ["https://github.com/jbeder/yaml-cpp/archive/6701275f1910bf63631528dfd9df9c3ac787365b.tar.gz"],
        use_category = ["dataplane"],
        cpe = "N/A",
    ),
    com_github_msgpack_msgpack_c = dict(
        sha256 = "433cbcd741e1813db9ae4b2e192b83ac7b1d2dd7968a3e11470eacc6f4ab58d2",
        strip_prefix = "msgpack-3.2.1",
        urls = ["https://github.com/msgpack/msgpack-c/releases/download/cpp-3.2.1/msgpack-3.2.1.tar.gz"],
        use_category = ["observability"],
        cpe = "N/A",
    ),
    com_github_google_jwt_verify = dict(
        sha256 = "d2e28897c297bd04429e43a1b485f7350acc23cbfee6365b8a3634c17840b2f6",
        strip_prefix = "jwt_verify_lib-f44cf49d185ad0694b472da78071b4d67313fb86",
        # 2020-06-03
        urls = ["https://github.com/google/jwt_verify_lib/archive/f44cf49d185ad0694b472da78071b4d67313fb86.tar.gz"],
        use_category = ["dataplane"],
        cpe = "N/A",
    ),
    com_github_nodejs_http_parser = dict(
        sha256 = "8fa0ab8770fd8425a9b431fdbf91623c4d7a9cdb842b9339289bd2b0b01b0d3d",
        strip_prefix = "http-parser-2.9.3",
        urls = ["https://github.com/nodejs/http-parser/archive/v2.9.3.tar.gz"],
        use_category = ["dataplane"],
        cpe = "cpe:2.3:a:nodejs:node.js:*",
    ),
    com_github_pallets_jinja = dict(
        sha256 = "db49236731373e4f3118af880eb91bb0aa6978bc0cf8b35760f6a026f1a9ffc4",
        strip_prefix = "jinja-2.10.3",
        urls = ["https://github.com/pallets/jinja/archive/2.10.3.tar.gz"],
        use_category = ["build"],
    ),
    com_github_pallets_markupsafe = dict(
        sha256 = "222a10e3237d92a9cd45ed5ea882626bc72bc5e0264d3ed0f2c9129fa69fc167",
        strip_prefix = "markupsafe-1.1.1/src",
        urls = ["https://github.com/pallets/markupsafe/archive/1.1.1.tar.gz"],
        use_category = ["build"],
    ),
    com_github_tencent_rapidjson = dict(
        sha256 = "a2faafbc402394df0fa94602df4b5e4befd734aad6bb55dfef46f62fcaf1090b",
        strip_prefix = "rapidjson-dfbe1db9da455552f7a9ad5d2aea17dd9d832ac1",
        # Changes through 2019-12-02
        urls = ["https://github.com/Tencent/rapidjson/archive/dfbe1db9da455552f7a9ad5d2aea17dd9d832ac1.tar.gz"],
        use_category = ["dataplane"],
        cpe = "cpe:2.3:a:tencent:rapidjson:*",
    ),
    com_github_twitter_common_lang = dict(
        sha256 = "56d1d266fd4767941d11c27061a57bc1266a3342e551bde3780f9e9eb5ad0ed1",
        strip_prefix = "twitter.common.lang-0.3.9/src",
        urls = ["https://files.pythonhosted.org/packages/08/bc/d6409a813a9dccd4920a6262eb6e5889e90381453a5f58938ba4cf1d9420/twitter.common.lang-0.3.9.tar.gz"],
        use_category = ["dataplane"],
        cpe = "N/A",
    ),
    com_github_twitter_common_rpc = dict(
        sha256 = "0792b63fb2fb32d970c2e9a409d3d00633190a22eb185145fe3d9067fdaa4514",
        strip_prefix = "twitter.common.rpc-0.3.9/src",
        urls = ["https://files.pythonhosted.org/packages/be/97/f5f701b703d0f25fbf148992cd58d55b4d08d3db785aad209255ee67e2d0/twitter.common.rpc-0.3.9.tar.gz"],
        use_category = ["dataplane"],
        cpe = "N/A",
    ),
    com_github_twitter_common_finagle_thrift = dict(
        sha256 = "1e3a57d11f94f58745e6b83348ecd4fa74194618704f45444a15bc391fde497a",
        strip_prefix = "twitter.common.finagle-thrift-0.3.9/src",
        urls = ["https://files.pythonhosted.org/packages/f9/e7/4f80d582578f8489226370762d2cf6bc9381175d1929eba1754e03f70708/twitter.common.finagle-thrift-0.3.9.tar.gz"],
        use_category = ["dataplane"],
        cpe = "N/A",
    ),
    com_google_googletest = dict(
        sha256 = "9dc9157a9a1551ec7a7e43daea9a694a0bb5fb8bec81235d8a1e6ef64c716dcb",
        strip_prefix = "googletest-release-1.10.0",
        urls = ["https://github.com/google/googletest/archive/release-1.10.0.tar.gz"],
        use_category = ["test"],
    ),
    com_google_protobuf = dict(
        sha256 = "d7cfd31620a352b2ee8c1ed883222a0d77e44346643458e062e86b1d069ace3e",
        strip_prefix = "protobuf-3.10.1",
        urls = ["https://github.com/protocolbuffers/protobuf/releases/download/v3.10.1/protobuf-all-3.10.1.tar.gz"],
        use_category = ["dataplane", "controlplane"],
        cpe = "N/A",
    ),
    grpc_httpjson_transcoding = dict(
        sha256 = "62c8cb5ea2cca1142cde9d4a0778c52c6022345c3268c60ef81666946b958ad5",
        strip_prefix = "grpc-httpjson-transcoding-faf8af1e9788cd4385b94c8f85edab5ea5d4b2d6",
        # 2020-03-02
        urls = ["https://github.com/grpc-ecosystem/grpc-httpjson-transcoding/archive/faf8af1e9788cd4385b94c8f85edab5ea5d4b2d6.tar.gz"],
        use_category = ["dataplane"],
        cpe = "N/A",
    ),
    io_bazel_rules_go = dict(
        sha256 = "a8d6b1b354d371a646d2f7927319974e0f9e52f73a2452d2b3877118169eb6bb",
        urls = ["https://github.com/bazelbuild/rules_go/releases/download/v0.23.3/rules_go-v0.23.3.tar.gz"],
        use_category = ["build"],
    ),
    rules_cc = dict(
        sha256 = "9d48151ea71b3e225adfb6867e6d2c7d0dce46cbdc8710d9a9a628574dfd40a0",
        strip_prefix = "rules_cc-818289e5613731ae410efb54218a4077fb9dbb03",
        # 2020-05-13
        # TODO(lizan): pin to a point releases when there's a released version.
        urls = ["https://github.com/bazelbuild/rules_cc/archive/818289e5613731ae410efb54218a4077fb9dbb03.tar.gz"],
        use_category = ["build"],
    ),
    rules_foreign_cc = dict(
        sha256 = "7ca49ac5b0bc8f5a2c9a7e87b7f86aca604bda197259c9b96f8b7f0a4f38b57b",
        strip_prefix = "rules_foreign_cc-f54b7ae56dcf1b81bcafed3a08d58fc08ac095a7",
        # 2020-06-09
        urls = ["https://github.com/bazelbuild/rules_foreign_cc/archive/f54b7ae56dcf1b81bcafed3a08d58fc08ac095a7.tar.gz"],
        use_category = ["build"],
    ),
    rules_python = dict(
        sha256 = "76a8fd4e7eca2a3590f816958faa0d83c9b2ce9c32634c5c375bcccf161d3bb5",
        strip_prefix = "rules_python-a0fbf98d4e3a232144df4d0d80b577c7a693b570",
        # 2020-04-09
        # TODO(htuch): revert back to a point releases when pip3_import appears.
        urls = ["https://github.com/bazelbuild/rules_python/archive/a0fbf98d4e3a232144df4d0d80b577c7a693b570.tar.gz"],
        use_category = ["build"],
    ),
    six = dict(
        sha256 = "d16a0141ec1a18405cd4ce8b4613101da75da0e9a7aec5bdd4fa804d0e0eba73",
        urls = ["https://files.pythonhosted.org/packages/dd/bf/4138e7bfb757de47d1f4b6994648ec67a51efe58fa907c1e11e350cddfca/six-1.12.0.tar.gz"],
        use_category = ["other"],
    ),
    io_opencensus_cpp = dict(
        sha256 = "193ffb4e13bd7886757fd22b61b7f7a400634412ad8e7e1071e73f57bedd7fc6",
        strip_prefix = "opencensus-cpp-04ed0211931f12b03c1a76b3907248ca4db7bc90",
        # 2020-03-24
        urls = ["https://github.com/census-instrumentation/opencensus-cpp/archive/04ed0211931f12b03c1a76b3907248ca4db7bc90.tar.gz"],
        use_category = ["observability"],
        cpe = "N/A",
    ),
    com_github_curl = dict(
        sha256 = "01ae0c123dee45b01bbaef94c0bc00ed2aec89cb2ee0fd598e0d302a6b5e0a98",
        strip_prefix = "curl-7.69.1",
        urls = ["https://github.com/curl/curl/releases/download/curl-7_69_1/curl-7.69.1.tar.gz"],
        use_category = ["dataplane"],
        cpe = "N/A",
    ),
    com_googlesource_chromium_v8 = dict(
        # This archive was created using https://storage.googleapis.com/envoyproxy-wee8/wee8-archive.sh
        # and contains complete checkout of V8 with all dependencies necessary to build wee8.
        sha256 = "cc6f5357cd10922bfcf667bd882624ad313e21b009b919ce00f322f390012476",
        urls = ["https://storage.googleapis.com/envoyproxy-wee8/wee8-8.3.110.9.tar.gz"],
        use_category = ["dataplane"],
        cpe = "N/A",
    ),
    com_googlesource_quiche = dict(
        # Static snapshot of https://quiche.googlesource.com/quiche/+archive/d88a2f7a9ff5f9f6be2f50411b15b091affe04d3.tar.gz
        sha256 = "c1c5dc165f0509097fa3917d81988e4ac5f9f3da4c2361ee435dfa7f8f428016",
        urls = ["https://storage.googleapis.com/quiche-envoy-integration/d88a2f7a9ff5f9f6be2f50411b15b091affe04d3.tar.gz"],
        use_category = ["dataplane"],
        cpe = "N/A",
    ),
    com_googlesource_googleurl = dict(
        # Static snapshot of https://quiche.googlesource.com/quiche/+archive/googleurl_6dafefa72cba2ab2ba4922d17a30618e9617c7cf.tar.gz
        sha256 = "f1ab73ddd1a7db4e08a9e4db6c2e98e5a0a7bbaca08f5fee0d73adb02c24e44a",
        urls = ["https://storage.googleapis.com/quiche-envoy-integration/googleurl_6dafefa72cba2ab2ba4922d17a30618e9617c7cf.tar.gz"],
        use_category = ["dataplane"],
        cpe = "N/A",
    ),
    com_google_cel_cpp = dict(
        sha256 = "1b283f93619b130504880d2f400bd449de9ab6be94ef26ecd2bb96921f48dd6c",
        strip_prefix = "cel-cpp-50196761917300bbd47b59bd162e84817b67b7ab",
        # 2020-06-08
        urls = ["https://github.com/google/cel-cpp/archive/50196761917300bbd47b59bd162e84817b67b7ab.tar.gz"],
        use_category = ["dataplane"],
        cpe = "N/A",
    ),
    com_github_google_flatbuffers = dict(
        sha256 = "b8efbc25721e76780752bad775a97c3f77a0250271e2db37fc747b20e8b0f24a",
        strip_prefix = "flatbuffers-a83caf5910644ba1c421c002ef68e42f21c15f9f",
        urls = ["https://github.com/google/flatbuffers/archive/a83caf5910644ba1c421c002ef68e42f21c15f9f.tar.gz"],
        use_category = ["dataplane"],
        cpe = "N/A",
    ),
    # TODO(shikugawa): replace this with release tag after released package which includes
    # disable pthread when build with emscripten. We use hash temporary to enable our changes to
    # build envoy-wasm library with emscripten. https://github.com/google/re2/pull/263
    com_googlesource_code_re2 = dict(
        sha256 = "2e9489a31ae007c81e90e8ec8a15d62d58a9c18d4fd1603f6441ef248556b41f",
        strip_prefix = "re2-2020-07-06",
        # 2020-07-06
        urls = ["https://github.com/google/re2/archive/2020-07-06.tar.gz"],
        use_category = ["dataplane"],
        cpe = "N/A",
    ),
    # Included to access FuzzedDataProvider.h. This is compiler agnostic but
    # provided as part of the compiler-rt source distribution. We can't use the
    # Clang variant as we are not a Clang-LLVM only shop today.
    org_llvm_releases_compiler_rt = dict(
        sha256 = "6a7da64d3a0a7320577b68b9ca4933bdcab676e898b759850e827333c3282c75",
        # Only allow peeking at fuzzer related files for now.
        strip_prefix = "compiler-rt-10.0.0.src/include",
        urls = ["https://github.com/llvm/llvm-project/releases/download/llvmorg-10.0.0/compiler-rt-10.0.0.src.tar.xz"],
        use_category = ["test"],
    ),
    upb = dict(
        sha256 = "e9f281c56ab1eb1f97a80ca8a83bb7ef73d230eabb8591f83876f4e7b85d9b47",
        strip_prefix = "upb-8a3ae1ef3e3e3f26b45dec735c5776737fc7247f",
        # 2019-11-19
        urls = ["https://github.com/protocolbuffers/upb/archive/8a3ae1ef3e3e3f26b45dec735c5776737fc7247f.tar.gz"],
        use_category = ["dataplane", "controlplane"],
        cpe = "N/A",
    ),
    kafka_source = dict(
        sha256 = "e7b748a62e432b5770db6dbb3b034c68c0ea212812cb51603ee7f3a8a35f06be",
        strip_prefix = "kafka-2.4.0/clients/src/main/resources/common/message",
        urls = ["https://github.com/apache/kafka/archive/2.4.0.zip"],
        use_category = ["dataplane"],
        cpe = "cpe:2.3:a:apache:kafka:*",
    ),
    kafka_server_binary = dict(
        sha256 = "b9582bab0c3e8d131953b1afa72d6885ca1caae0061c2623071e7f396f2ccfee",
        strip_prefix = "kafka_2.12-2.4.0",
        urls = ["http://us.mirrors.quenda.co/apache/kafka/2.4.0/kafka_2.12-2.4.0.tgz"],
        use_category = ["test"],
    ),
    kafka_python_client = dict(
        sha256 = "454bf3aafef9348017192417b7f0828a347ec2eaf3efba59336f3a3b68f10094",
        strip_prefix = "kafka-python-2.0.0",
        urls = ["https://github.com/dpkp/kafka-python/archive/2.0.0.tar.gz"],
        use_category = ["test"],
    ),
    proxy_wasm_cpp_sdk = dict(
        sha256 = "eba429ae0068508c4c20980803fd20b991c3d5d1604e8ef61ac8cb309e6867ed",
        strip_prefix = "proxy-wasm-cpp-sdk-4ee6ace4fe529b9fdbffa76f34eb6deffe72c1a2",
        urls = ["https://github.com/proxy-wasm/proxy-wasm-cpp-sdk/archive/4ee6ace4fe529b9fdbffa76f34eb6deffe72c1a2.tar.gz"],
        use_category = ["dataplane"],
        cpe = "N/A",
    ),
    proxy_wasm_cpp_host = dict(
<<<<<<< HEAD
        sha256 = "494d3f81156b92bac640c26000497fbf3a7b1bc35f9789594280450c6e5d8129",
        strip_prefix = "proxy-wasm-cpp-host-928db4d79ec7b90aea3ad13ea5df36dc60c9c31d",
        urls = ["https://github.com/proxy-wasm/proxy-wasm-cpp-host/archive/928db4d79ec7b90aea3ad13ea5df36dc60c9c31d.tar.gz"],
=======
        sha256 = "a93aabeed810ef65078aeb6f10f9594c74ce131a5c1bdb064b1a6e92a36d8b78",
        strip_prefix = "proxy-wasm-cpp-host-646d814b32692e2c40a8bd97cd3a100fb97dfb26",
        urls = ["https://github.com/proxy-wasm/proxy-wasm-cpp-host/archive/646d814b32692e2c40a8bd97cd3a100fb97dfb26.tar.gz"],
>>>>>>> daedee62
        use_category = ["dataplane"],
        cpe = "N/A",
    ),
    emscripten_toolchain = dict(
        sha256 = "4ac0f1f3de8b3f1373d435cd7e58bd94de4146e751f099732167749a229b443b",
        patch_cmds = [
            "./emsdk install 1.39.6-upstream",
            "./emsdk activate --embedded 1.39.6-upstream",
        ],
        strip_prefix = "emsdk-1.39.6",
        urls = ["https://github.com/emscripten-core/emsdk/archive/1.39.6.tar.gz"],
        use_category = ["build"],
    ),
)<|MERGE_RESOLUTION|>--- conflicted
+++ resolved
@@ -495,15 +495,9 @@
         cpe = "N/A",
     ),
     proxy_wasm_cpp_host = dict(
-<<<<<<< HEAD
         sha256 = "494d3f81156b92bac640c26000497fbf3a7b1bc35f9789594280450c6e5d8129",
         strip_prefix = "proxy-wasm-cpp-host-928db4d79ec7b90aea3ad13ea5df36dc60c9c31d",
         urls = ["https://github.com/proxy-wasm/proxy-wasm-cpp-host/archive/928db4d79ec7b90aea3ad13ea5df36dc60c9c31d.tar.gz"],
-=======
-        sha256 = "a93aabeed810ef65078aeb6f10f9594c74ce131a5c1bdb064b1a6e92a36d8b78",
-        strip_prefix = "proxy-wasm-cpp-host-646d814b32692e2c40a8bd97cd3a100fb97dfb26",
-        urls = ["https://github.com/proxy-wasm/proxy-wasm-cpp-host/archive/646d814b32692e2c40a8bd97cd3a100fb97dfb26.tar.gz"],
->>>>>>> daedee62
         use_category = ["dataplane"],
         cpe = "N/A",
     ),
