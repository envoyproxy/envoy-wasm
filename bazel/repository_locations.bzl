# Validation of content in this file is done on the bazel/repositories.bzl file to make it free of bazel
# constructs. This is to allow this file to be loaded into Python based build and maintenance tools.

# Envoy dependencies may be annotated with the following attributes:
DEPENDENCY_ANNOTATIONS = [
    # List of the categories describing how the dependency is being used. This attribute is used
    # for automatic tracking of security posture of Envoy's dependencies.
    # Possible values are documented in the USE_CATEGORIES list below.
    # This attribute is mandatory for each dependecy.
    "use_category",

    # Attribute specifying CPE (Common Platform Enumeration, see https://nvd.nist.gov/products/cpe) ID
    # of the dependency. The ID may be in v2.3 or v2.2 format, although v2.3 is prefferred. See
    # https://nvd.nist.gov/products/cpe for CPE format. Use single wildcard '*' for version and vector elements
    # i.e. 'cpe:2.3:a:nghttp2:nghttp2:*'. Use "N/A" for dependencies without CPE assigned.
    # This attribute is optional for components with use categories listed in the
    # USE_CATEGORIES_WITH_CPE_OPTIONAL
    "cpe",
]

# NOTE: If a dependency use case is either dataplane or controlplane, the other uses are not needed
# to be declared.
USE_CATEGORIES = [
    # This dependency is used in build process.
    "build",
    # This dependency is used for unit tests.
    "test",
    # This dependency is used in API protos.
    "api",
    # This dependency is used in processing downstream or upstream requests.
    "dataplane",
    # This dependency is used to process xDS requests.
    "controlplane",
    # This dependecy is used for logging, metrics or tracing. It may process unstrusted input.
    "observability",
    # This dependency does not handle untrusted data and is used for various utility purposes.
    "other",
]

# Components with these use categories are not required to specify the 'cpe' annotation.
USE_CATEGORIES_WITH_CPE_OPTIONAL = ["build", "test", "other"]

DEPENDENCY_REPOSITORIES = dict(
    bazel_compdb = dict(
        sha256 = "87e376a685eacfb27bcc0d0cdf5ded1d0b99d868390ac50f452ba6ed781caffe",
        strip_prefix = "bazel-compilation-database-0.4.2",
        urls = ["https://github.com/grailbio/bazel-compilation-database/archive/0.4.2.tar.gz"],
        use_category = ["build"],
    ),
    bazel_gazelle = dict(
        sha256 = "86c6d481b3f7aedc1d60c1c211c6f76da282ae197c3b3160f54bd3a8f847896f",
        urls = ["https://github.com/bazelbuild/bazel-gazelle/releases/download/v0.19.1/bazel-gazelle-v0.19.1.tar.gz"],
        use_category = ["build"],
    ),
    bazel_toolchains = dict(
        sha256 = "882fecfc88d3dc528f5c5681d95d730e213e39099abff2e637688a91a9619395",
        strip_prefix = "bazel-toolchains-3.4.0",
        urls = [
            "https://github.com/bazelbuild/bazel-toolchains/releases/download/3.4.0/bazel-toolchains-3.4.0.tar.gz",
            "https://mirror.bazel.build/github.com/bazelbuild/bazel-toolchains/archive/3.4.0.tar.gz",
        ],
        use_category = ["build"],
    ),
    build_bazel_rules_apple = dict(
        sha256 = "7a7afdd4869bb201c9352eed2daf37294d42b093579b70423490c1b4d4f6ce42",
        urls = ["https://github.com/bazelbuild/rules_apple/releases/download/0.19.0/rules_apple.0.19.0.tar.gz"],
        use_category = ["build"],
    ),
    envoy_build_tools = dict(
        sha256 = "88e58fdb42021e64a0b35ae3554a82e92f5c37f630a4dab08a132fc77f8db4b7",
        strip_prefix = "envoy-build-tools-1d6573e60207efaae6436b25ecc594360294f63a",
        # 2020-07-18
        urls = ["https://github.com/envoyproxy/envoy-build-tools/archive/1d6573e60207efaae6436b25ecc594360294f63a.tar.gz"],
        use_category = ["build"],
    ),
    boringssl = dict(
        sha256 = "07f1524766b9ed1543674b48e7fce7e3569b6e2b6c0c43ec124dedee9b60f641",
        strip_prefix = "boringssl-a0899df79b3a63e606448c72d63a090d86bdb75b",
        # To update BoringSSL, which tracks Chromium releases:
        # 1. Open https://omahaproxy.appspot.com/ and note <current_version> of linux/stable release.
        # 2. Open https://chromium.googlesource.com/chromium/src/+/refs/tags/<current_version>/DEPS and note <boringssl_revision>.
        # 3. Find a commit in BoringSSL's "master-with-bazel" branch that merges <boringssl_revision>.
        #
        # chromium-84.0.4147.45(beta)
        # 2020-05-14
        urls = ["https://github.com/google/boringssl/archive/a0899df79b3a63e606448c72d63a090d86bdb75b.tar.gz"],
        use_category = ["dataplane"],
        cpe = "N/A",
    ),
    boringssl_fips = dict(
        sha256 = "3b5fdf23274d4179c2077b5e8fa625d9debd7a390aac1d165b7e47234f648bb8",
        # fips-20190808
        urls = ["https://commondatastorage.googleapis.com/chromium-boringssl-fips/boringssl-ae223d6138807a13006342edfeef32e813246b39.tar.xz"],
        use_category = ["dataplane"],
        cpe = "N/A",
    ),
    com_google_absl = dict(
        sha256 = "ec8ef47335310cc3382bdc0d0cc1097a001e67dc83fcba807845aa5696e7e1e4",
        strip_prefix = "abseil-cpp-302b250e1d917ede77b5ff00a6fd9f28430f1563",
        # 2020-07-13
        urls = ["https://github.com/abseil/abseil-cpp/archive/302b250e1d917ede77b5ff00a6fd9f28430f1563.tar.gz"],
        use_category = ["dataplane", "controlplane"],
        cpe = "N/A",
    ),
    com_github_apache_thrift = dict(
        sha256 = "7d59ac4fdcb2c58037ebd4a9da5f9a49e3e034bf75b3f26d9fe48ba3d8806e6b",
        strip_prefix = "thrift-0.11.0",
        urls = ["https://files.pythonhosted.org/packages/c6/b4/510617906f8e0c5660e7d96fbc5585113f83ad547a3989b80297ac72a74c/thrift-0.11.0.tar.gz"],
        use_category = ["dataplane"],
        cpe = "cpe:2.3:a:apache:thrift:*",
    ),
    com_github_c_ares_c_ares = dict(
        sha256 = "d08312d0ecc3bd48eee0a4cc0d2137c9f194e0a28de2028928c0f6cae85f86ce",
        strip_prefix = "c-ares-1.16.1",
        urls = ["https://github.com/c-ares/c-ares/releases/download/cares-1_16_1/c-ares-1.16.1.tar.gz"],
        use_category = ["dataplane"],
        cpe = "cpe:2.3:a:c-ares_project:c-ares:*",
    ),
    com_github_circonus_labs_libcircllhist = dict(
        sha256 = "8165aa25e529d7d4b9ae849d3bf30371255a99d6db0421516abcff23214cdc2c",
        strip_prefix = "libcircllhist-63a16dd6f2fc7bc841bb17ff92be8318df60e2e1",
        # 2019-02-11
        urls = ["https://github.com/circonus-labs/libcircllhist/archive/63a16dd6f2fc7bc841bb17ff92be8318df60e2e1.tar.gz"],
        use_category = ["observability"],
        cpe = "N/A",
    ),
    com_github_cyan4973_xxhash = dict(
        sha256 = "952ebbf5b11fbf59ae5d760a562d1e9112278f244340ad7714e8556cbe54f7f7",
        strip_prefix = "xxHash-0.7.3",
        urls = ["https://github.com/Cyan4973/xxHash/archive/v0.7.3.tar.gz"],
        use_category = ["dataplane", "controlplane"],
        cpe = "N/A",
    ),
    com_github_envoyproxy_sqlparser = dict(
        sha256 = "96c10c8e950a141a32034f19b19cdeb1da48fe859cf96ae5e19f894f36c62c71",
        strip_prefix = "sql-parser-3b40ba2d106587bdf053a292f7e3bb17e818a57f",
        # 2020-06-10
        urls = ["https://github.com/envoyproxy/sql-parser/archive/3b40ba2d106587bdf053a292f7e3bb17e818a57f.tar.gz"],
        use_category = ["dataplane"],
        cpe = "N/A",
    ),
    com_github_mirror_tclap = dict(
        sha256 = "f0ede0721dddbb5eba3a47385a6e8681b14f155e1129dd39d1a959411935098f",
        strip_prefix = "tclap-tclap-1-2-1-release-final",
        urls = ["https://github.com/mirror/tclap/archive/tclap-1-2-1-release-final.tar.gz"],
        use_category = ["other"],
    ),
    com_github_fmtlib_fmt = dict(
        sha256 = "5014aacf55285bf79654539791de0d6925063fddf4dfdd597ef76b53eb994f86",
        strip_prefix = "fmt-e2ff910675c7800e5c4e28e1509ca6a50bdceafa",
        # 2020-04-29
        urls = ["https://github.com/fmtlib/fmt/archive/e2ff910675c7800e5c4e28e1509ca6a50bdceafa.tar.gz"],
        use_category = ["observability"],
        cpe = "N/A",
    ),
    com_github_gabime_spdlog = dict(
        sha256 = "378a040d91f787aec96d269b0c39189f58a6b852e4cbf9150ccfacbe85ebbbfc",
        strip_prefix = "spdlog-1.6.1",
        urls = ["https://github.com/gabime/spdlog/archive/v1.6.1.tar.gz"],
        use_category = ["observability"],
        cpe = "N/A",
    ),
    com_github_google_libprotobuf_mutator = dict(
        sha256 = "d51365191580c4bf5e9ff104eebcfe34f7ff5f471006d7a460c15dcb3657501c",
        strip_prefix = "libprotobuf-mutator-7a2ed51a6b682a83e345ff49fc4cfd7ca47550db",
        # 2020-06-25
        urls = ["https://github.com/google/libprotobuf-mutator/archive/7a2ed51a6b682a83e345ff49fc4cfd7ca47550db.tar.gz"],
        use_category = ["test"],
    ),
    com_github_gperftools_gperftools = dict(
        sha256 = "240deacdd628b6459671b83eb0c4db8e97baadf659f25b92e9a078d536bd513e",
        strip_prefix = "gperftools-2.8",
        urls = ["https://github.com/gperftools/gperftools/releases/download/gperftools-2.8/gperftools-2.8.tar.gz"],
        use_category = ["test"],
    ),
    com_github_grpc_grpc = dict(
        # TODO(JimmyCYJ): Bump to release 1.27
        # This sha on grpc:v1.25.x branch is specifically chosen to fix gRPC STS call credential options.
        sha256 = "bbc8f020f4e85ec029b047fab939b8c81f3d67254b5c724e1003a2bc49ddd123",
        strip_prefix = "grpc-d8f4928fa779f6005a7fe55a176bdb373b0f910f",
        # 2020-02-11
        urls = ["https://github.com/grpc/grpc/archive/d8f4928fa779f6005a7fe55a176bdb373b0f910f.tar.gz"],
        use_category = ["dataplane", "controlplane"],
        cpe = "cpe:2.3:a:grpc:grpc:*",
    ),
    com_github_luajit_luajit = dict(
        sha256 = "409f7fe570d3c16558e594421c47bdd130238323c9d6fd6c83dedd2aaeb082a8",
        strip_prefix = "LuaJIT-2.1.0-beta3",
        urls = ["https://github.com/LuaJIT/LuaJIT/archive/v2.1.0-beta3.tar.gz"],
        use_category = ["dataplane"],
        cpe = "N/A",
    ),
    com_github_moonjit_moonjit = dict(
        sha256 = "83deb2c880488dfe7dd8ebf09e3b1e7613ef4b8420de53de6f712f01aabca2b6",
        strip_prefix = "moonjit-2.2.0",
        urls = ["https://github.com/moonjit/moonjit/archive/2.2.0.tar.gz"],
        use_category = ["dataplane"],
        cpe = "N/A",
    ),
    com_github_nghttp2_nghttp2 = dict(
        sha256 = "eacc6f0f8543583ecd659faf0a3f906ed03826f1d4157b536b4b385fe47c5bb8",
        strip_prefix = "nghttp2-1.41.0",
        urls = ["https://github.com/nghttp2/nghttp2/releases/download/v1.41.0/nghttp2-1.41.0.tar.gz"],
        use_category = ["dataplane"],
        cpe = "cpe:2.3:a:nghttp2:nghttp2:*",
    ),
    io_opentracing_cpp = dict(
        sha256 = "015c4187f7a6426a2b5196f0ccd982aa87f010cf61f507ae3ce5c90523f92301",
        strip_prefix = "opentracing-cpp-1.5.1",
        urls = ["https://github.com/opentracing/opentracing-cpp/archive/v1.5.1.tar.gz"],
        use_category = ["observability"],
        cpe = "N/A",
    ),
    com_lightstep_tracer_cpp = dict(
        sha256 = "0e99716598c010e56bc427ea3482be5ad2c534be8b039d172564deec1264a213",
        strip_prefix = "lightstep-tracer-cpp-3efe2372ee3d7c2138d6b26e542d757494a7938d",
        # 2020-03-24
        urls = ["https://github.com/lightstep/lightstep-tracer-cpp/archive/3efe2372ee3d7c2138d6b26e542d757494a7938d.tar.gz"],
        use_category = ["observability"],
        cpe = "N/A",
    ),
    com_github_datadog_dd_opentracing_cpp = dict(
        sha256 = "b84fd2fb0bb0578af4901db31d1c0ae909b532a1016fe6534cbe31a6c3ad6924",
        strip_prefix = "dd-opentracing-cpp-1.1.5",
        urls = ["https://github.com/DataDog/dd-opentracing-cpp/archive/v1.1.5.tar.gz"],
        use_category = ["observability"],
        cpe = "N/A",
    ),
    com_github_google_benchmark = dict(
        sha256 = "23082937d1663a53b90cb5b61df4bcc312f6dee7018da78ba00dd6bd669dfef2",
        strip_prefix = "benchmark-1.5.1",
        urls = ["https://github.com/google/benchmark/archive/v1.5.1.tar.gz"],
        use_category = ["test"],
    ),
    com_github_libevent_libevent = dict(
        sha256 = "c64156c24602ab7a5c66937d774cc55868911d5bbbf1650792f5877744b1c2d9",
        # This SHA includes the new "prepare" and "check" watchers, used for event loop performance
        # stats (see https://github.com/libevent/libevent/pull/793) and the fix for a race condition
        # in the watchers (see https://github.com/libevent/libevent/pull/802).
        # This also includes the fixes for https://github.com/libevent/libevent/issues/806
        # and https://github.com/lyft/envoy-mobile/issues/215.
        # This also include the fixes for Phantom events with EV_ET (see
        # https://github.com/libevent/libevent/issues/984).
        # TODO(adip): Update to v2.2 when it is released.
        strip_prefix = "libevent-06a11929511bebaaf40c52aaf91de397b1782ba2",
        # 2020-05-08
        urls = ["https://github.com/libevent/libevent/archive/06a11929511bebaaf40c52aaf91de397b1782ba2.tar.gz"],
        use_category = ["dataplane"],
        cpe = "cpe:2.3:a:libevent_project:libevent:*",
    ),
    net_zlib = dict(
        # Use the dev branch of zlib to resolve fuzz bugs and out of bound
        # errors resulting in crashes in zlib 1.2.11.
        # TODO(asraa): Remove when zlib > 1.2.11 is released.
        sha256 = "155a8f8c1a753fb05b16a1b0cc0a0a9f61a78e245f9e0da483d13043b3bcbf2e",
        strip_prefix = "zlib-79baebe50e4d6b73ae1f8b603f0ef41300110aa3",
        # 2019-04-14 development branch
        urls = ["https://github.com/madler/zlib/archive/79baebe50e4d6b73ae1f8b603f0ef41300110aa3.tar.gz"],
        use_category = ["dataplane"],
        cpe = "cpe:2.3:a:gnu:zlib:*",
    ),
    com_github_jbeder_yaml_cpp = dict(
        sha256 = "17ffa6320c33de65beec33921c9334dee65751c8a4b797ba5517e844062b98f1",
        strip_prefix = "yaml-cpp-6701275f1910bf63631528dfd9df9c3ac787365b",
        # 2020-05-25
        urls = ["https://github.com/jbeder/yaml-cpp/archive/6701275f1910bf63631528dfd9df9c3ac787365b.tar.gz"],
        use_category = ["dataplane"],
        cpe = "N/A",
    ),
    com_github_msgpack_msgpack_c = dict(
        sha256 = "433cbcd741e1813db9ae4b2e192b83ac7b1d2dd7968a3e11470eacc6f4ab58d2",
        strip_prefix = "msgpack-3.2.1",
        urls = ["https://github.com/msgpack/msgpack-c/releases/download/cpp-3.2.1/msgpack-3.2.1.tar.gz"],
        use_category = ["observability"],
        cpe = "N/A",
    ),
    com_github_google_jwt_verify = dict(
        sha256 = "f1fde4f3ebb3b2d841332c7a02a4b50e0529a19709934c63bc6208d1bbe28fb1",
        strip_prefix = "jwt_verify_lib-7276a339af8426724b744216f619c99152f8c141",
        # 2020-07-09
        urls = ["https://github.com/google/jwt_verify_lib/archive/7276a339af8426724b744216f619c99152f8c141.tar.gz"],
        use_category = ["dataplane"],
        cpe = "N/A",
    ),
    com_github_nodejs_http_parser = dict(
        sha256 = "8fa0ab8770fd8425a9b431fdbf91623c4d7a9cdb842b9339289bd2b0b01b0d3d",
        strip_prefix = "http-parser-2.9.3",
        urls = ["https://github.com/nodejs/http-parser/archive/v2.9.3.tar.gz"],
        use_category = ["dataplane"],
        cpe = "cpe:2.3:a:nodejs:node.js:*",
    ),
    com_github_pallets_jinja = dict(
        sha256 = "db49236731373e4f3118af880eb91bb0aa6978bc0cf8b35760f6a026f1a9ffc4",
        strip_prefix = "jinja-2.10.3",
        urls = ["https://github.com/pallets/jinja/archive/2.10.3.tar.gz"],
        use_category = ["build"],
    ),
    com_github_pallets_markupsafe = dict(
        sha256 = "222a10e3237d92a9cd45ed5ea882626bc72bc5e0264d3ed0f2c9129fa69fc167",
        strip_prefix = "markupsafe-1.1.1/src",
        urls = ["https://github.com/pallets/markupsafe/archive/1.1.1.tar.gz"],
        use_category = ["build"],
    ),
    com_github_tencent_rapidjson = dict(
        sha256 = "a2faafbc402394df0fa94602df4b5e4befd734aad6bb55dfef46f62fcaf1090b",
        strip_prefix = "rapidjson-dfbe1db9da455552f7a9ad5d2aea17dd9d832ac1",
        # Changes through 2019-12-02
        urls = ["https://github.com/Tencent/rapidjson/archive/dfbe1db9da455552f7a9ad5d2aea17dd9d832ac1.tar.gz"],
        use_category = ["dataplane"],
        cpe = "cpe:2.3:a:tencent:rapidjson:*",
    ),
    com_github_twitter_common_lang = dict(
        sha256 = "56d1d266fd4767941d11c27061a57bc1266a3342e551bde3780f9e9eb5ad0ed1",
        strip_prefix = "twitter.common.lang-0.3.9/src",
        urls = ["https://files.pythonhosted.org/packages/08/bc/d6409a813a9dccd4920a6262eb6e5889e90381453a5f58938ba4cf1d9420/twitter.common.lang-0.3.9.tar.gz"],
        use_category = ["dataplane"],
        cpe = "N/A",
    ),
    com_github_twitter_common_rpc = dict(
        sha256 = "0792b63fb2fb32d970c2e9a409d3d00633190a22eb185145fe3d9067fdaa4514",
        strip_prefix = "twitter.common.rpc-0.3.9/src",
        urls = ["https://files.pythonhosted.org/packages/be/97/f5f701b703d0f25fbf148992cd58d55b4d08d3db785aad209255ee67e2d0/twitter.common.rpc-0.3.9.tar.gz"],
        use_category = ["dataplane"],
        cpe = "N/A",
    ),
    com_github_twitter_common_finagle_thrift = dict(
        sha256 = "1e3a57d11f94f58745e6b83348ecd4fa74194618704f45444a15bc391fde497a",
        strip_prefix = "twitter.common.finagle-thrift-0.3.9/src",
        urls = ["https://files.pythonhosted.org/packages/f9/e7/4f80d582578f8489226370762d2cf6bc9381175d1929eba1754e03f70708/twitter.common.finagle-thrift-0.3.9.tar.gz"],
        use_category = ["dataplane"],
        cpe = "N/A",
    ),
    com_google_googletest = dict(
        sha256 = "9dc9157a9a1551ec7a7e43daea9a694a0bb5fb8bec81235d8a1e6ef64c716dcb",
        strip_prefix = "googletest-release-1.10.0",
        urls = ["https://github.com/google/googletest/archive/release-1.10.0.tar.gz"],
        use_category = ["test"],
    ),
    com_google_protobuf = dict(
        sha256 = "d7cfd31620a352b2ee8c1ed883222a0d77e44346643458e062e86b1d069ace3e",
        strip_prefix = "protobuf-3.10.1",
        urls = ["https://github.com/protocolbuffers/protobuf/releases/download/v3.10.1/protobuf-all-3.10.1.tar.gz"],
        use_category = ["dataplane", "controlplane"],
        cpe = "N/A",
    ),
    grpc_httpjson_transcoding = dict(
        sha256 = "62c8cb5ea2cca1142cde9d4a0778c52c6022345c3268c60ef81666946b958ad5",
        strip_prefix = "grpc-httpjson-transcoding-faf8af1e9788cd4385b94c8f85edab5ea5d4b2d6",
        # 2020-03-02
        urls = ["https://github.com/grpc-ecosystem/grpc-httpjson-transcoding/archive/faf8af1e9788cd4385b94c8f85edab5ea5d4b2d6.tar.gz"],
        use_category = ["dataplane"],
        cpe = "N/A",
    ),
    io_bazel_rules_go = dict(
        sha256 = "a8d6b1b354d371a646d2f7927319974e0f9e52f73a2452d2b3877118169eb6bb",
        urls = ["https://github.com/bazelbuild/rules_go/releases/download/v0.23.3/rules_go-v0.23.3.tar.gz"],
        use_category = ["build"],
    ),
    rules_cc = dict(
        sha256 = "9d48151ea71b3e225adfb6867e6d2c7d0dce46cbdc8710d9a9a628574dfd40a0",
        strip_prefix = "rules_cc-818289e5613731ae410efb54218a4077fb9dbb03",
        # 2020-05-13
        # TODO(lizan): pin to a point releases when there's a released version.
        urls = ["https://github.com/bazelbuild/rules_cc/archive/818289e5613731ae410efb54218a4077fb9dbb03.tar.gz"],
        use_category = ["build"],
    ),
    rules_foreign_cc = dict(
        sha256 = "7ca49ac5b0bc8f5a2c9a7e87b7f86aca604bda197259c9b96f8b7f0a4f38b57b",
        strip_prefix = "rules_foreign_cc-f54b7ae56dcf1b81bcafed3a08d58fc08ac095a7",
        # 2020-06-09
        urls = ["https://github.com/bazelbuild/rules_foreign_cc/archive/f54b7ae56dcf1b81bcafed3a08d58fc08ac095a7.tar.gz"],
        use_category = ["build"],
    ),
    rules_python = dict(
        sha256 = "76a8fd4e7eca2a3590f816958faa0d83c9b2ce9c32634c5c375bcccf161d3bb5",
        strip_prefix = "rules_python-a0fbf98d4e3a232144df4d0d80b577c7a693b570",
        # 2020-04-09
        # TODO(htuch): revert back to a point releases when pip3_import appears.
        urls = ["https://github.com/bazelbuild/rules_python/archive/a0fbf98d4e3a232144df4d0d80b577c7a693b570.tar.gz"],
        use_category = ["build"],
    ),
    six = dict(
        sha256 = "d16a0141ec1a18405cd4ce8b4613101da75da0e9a7aec5bdd4fa804d0e0eba73",
        urls = ["https://files.pythonhosted.org/packages/dd/bf/4138e7bfb757de47d1f4b6994648ec67a51efe58fa907c1e11e350cddfca/six-1.12.0.tar.gz"],
        use_category = ["other"],
    ),
    io_opencensus_cpp = dict(
        sha256 = "12ff300fa804f97bd07e2ff071d969e09d5f3d7bbffeac438c725fa52a51a212",
        strip_prefix = "opencensus-cpp-7877337633466358ed680f9b26967da5b310d7aa",
        # 2020-06-01
        urls = ["https://github.com/census-instrumentation/opencensus-cpp/archive/7877337633466358ed680f9b26967da5b310d7aa.tar.gz"],
        use_category = ["observability"],
        cpe = "N/A",
    ),
    com_github_curl = dict(
        sha256 = "01ae0c123dee45b01bbaef94c0bc00ed2aec89cb2ee0fd598e0d302a6b5e0a98",
        strip_prefix = "curl-7.69.1",
        urls = ["https://github.com/curl/curl/releases/download/curl-7_69_1/curl-7.69.1.tar.gz"],
        use_category = ["dataplane"],
        cpe = "N/A",
    ),
    com_googlesource_chromium_v8 = dict(
        # This archive was created using https://storage.googleapis.com/envoyproxy-wee8/wee8-archive.sh
        # and contains complete checkout of V8 with all dependencies necessary to build wee8.
        sha256 = "b82e7fba251825f836b8aca68545fef46726130afa7bb590478f384f847fee0f",
        urls = ["https://storage.googleapis.com/envoyproxy-wee8/wee8-8.4.371.19.tar.gz"],
        use_category = ["dataplane"],
        cpe = "N/A",
    ),
    com_googlesource_quiche = dict(
        # Static snapshot of https://quiche.googlesource.com/quiche/+archive/b2b8ff25f5a565324b93411ca29c3403ccbca969.tar.gz
        sha256 = "792924bbf27203bb0d1d08c99597a30793ef8f4cfa2df99792aea7200f1b27e3",
        urls = ["https://storage.googleapis.com/quiche-envoy-integration/b2b8ff25f5a565324b93411ca29c3403ccbca969.tar.gz"],
        use_category = ["dataplane"],
        cpe = "N/A",
    ),
    com_googlesource_googleurl = dict(
        # Static snapshot of https://quiche.googlesource.com/quiche/+archive/googleurl_6dafefa72cba2ab2ba4922d17a30618e9617c7cf.tar.gz
        sha256 = "f1ab73ddd1a7db4e08a9e4db6c2e98e5a0a7bbaca08f5fee0d73adb02c24e44a",
        urls = ["https://storage.googleapis.com/quiche-envoy-integration/googleurl_6dafefa72cba2ab2ba4922d17a30618e9617c7cf.tar.gz"],
        use_category = ["dataplane"],
        cpe = "N/A",
    ),
    com_google_cel_cpp = dict(
        sha256 = "cad7d01139947d78e413d112cb8f7431fbb33cf66b0adf9c280824803fc2a72e",
        strip_prefix = "cel-cpp-b9453a09b28a1531c4917e8792b3ea61f6b1a447",
        # 2020-07-14
        urls = ["https://github.com/google/cel-cpp/archive/b9453a09b28a1531c4917e8792b3ea61f6b1a447.tar.gz"],
        use_category = ["dataplane"],
        cpe = "N/A",
    ),
    com_github_google_flatbuffers = dict(
        sha256 = "b8efbc25721e76780752bad775a97c3f77a0250271e2db37fc747b20e8b0f24a",
        strip_prefix = "flatbuffers-a83caf5910644ba1c421c002ef68e42f21c15f9f",
        urls = ["https://github.com/google/flatbuffers/archive/a83caf5910644ba1c421c002ef68e42f21c15f9f.tar.gz"],
        use_category = ["dataplane"],
        cpe = "N/A",
    ),
    # TODO(shikugawa): replace this with release tag after released package which includes
    # disable pthread when build with emscripten. We use hash temporary to enable our changes to
    # build envoy-wasm library with emscripten. https://github.com/google/re2/pull/263
    com_googlesource_code_re2 = dict(
        sha256 = "2e9489a31ae007c81e90e8ec8a15d62d58a9c18d4fd1603f6441ef248556b41f",
        strip_prefix = "re2-2020-07-06",
        # 2020-07-06
        urls = ["https://github.com/google/re2/archive/2020-07-06.tar.gz"],
        use_category = ["dataplane"],
        cpe = "N/A",
    ),
    # Included to access FuzzedDataProvider.h. This is compiler agnostic but
    # provided as part of the compiler-rt source distribution. We can't use the
    # Clang variant as we are not a Clang-LLVM only shop today.
    org_llvm_releases_compiler_rt = dict(
        sha256 = "6a7da64d3a0a7320577b68b9ca4933bdcab676e898b759850e827333c3282c75",
        # Only allow peeking at fuzzer related files for now.
        strip_prefix = "compiler-rt-10.0.0.src",
        urls = ["https://github.com/llvm/llvm-project/releases/download/llvmorg-10.0.0/compiler-rt-10.0.0.src.tar.xz"],
        use_category = ["test"],
    ),
    upb = dict(
        sha256 = "e9f281c56ab1eb1f97a80ca8a83bb7ef73d230eabb8591f83876f4e7b85d9b47",
        strip_prefix = "upb-8a3ae1ef3e3e3f26b45dec735c5776737fc7247f",
        # 2019-11-19
        urls = ["https://github.com/protocolbuffers/upb/archive/8a3ae1ef3e3e3f26b45dec735c5776737fc7247f.tar.gz"],
        use_category = ["dataplane", "controlplane"],
        cpe = "N/A",
    ),
    kafka_source = dict(
        sha256 = "e7b748a62e432b5770db6dbb3b034c68c0ea212812cb51603ee7f3a8a35f06be",
        strip_prefix = "kafka-2.4.0/clients/src/main/resources/common/message",
        urls = ["https://github.com/apache/kafka/archive/2.4.0.zip"],
        use_category = ["dataplane"],
        cpe = "cpe:2.3:a:apache:kafka:*",
    ),
    kafka_server_binary = dict(
        sha256 = "b9582bab0c3e8d131953b1afa72d6885ca1caae0061c2623071e7f396f2ccfee",
        strip_prefix = "kafka_2.12-2.4.0",
        urls = ["http://us.mirrors.quenda.co/apache/kafka/2.4.0/kafka_2.12-2.4.0.tgz"],
        use_category = ["test"],
    ),
    kafka_python_client = dict(
        sha256 = "454bf3aafef9348017192417b7f0828a347ec2eaf3efba59336f3a3b68f10094",
        strip_prefix = "kafka-python-2.0.0",
        urls = ["https://github.com/dpkp/kafka-python/archive/2.0.0.tar.gz"],
        use_category = ["test"],
    ),
    org_unicode_icuuc = dict(
        strip_prefix = "icu-release-64-2",
        sha256 = "524960ac99d086cdb6988d2a92fc163436fd3c6ec0a84c475c6382fbf989be05",
        urls = ["https://github.com/unicode-org/icu/archive/release-64-2.tar.gz"],
        use_category = ["dataplane"],
        cpe = "cpe:2.3:a:icu-project:international_components_for_unicode",
    ),
    proxy_wasm_cpp_sdk = dict(
<<<<<<< HEAD
        sha256 = "a69e9c6778defaf593b7636adfce0b58854a06e556a186e95abc4e98ced0eff8",
        strip_prefix = "proxy-wasm-cpp-sdk-21fcf4cc0775bb9194df704146c981343df7ce65",
        urls = ["https://github.com/PiotrSikora/proxy-wasm-cpp-sdk/archive/21fcf4cc0775bb9194df704146c981343df7ce65.tar.gz"],
=======
        sha256 = "29155a6c4a9e898f66f4af30425c9a51ce9e0b45b3b4252d4c26546b6e7835a0",
        strip_prefix = "proxy-wasm-cpp-sdk-da0fd5e1aed363a17176bc5488a298d6ea03f3ec",
        urls = ["https://github.com/proxy-wasm/proxy-wasm-cpp-sdk/archive/da0fd5e1aed363a17176bc5488a298d6ea03f3ec.tar.gz"],
>>>>>>> ef2850fe
        use_category = ["dataplane"],
        cpe = "N/A",
    ),
    proxy_wasm_cpp_host = dict(
<<<<<<< HEAD
        sha256 = "dd17943988be21d4e7d640798b2b1f910f8478d69ace9d31a641f122877ac7fa",
        strip_prefix = "proxy-wasm-cpp-host-08fbf77d5cef7b9c1109a3141e2073b5dfb8d735",
        urls = ["https://github.com/PiotrSikora/proxy-wasm-cpp-host/archive/08fbf77d5cef7b9c1109a3141e2073b5dfb8d735.tar.gz"],
=======
        sha256 = "c18ad21c9b4e158d84721f28726a3fe2f1b82c959b81912c746c9316eb5ab322",
        strip_prefix = "proxy-wasm-cpp-host-5d8775b77332c13671c592f90d2067d010291970",
        urls = ["https://github.com/proxy-wasm/proxy-wasm-cpp-host/archive/5d8775b77332c13671c592f90d2067d010291970.tar.gz"],
>>>>>>> ef2850fe
        use_category = ["dataplane"],
        cpe = "N/A",
    ),
    emscripten_toolchain = dict(
        sha256 = "4ac0f1f3de8b3f1373d435cd7e58bd94de4146e751f099732167749a229b443b",
        patch_cmds = [
            "./emsdk install 1.39.6-upstream",
            "./emsdk activate --embedded 1.39.6-upstream",
        ],
        strip_prefix = "emsdk-1.39.6",
        urls = ["https://github.com/emscripten-core/emsdk/archive/1.39.6.tar.gz"],
        use_category = ["build"],
    ),
    rules_antlr = dict(
        sha256 = "7249d1569293d9b239e23c65f6b4c81a07da921738bde0dfeb231ed98be40429",
        strip_prefix = "rules_antlr-3cc2f9502a54ceb7b79b37383316b23c4da66f9a",
        urls = ["https://github.com/marcohu/rules_antlr/archive/3cc2f9502a54ceb7b79b37383316b23c4da66f9a.tar.gz"],
        use_category = ["build"],
    ),
    antlr4_runtimes = dict(
        sha256 = "4d0714f441333a63e50031c9e8e4890c78f3d21e053d46416949803e122a6574",
        strip_prefix = "antlr4-4.7.1",
        urls = ["https://github.com/antlr/antlr4/archive/4.7.1.tar.gz"],
        use_category = ["build"],
    ),
)<|MERGE_RESOLUTION|>--- conflicted
+++ resolved
@@ -492,28 +492,16 @@
         cpe = "cpe:2.3:a:icu-project:international_components_for_unicode",
     ),
     proxy_wasm_cpp_sdk = dict(
-<<<<<<< HEAD
-        sha256 = "a69e9c6778defaf593b7636adfce0b58854a06e556a186e95abc4e98ced0eff8",
-        strip_prefix = "proxy-wasm-cpp-sdk-21fcf4cc0775bb9194df704146c981343df7ce65",
-        urls = ["https://github.com/PiotrSikora/proxy-wasm-cpp-sdk/archive/21fcf4cc0775bb9194df704146c981343df7ce65.tar.gz"],
-=======
         sha256 = "29155a6c4a9e898f66f4af30425c9a51ce9e0b45b3b4252d4c26546b6e7835a0",
         strip_prefix = "proxy-wasm-cpp-sdk-da0fd5e1aed363a17176bc5488a298d6ea03f3ec",
         urls = ["https://github.com/proxy-wasm/proxy-wasm-cpp-sdk/archive/da0fd5e1aed363a17176bc5488a298d6ea03f3ec.tar.gz"],
->>>>>>> ef2850fe
         use_category = ["dataplane"],
         cpe = "N/A",
     ),
     proxy_wasm_cpp_host = dict(
-<<<<<<< HEAD
-        sha256 = "dd17943988be21d4e7d640798b2b1f910f8478d69ace9d31a641f122877ac7fa",
-        strip_prefix = "proxy-wasm-cpp-host-08fbf77d5cef7b9c1109a3141e2073b5dfb8d735",
-        urls = ["https://github.com/PiotrSikora/proxy-wasm-cpp-host/archive/08fbf77d5cef7b9c1109a3141e2073b5dfb8d735.tar.gz"],
-=======
         sha256 = "c18ad21c9b4e158d84721f28726a3fe2f1b82c959b81912c746c9316eb5ab322",
         strip_prefix = "proxy-wasm-cpp-host-5d8775b77332c13671c592f90d2067d010291970",
         urls = ["https://github.com/proxy-wasm/proxy-wasm-cpp-host/archive/5d8775b77332c13671c592f90d2067d010291970.tar.gz"],
->>>>>>> ef2850fe
         use_category = ["dataplane"],
         cpe = "N/A",
     ),
