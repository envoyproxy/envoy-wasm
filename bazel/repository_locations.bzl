# Validation of content in this file is done on the bazel/repositories.bzl file to make it free of bazel
# constructs. This is to allow this file to be loaded into Python based build and maintenance tools.

# Envoy dependencies may be annotated with the following attributes:
DEPENDENCY_ANNOTATIONS = [
    # List of the categories describing how the dependency is being used. This attribute is used
    # for automatic tracking of security posture of Envoy's dependencies.
    # Possible values are documented in the USE_CATEGORIES list below.
    # This attribute is mandatory for each dependecy.
    "use_category",

    # Attribute specifying CPE (Common Platform Enumeration, see https://nvd.nist.gov/products/cpe) ID
    # of the dependency. The ID may be in v2.3 or v2.2 format, although v2.3 is prefferred. See
    # https://nvd.nist.gov/products/cpe for CPE format. Use single wildcard '*' for version and vector elements
    # i.e. 'cpe:2.3:a:nghttp2:nghttp2:*'. Use "N/A" for dependencies without CPE assigned.
    # This attribute is optional for components with use categories listed in the
    # USE_CATEGORIES_WITH_CPE_OPTIONAL
    "cpe",
]

# NOTE: If a dependency use case is either dataplane or controlplane, the other uses are not needed
# to be declared.
USE_CATEGORIES = [
    # This dependency is used in build process.
    "build",
    # This dependency is used for unit tests.
    "test",
    # This dependency is used in API protos.
    "api",
    # This dependency is used in processing downstream or upstream requests.
    "dataplane",
    # This dependency is used to process xDS requests.
    "controlplane",
    # This dependecy is used for logging, metrics or tracing. It may process unstrusted input.
    "observability",
    # This dependency does not handle untrusted data and is used for various utility purposes.
    "other",
]

# Components with these use categories are not required to specify the 'cpe' annotation.
USE_CATEGORIES_WITH_CPE_OPTIONAL = ["build", "test", "other"]

DEPENDENCY_REPOSITORIES = dict(
    bazel_compdb = dict(
        sha256 = "87e376a685eacfb27bcc0d0cdf5ded1d0b99d868390ac50f452ba6ed781caffe",
        strip_prefix = "bazel-compilation-database-0.4.2",
        urls = ["https://github.com/grailbio/bazel-compilation-database/archive/0.4.2.tar.gz"],
        use_category = ["build"],
    ),
    bazel_gazelle = dict(
        sha256 = "86c6d481b3f7aedc1d60c1c211c6f76da282ae197c3b3160f54bd3a8f847896f",
        urls = ["https://github.com/bazelbuild/bazel-gazelle/releases/download/v0.19.1/bazel-gazelle-v0.19.1.tar.gz"],
        use_category = ["build"],
    ),
    bazel_toolchains = dict(
        sha256 = "db48eed61552e25d36fe051a65d2a329cc0fb08442627e8f13960c5ab087a44e",
        strip_prefix = "bazel-toolchains-3.2.0",
        urls = [
            "https://github.com/bazelbuild/bazel-toolchains/releases/download/3.2.0/bazel-toolchains-3.2.0.tar.gz",
            "https://mirror.bazel.build/github.com/bazelbuild/bazel-toolchains/archive/3.2.0.tar.gz",
        ],
        use_category = ["build"],
    ),
    build_bazel_rules_apple = dict(
        sha256 = "7a7afdd4869bb201c9352eed2daf37294d42b093579b70423490c1b4d4f6ce42",
        urls = ["https://github.com/bazelbuild/rules_apple/releases/download/0.19.0/rules_apple.0.19.0.tar.gz"],
        use_category = ["build"],
    ),
    envoy_build_tools = dict(
        sha256 = "c4d27c0a5db918e861b7164d69cdffe920daafbe3f597ffdda5a1d10c1abc992",
        strip_prefix = "envoy-build-tools-557ee9b44a3d08cf38d9ce6f08adb872c385d6a5",
        # 2020-06-16
        urls = ["https://github.com/envoyproxy/envoy-build-tools/archive/557ee9b44a3d08cf38d9ce6f08adb872c385d6a5.tar.gz"],
        use_category = ["build"],
    ),
    boringssl = dict(
        sha256 = "07f1524766b9ed1543674b48e7fce7e3569b6e2b6c0c43ec124dedee9b60f641",
        strip_prefix = "boringssl-a0899df79b3a63e606448c72d63a090d86bdb75b",
        # To update BoringSSL, which tracks Chromium releases:
        # 1. Open https://omahaproxy.appspot.com/ and note <current_version> of linux/stable release.
        # 2. Open https://chromium.googlesource.com/chromium/src/+/refs/tags/<current_version>/DEPS and note <boringssl_revision>.
        # 3. Find a commit in BoringSSL's "master-with-bazel" branch that merges <boringssl_revision>.
        #
        # chromium-84.0.4147.45(beta)
        # 2020-05-14
        urls = ["https://github.com/google/boringssl/archive/a0899df79b3a63e606448c72d63a090d86bdb75b.tar.gz"],
        use_category = ["dataplane"],
        cpe = "N/A",
    ),
    boringssl_fips = dict(
        sha256 = "b12ad676ee533824f698741bd127f6fbc82c46344398a6d78d25e62c6c418c73",
        # fips-20180730
        urls = ["https://commondatastorage.googleapis.com/chromium-boringssl-docs/fips/boringssl-66005f41fbc3529ffe8d007708756720529da20d.tar.xz"],
        use_category = ["dataplane"],
        cpe = "N/A",
    ),
    com_google_absl = dict(
        sha256 = "ec8ef47335310cc3382bdc0d0cc1097a001e67dc83fcba807845aa5696e7e1e4",
        strip_prefix = "abseil-cpp-302b250e1d917ede77b5ff00a6fd9f28430f1563",
        # 2020-07-13
        urls = ["https://github.com/abseil/abseil-cpp/archive/302b250e1d917ede77b5ff00a6fd9f28430f1563.tar.gz"],
        use_category = ["dataplane", "controlplane"],
        cpe = "N/A",
    ),
    com_github_apache_thrift = dict(
        sha256 = "7d59ac4fdcb2c58037ebd4a9da5f9a49e3e034bf75b3f26d9fe48ba3d8806e6b",
        strip_prefix = "thrift-0.11.0",
        urls = ["https://files.pythonhosted.org/packages/c6/b4/510617906f8e0c5660e7d96fbc5585113f83ad547a3989b80297ac72a74c/thrift-0.11.0.tar.gz"],
        use_category = ["dataplane"],
        cpe = "cpe:2.3:a:apache:thrift:*",
    ),
    com_github_c_ares_c_ares = dict(
        sha256 = "d08312d0ecc3bd48eee0a4cc0d2137c9f194e0a28de2028928c0f6cae85f86ce",
        strip_prefix = "c-ares-1.16.1",
        urls = ["https://github.com/c-ares/c-ares/releases/download/cares-1_16_1/c-ares-1.16.1.tar.gz"],
        use_category = ["dataplane"],
        cpe = "cpe:2.3:a:c-ares_project:c-ares:*",
    ),
    com_github_circonus_labs_libcircllhist = dict(
        sha256 = "8165aa25e529d7d4b9ae849d3bf30371255a99d6db0421516abcff23214cdc2c",
        strip_prefix = "libcircllhist-63a16dd6f2fc7bc841bb17ff92be8318df60e2e1",
        # 2019-02-11
        urls = ["https://github.com/circonus-labs/libcircllhist/archive/63a16dd6f2fc7bc841bb17ff92be8318df60e2e1.tar.gz"],
        use_category = ["observability"],
        cpe = "N/A",
    ),
    com_github_cyan4973_xxhash = dict(
        sha256 = "952ebbf5b11fbf59ae5d760a562d1e9112278f244340ad7714e8556cbe54f7f7",
        strip_prefix = "xxHash-0.7.3",
        urls = ["https://github.com/Cyan4973/xxHash/archive/v0.7.3.tar.gz"],
        use_category = ["dataplane", "controlplane"],
        cpe = "N/A",
    ),
    com_github_envoyproxy_sqlparser = dict(
        sha256 = "96c10c8e950a141a32034f19b19cdeb1da48fe859cf96ae5e19f894f36c62c71",
        strip_prefix = "sql-parser-3b40ba2d106587bdf053a292f7e3bb17e818a57f",
        # 2020-06-10
        urls = ["https://github.com/envoyproxy/sql-parser/archive/3b40ba2d106587bdf053a292f7e3bb17e818a57f.tar.gz"],
        use_category = ["dataplane"],
        cpe = "N/A",
    ),
    com_github_mirror_tclap = dict(
        sha256 = "f0ede0721dddbb5eba3a47385a6e8681b14f155e1129dd39d1a959411935098f",
        strip_prefix = "tclap-tclap-1-2-1-release-final",
        urls = ["https://github.com/mirror/tclap/archive/tclap-1-2-1-release-final.tar.gz"],
        use_category = ["other"],
    ),
    com_github_fmtlib_fmt = dict(
        sha256 = "5014aacf55285bf79654539791de0d6925063fddf4dfdd597ef76b53eb994f86",
        strip_prefix = "fmt-e2ff910675c7800e5c4e28e1509ca6a50bdceafa",
        # 2020-04-29
        urls = ["https://github.com/fmtlib/fmt/archive/e2ff910675c7800e5c4e28e1509ca6a50bdceafa.tar.gz"],
        use_category = ["observability"],
        cpe = "N/A",
    ),
    com_github_gabime_spdlog = dict(
        sha256 = "378a040d91f787aec96d269b0c39189f58a6b852e4cbf9150ccfacbe85ebbbfc",
        strip_prefix = "spdlog-1.6.1",
        urls = ["https://github.com/gabime/spdlog/archive/v1.6.1.tar.gz"],
        use_category = ["observability"],
        cpe = "N/A",
    ),
    com_github_google_libprotobuf_mutator = dict(
        sha256 = "d51365191580c4bf5e9ff104eebcfe34f7ff5f471006d7a460c15dcb3657501c",
        strip_prefix = "libprotobuf-mutator-7a2ed51a6b682a83e345ff49fc4cfd7ca47550db",
        # 2020-06-25
        urls = ["https://github.com/google/libprotobuf-mutator/archive/7a2ed51a6b682a83e345ff49fc4cfd7ca47550db.tar.gz"],
        use_category = ["test"],
    ),
    com_github_gperftools_gperftools = dict(
        # TODO(cmluciano): Bump to release 2.8
        # The currently used version is specifically chosen to fix ppc64le builds that require inclusion
        # of asm/ptrace.h, and also s390x builds that require special handling of mmap syscall.
        sha256 = "97f0bc2b389c29305f5d1d8cc4d95e9212c33b55827ae65476fc761d78e3ec5d",
        strip_prefix = "gperftools-gperftools-2.7.90",
        urls = ["https://github.com/gperftools/gperftools/archive/gperftools-2.7.90.tar.gz"],
        use_category = ["test"],
    ),
    com_github_grpc_grpc = dict(
        # TODO(JimmyCYJ): Bump to release 1.27
        # This sha on grpc:v1.25.x branch is specifically chosen to fix gRPC STS call credential options.
        sha256 = "bbc8f020f4e85ec029b047fab939b8c81f3d67254b5c724e1003a2bc49ddd123",
        strip_prefix = "grpc-d8f4928fa779f6005a7fe55a176bdb373b0f910f",
        # 2020-02-11
        urls = ["https://github.com/grpc/grpc/archive/d8f4928fa779f6005a7fe55a176bdb373b0f910f.tar.gz"],
        use_category = ["dataplane", "controlplane"],
        cpe = "cpe:2.3:a:grpc:grpc:*",
    ),
    com_github_luajit_luajit = dict(
        sha256 = "409f7fe570d3c16558e594421c47bdd130238323c9d6fd6c83dedd2aaeb082a8",
        strip_prefix = "LuaJIT-2.1.0-beta3",
        urls = ["https://github.com/LuaJIT/LuaJIT/archive/v2.1.0-beta3.tar.gz"],
        use_category = ["dataplane"],
        cpe = "N/A",
    ),
    com_github_moonjit_moonjit = dict(
        sha256 = "83deb2c880488dfe7dd8ebf09e3b1e7613ef4b8420de53de6f712f01aabca2b6",
        strip_prefix = "moonjit-2.2.0",
        urls = ["https://github.com/moonjit/moonjit/archive/2.2.0.tar.gz"],
        use_category = ["dataplane"],
        cpe = "N/A",
    ),
    com_github_nghttp2_nghttp2 = dict(
        sha256 = "eacc6f0f8543583ecd659faf0a3f906ed03826f1d4157b536b4b385fe47c5bb8",
        strip_prefix = "nghttp2-1.41.0",
        urls = ["https://github.com/nghttp2/nghttp2/releases/download/v1.41.0/nghttp2-1.41.0.tar.gz"],
        use_category = ["dataplane"],
        cpe = "cpe:2.3:a:nghttp2:nghttp2:*",
    ),
    io_opentracing_cpp = dict(
        sha256 = "015c4187f7a6426a2b5196f0ccd982aa87f010cf61f507ae3ce5c90523f92301",
        strip_prefix = "opentracing-cpp-1.5.1",
        urls = ["https://github.com/opentracing/opentracing-cpp/archive/v1.5.1.tar.gz"],
        use_category = ["observability"],
        cpe = "N/A",
    ),
    com_lightstep_tracer_cpp = dict(
        sha256 = "0e99716598c010e56bc427ea3482be5ad2c534be8b039d172564deec1264a213",
        strip_prefix = "lightstep-tracer-cpp-3efe2372ee3d7c2138d6b26e542d757494a7938d",
        # 2020-03-24
        urls = ["https://github.com/lightstep/lightstep-tracer-cpp/archive/3efe2372ee3d7c2138d6b26e542d757494a7938d.tar.gz"],
        use_category = ["observability"],
        cpe = "N/A",
    ),
    com_github_datadog_dd_opentracing_cpp = dict(
        sha256 = "b84fd2fb0bb0578af4901db31d1c0ae909b532a1016fe6534cbe31a6c3ad6924",
        strip_prefix = "dd-opentracing-cpp-1.1.5",
        urls = ["https://github.com/DataDog/dd-opentracing-cpp/archive/v1.1.5.tar.gz"],
        use_category = ["observability"],
        cpe = "N/A",
    ),
    com_github_google_benchmark = dict(
        sha256 = "3c6a165b6ecc948967a1ead710d4a181d7b0fbcaa183ef7ea84604994966221a",
        strip_prefix = "benchmark-1.5.0",
        urls = ["https://github.com/google/benchmark/archive/v1.5.0.tar.gz"],
        use_category = ["test"],
    ),
    com_github_libevent_libevent = dict(
        sha256 = "c64156c24602ab7a5c66937d774cc55868911d5bbbf1650792f5877744b1c2d9",
        # This SHA includes the new "prepare" and "check" watchers, used for event loop performance
        # stats (see https://github.com/libevent/libevent/pull/793) and the fix for a race condition
        # in the watchers (see https://github.com/libevent/libevent/pull/802).
        # This also includes the fixes for https://github.com/libevent/libevent/issues/806
        # and https://github.com/lyft/envoy-mobile/issues/215.
        # This also include the fixes for Phantom events with EV_ET (see
        # https://github.com/libevent/libevent/issues/984).
        # TODO(adip): Update to v2.2 when it is released.
        strip_prefix = "libevent-06a11929511bebaaf40c52aaf91de397b1782ba2",
        # 2020-05-08
        urls = ["https://github.com/libevent/libevent/archive/06a11929511bebaaf40c52aaf91de397b1782ba2.tar.gz"],
        use_category = ["dataplane"],
        cpe = "cpe:2.3:a:libevent_project:libevent:*",
    ),
    net_zlib = dict(
        # Use the dev branch of zlib to resolve fuzz bugs and out of bound
        # errors resulting in crashes in zlib 1.2.11.
        # TODO(asraa): Remove when zlib > 1.2.11 is released.
        sha256 = "155a8f8c1a753fb05b16a1b0cc0a0a9f61a78e245f9e0da483d13043b3bcbf2e",
        strip_prefix = "zlib-79baebe50e4d6b73ae1f8b603f0ef41300110aa3",
        # 2019-04-14 development branch
        urls = ["https://github.com/madler/zlib/archive/79baebe50e4d6b73ae1f8b603f0ef41300110aa3.tar.gz"],
        use_category = ["dataplane"],
        cpe = "cpe:2.3:a:gnu:zlib:*",
    ),
    com_github_jbeder_yaml_cpp = dict(
        sha256 = "17ffa6320c33de65beec33921c9334dee65751c8a4b797ba5517e844062b98f1",
        strip_prefix = "yaml-cpp-6701275f1910bf63631528dfd9df9c3ac787365b",
        # 2020-05-25
        urls = ["https://github.com/jbeder/yaml-cpp/archive/6701275f1910bf63631528dfd9df9c3ac787365b.tar.gz"],
        use_category = ["dataplane"],
        cpe = "N/A",
    ),
    com_github_msgpack_msgpack_c = dict(
        sha256 = "433cbcd741e1813db9ae4b2e192b83ac7b1d2dd7968a3e11470eacc6f4ab58d2",
        strip_prefix = "msgpack-3.2.1",
        urls = ["https://github.com/msgpack/msgpack-c/releases/download/cpp-3.2.1/msgpack-3.2.1.tar.gz"],
        use_category = ["observability"],
        cpe = "N/A",
    ),
    com_github_google_jwt_verify = dict(
        sha256 = "d2e28897c297bd04429e43a1b485f7350acc23cbfee6365b8a3634c17840b2f6",
        strip_prefix = "jwt_verify_lib-f44cf49d185ad0694b472da78071b4d67313fb86",
        # 2020-06-03
        urls = ["https://github.com/google/jwt_verify_lib/archive/f44cf49d185ad0694b472da78071b4d67313fb86.tar.gz"],
        use_category = ["dataplane"],
        cpe = "N/A",
    ),
    com_github_nodejs_http_parser = dict(
        sha256 = "8fa0ab8770fd8425a9b431fdbf91623c4d7a9cdb842b9339289bd2b0b01b0d3d",
        strip_prefix = "http-parser-2.9.3",
        urls = ["https://github.com/nodejs/http-parser/archive/v2.9.3.tar.gz"],
        use_category = ["dataplane"],
        cpe = "cpe:2.3:a:nodejs:node.js:*",
    ),
    com_github_pallets_jinja = dict(
        sha256 = "db49236731373e4f3118af880eb91bb0aa6978bc0cf8b35760f6a026f1a9ffc4",
        strip_prefix = "jinja-2.10.3",
        urls = ["https://github.com/pallets/jinja/archive/2.10.3.tar.gz"],
        use_category = ["build"],
    ),
    com_github_pallets_markupsafe = dict(
        sha256 = "222a10e3237d92a9cd45ed5ea882626bc72bc5e0264d3ed0f2c9129fa69fc167",
        strip_prefix = "markupsafe-1.1.1/src",
        urls = ["https://github.com/pallets/markupsafe/archive/1.1.1.tar.gz"],
        use_category = ["build"],
    ),
    com_github_tencent_rapidjson = dict(
        sha256 = "a2faafbc402394df0fa94602df4b5e4befd734aad6bb55dfef46f62fcaf1090b",
        strip_prefix = "rapidjson-dfbe1db9da455552f7a9ad5d2aea17dd9d832ac1",
        # Changes through 2019-12-02
        urls = ["https://github.com/Tencent/rapidjson/archive/dfbe1db9da455552f7a9ad5d2aea17dd9d832ac1.tar.gz"],
        use_category = ["dataplane"],
        cpe = "cpe:2.3:a:tencent:rapidjson:*",
    ),
    com_github_twitter_common_lang = dict(
        sha256 = "56d1d266fd4767941d11c27061a57bc1266a3342e551bde3780f9e9eb5ad0ed1",
        strip_prefix = "twitter.common.lang-0.3.9/src",
        urls = ["https://files.pythonhosted.org/packages/08/bc/d6409a813a9dccd4920a6262eb6e5889e90381453a5f58938ba4cf1d9420/twitter.common.lang-0.3.9.tar.gz"],
        use_category = ["dataplane"],
        cpe = "N/A",
    ),
    com_github_twitter_common_rpc = dict(
        sha256 = "0792b63fb2fb32d970c2e9a409d3d00633190a22eb185145fe3d9067fdaa4514",
        strip_prefix = "twitter.common.rpc-0.3.9/src",
        urls = ["https://files.pythonhosted.org/packages/be/97/f5f701b703d0f25fbf148992cd58d55b4d08d3db785aad209255ee67e2d0/twitter.common.rpc-0.3.9.tar.gz"],
        use_category = ["dataplane"],
        cpe = "N/A",
    ),
    com_github_twitter_common_finagle_thrift = dict(
        sha256 = "1e3a57d11f94f58745e6b83348ecd4fa74194618704f45444a15bc391fde497a",
        strip_prefix = "twitter.common.finagle-thrift-0.3.9/src",
        urls = ["https://files.pythonhosted.org/packages/f9/e7/4f80d582578f8489226370762d2cf6bc9381175d1929eba1754e03f70708/twitter.common.finagle-thrift-0.3.9.tar.gz"],
        use_category = ["dataplane"],
        cpe = "N/A",
    ),
    com_google_googletest = dict(
        sha256 = "9dc9157a9a1551ec7a7e43daea9a694a0bb5fb8bec81235d8a1e6ef64c716dcb",
        strip_prefix = "googletest-release-1.10.0",
        urls = ["https://github.com/google/googletest/archive/release-1.10.0.tar.gz"],
        use_category = ["test"],
    ),
    com_google_protobuf = dict(
        sha256 = "d7cfd31620a352b2ee8c1ed883222a0d77e44346643458e062e86b1d069ace3e",
        strip_prefix = "protobuf-3.10.1",
        urls = ["https://github.com/protocolbuffers/protobuf/releases/download/v3.10.1/protobuf-all-3.10.1.tar.gz"],
        use_category = ["dataplane", "controlplane"],
        cpe = "N/A",
    ),
    grpc_httpjson_transcoding = dict(
        sha256 = "62c8cb5ea2cca1142cde9d4a0778c52c6022345c3268c60ef81666946b958ad5",
        strip_prefix = "grpc-httpjson-transcoding-faf8af1e9788cd4385b94c8f85edab5ea5d4b2d6",
        # 2020-03-02
        urls = ["https://github.com/grpc-ecosystem/grpc-httpjson-transcoding/archive/faf8af1e9788cd4385b94c8f85edab5ea5d4b2d6.tar.gz"],
        use_category = ["dataplane"],
        cpe = "N/A",
    ),
    io_bazel_rules_go = dict(
        sha256 = "a8d6b1b354d371a646d2f7927319974e0f9e52f73a2452d2b3877118169eb6bb",
        urls = ["https://github.com/bazelbuild/rules_go/releases/download/v0.23.3/rules_go-v0.23.3.tar.gz"],
        use_category = ["build"],
    ),
    rules_cc = dict(
        sha256 = "9d48151ea71b3e225adfb6867e6d2c7d0dce46cbdc8710d9a9a628574dfd40a0",
        strip_prefix = "rules_cc-818289e5613731ae410efb54218a4077fb9dbb03",
        # 2020-05-13
        # TODO(lizan): pin to a point releases when there's a released version.
        urls = ["https://github.com/bazelbuild/rules_cc/archive/818289e5613731ae410efb54218a4077fb9dbb03.tar.gz"],
        use_category = ["build"],
    ),
    rules_foreign_cc = dict(
        sha256 = "7ca49ac5b0bc8f5a2c9a7e87b7f86aca604bda197259c9b96f8b7f0a4f38b57b",
        strip_prefix = "rules_foreign_cc-f54b7ae56dcf1b81bcafed3a08d58fc08ac095a7",
        # 2020-06-09
        urls = ["https://github.com/bazelbuild/rules_foreign_cc/archive/f54b7ae56dcf1b81bcafed3a08d58fc08ac095a7.tar.gz"],
        use_category = ["build"],
    ),
    rules_python = dict(
        sha256 = "76a8fd4e7eca2a3590f816958faa0d83c9b2ce9c32634c5c375bcccf161d3bb5",
        strip_prefix = "rules_python-a0fbf98d4e3a232144df4d0d80b577c7a693b570",
        # 2020-04-09
        # TODO(htuch): revert back to a point releases when pip3_import appears.
        urls = ["https://github.com/bazelbuild/rules_python/archive/a0fbf98d4e3a232144df4d0d80b577c7a693b570.tar.gz"],
        use_category = ["build"],
    ),
    six = dict(
        sha256 = "d16a0141ec1a18405cd4ce8b4613101da75da0e9a7aec5bdd4fa804d0e0eba73",
        urls = ["https://files.pythonhosted.org/packages/dd/bf/4138e7bfb757de47d1f4b6994648ec67a51efe58fa907c1e11e350cddfca/six-1.12.0.tar.gz"],
        use_category = ["other"],
    ),
    io_opencensus_cpp = dict(
        sha256 = "193ffb4e13bd7886757fd22b61b7f7a400634412ad8e7e1071e73f57bedd7fc6",
        strip_prefix = "opencensus-cpp-04ed0211931f12b03c1a76b3907248ca4db7bc90",
        # 2020-03-24
        urls = ["https://github.com/census-instrumentation/opencensus-cpp/archive/04ed0211931f12b03c1a76b3907248ca4db7bc90.tar.gz"],
        use_category = ["observability"],
        cpe = "N/A",
    ),
    com_github_curl = dict(
        sha256 = "01ae0c123dee45b01bbaef94c0bc00ed2aec89cb2ee0fd598e0d302a6b5e0a98",
        strip_prefix = "curl-7.69.1",
        urls = ["https://github.com/curl/curl/releases/download/curl-7_69_1/curl-7.69.1.tar.gz"],
        use_category = ["dataplane"],
        cpe = "N/A",
    ),
    com_googlesource_chromium_v8 = dict(
        # This archive was created using https://storage.googleapis.com/envoyproxy-wee8/wee8-archive.sh
        # and contains complete checkout of V8 with all dependencies necessary to build wee8.
        sha256 = "cc6f5357cd10922bfcf667bd882624ad313e21b009b919ce00f322f390012476",
        urls = ["https://storage.googleapis.com/envoyproxy-wee8/wee8-8.3.110.9.tar.gz"],
        use_category = ["dataplane"],
        cpe = "N/A",
    ),
    com_googlesource_quiche = dict(
        # Static snapshot of https://quiche.googlesource.com/quiche/+archive/d88a2f7a9ff5f9f6be2f50411b15b091affe04d3.tar.gz
        sha256 = "c1c5dc165f0509097fa3917d81988e4ac5f9f3da4c2361ee435dfa7f8f428016",
        urls = ["https://storage.googleapis.com/quiche-envoy-integration/d88a2f7a9ff5f9f6be2f50411b15b091affe04d3.tar.gz"],
        use_category = ["dataplane"],
        cpe = "N/A",
    ),
    com_googlesource_googleurl = dict(
        # Static snapshot of https://quiche.googlesource.com/quiche/+archive/googleurl_6dafefa72cba2ab2ba4922d17a30618e9617c7cf.tar.gz
        sha256 = "f1ab73ddd1a7db4e08a9e4db6c2e98e5a0a7bbaca08f5fee0d73adb02c24e44a",
        urls = ["https://storage.googleapis.com/quiche-envoy-integration/googleurl_6dafefa72cba2ab2ba4922d17a30618e9617c7cf.tar.gz"],
        use_category = ["dataplane"],
        cpe = "N/A",
    ),
    com_google_cel_cpp = dict(
        sha256 = "1b283f93619b130504880d2f400bd449de9ab6be94ef26ecd2bb96921f48dd6c",
        strip_prefix = "cel-cpp-50196761917300bbd47b59bd162e84817b67b7ab",
        # 2020-06-08
        urls = ["https://github.com/google/cel-cpp/archive/50196761917300bbd47b59bd162e84817b67b7ab.tar.gz"],
        use_category = ["dataplane"],
        cpe = "N/A",
    ),
    com_github_google_flatbuffers = dict(
        sha256 = "b8efbc25721e76780752bad775a97c3f77a0250271e2db37fc747b20e8b0f24a",
        strip_prefix = "flatbuffers-a83caf5910644ba1c421c002ef68e42f21c15f9f",
        urls = ["https://github.com/google/flatbuffers/archive/a83caf5910644ba1c421c002ef68e42f21c15f9f.tar.gz"],
        use_category = ["dataplane"],
        cpe = "N/A",
    ),
    # TODO(shikugawa): replace this with release tag after released package which includes
    # disable pthread when build with emscripten. We use hash temporary to enable our changes to
    # build envoy-wasm library with emscripten. https://github.com/google/re2/pull/263
    com_googlesource_code_re2 = dict(
        sha256 = "2e9489a31ae007c81e90e8ec8a15d62d58a9c18d4fd1603f6441ef248556b41f",
        strip_prefix = "re2-2020-07-06",
        # 2020-07-06
        urls = ["https://github.com/google/re2/archive/2020-07-06.tar.gz"],
        use_category = ["dataplane"],
        cpe = "N/A",
    ),
    # Included to access FuzzedDataProvider.h. This is compiler agnostic but
    # provided as part of the compiler-rt source distribution. We can't use the
    # Clang variant as we are not a Clang-LLVM only shop today.
    org_llvm_releases_compiler_rt = dict(
        sha256 = "6a7da64d3a0a7320577b68b9ca4933bdcab676e898b759850e827333c3282c75",
        # Only allow peeking at fuzzer related files for now.
        strip_prefix = "compiler-rt-10.0.0.src/include",
        urls = ["https://github.com/llvm/llvm-project/releases/download/llvmorg-10.0.0/compiler-rt-10.0.0.src.tar.xz"],
        use_category = ["test"],
    ),
    upb = dict(
        sha256 = "e9f281c56ab1eb1f97a80ca8a83bb7ef73d230eabb8591f83876f4e7b85d9b47",
        strip_prefix = "upb-8a3ae1ef3e3e3f26b45dec735c5776737fc7247f",
        # 2019-11-19
        urls = ["https://github.com/protocolbuffers/upb/archive/8a3ae1ef3e3e3f26b45dec735c5776737fc7247f.tar.gz"],
        use_category = ["dataplane", "controlplane"],
        cpe = "N/A",
    ),
    kafka_source = dict(
        sha256 = "e7b748a62e432b5770db6dbb3b034c68c0ea212812cb51603ee7f3a8a35f06be",
        strip_prefix = "kafka-2.4.0/clients/src/main/resources/common/message",
        urls = ["https://github.com/apache/kafka/archive/2.4.0.zip"],
        use_category = ["dataplane"],
        cpe = "cpe:2.3:a:apache:kafka:*",
    ),
    kafka_server_binary = dict(
        sha256 = "b9582bab0c3e8d131953b1afa72d6885ca1caae0061c2623071e7f396f2ccfee",
        strip_prefix = "kafka_2.12-2.4.0",
        urls = ["http://us.mirrors.quenda.co/apache/kafka/2.4.0/kafka_2.12-2.4.0.tgz"],
        use_category = ["test"],
    ),
    kafka_python_client = dict(
        sha256 = "454bf3aafef9348017192417b7f0828a347ec2eaf3efba59336f3a3b68f10094",
        strip_prefix = "kafka-python-2.0.0",
        urls = ["https://github.com/dpkp/kafka-python/archive/2.0.0.tar.gz"],
        use_category = ["test"],
    ),
    proxy_wasm_cpp_sdk = dict(
        sha256 = "eba429ae0068508c4c20980803fd20b991c3d5d1604e8ef61ac8cb309e6867ed",
        strip_prefix = "proxy-wasm-cpp-sdk-4ee6ace4fe529b9fdbffa76f34eb6deffe72c1a2",
        urls = ["https://github.com/proxy-wasm/proxy-wasm-cpp-sdk/archive/4ee6ace4fe529b9fdbffa76f34eb6deffe72c1a2.tar.gz"],
        use_category = ["dataplane"],
        cpe = "N/A",
    ),
    proxy_wasm_cpp_host = dict(
<<<<<<< HEAD
        sha256 = "4c54e070099d19dbfd46d9e91da39f9d4964f68cb1fa960c202596bc17303243",
        strip_prefix = "proxy-wasm-cpp-host-e18b651faff3fad4cb2f18effad7e0e426b65d5a",
        urls = ["https://github.com/proxy-wasm/proxy-wasm-cpp-host/archive/e18b651faff3fad4cb2f18effad7e0e426b65d5a.tar.gz"],
=======
        sha256 = "494d3f81156b92bac640c26000497fbf3a7b1bc35f9789594280450c6e5d8129",
        strip_prefix = "proxy-wasm-cpp-host-928db4d79ec7b90aea3ad13ea5df36dc60c9c31d",
        urls = ["https://github.com/proxy-wasm/proxy-wasm-cpp-host/archive/928db4d79ec7b90aea3ad13ea5df36dc60c9c31d.tar.gz"],
>>>>>>> 19271ab1
        use_category = ["dataplane"],
        cpe = "N/A",
    ),
    emscripten_toolchain = dict(
        sha256 = "4ac0f1f3de8b3f1373d435cd7e58bd94de4146e751f099732167749a229b443b",
        patch_cmds = [
            "./emsdk install 1.39.6-upstream",
            "./emsdk activate --embedded 1.39.6-upstream",
        ],
        strip_prefix = "emsdk-1.39.6",
        urls = ["https://github.com/emscripten-core/emsdk/archive/1.39.6.tar.gz"],
        use_category = ["build"],
    ),
)<|MERGE_RESOLUTION|>--- conflicted
+++ resolved
@@ -495,15 +495,9 @@
         cpe = "N/A",
     ),
     proxy_wasm_cpp_host = dict(
-<<<<<<< HEAD
-        sha256 = "4c54e070099d19dbfd46d9e91da39f9d4964f68cb1fa960c202596bc17303243",
-        strip_prefix = "proxy-wasm-cpp-host-e18b651faff3fad4cb2f18effad7e0e426b65d5a",
-        urls = ["https://github.com/proxy-wasm/proxy-wasm-cpp-host/archive/e18b651faff3fad4cb2f18effad7e0e426b65d5a.tar.gz"],
-=======
-        sha256 = "494d3f81156b92bac640c26000497fbf3a7b1bc35f9789594280450c6e5d8129",
-        strip_prefix = "proxy-wasm-cpp-host-928db4d79ec7b90aea3ad13ea5df36dc60c9c31d",
-        urls = ["https://github.com/proxy-wasm/proxy-wasm-cpp-host/archive/928db4d79ec7b90aea3ad13ea5df36dc60c9c31d.tar.gz"],
->>>>>>> 19271ab1
+        sha256 = "45c799fd62a57bef48189975a4ef8fc04e1972927069ee10e3f649a9d7539c12",
+        strip_prefix = "proxy-wasm-cpp-host-1cb51cf262bc18ad81002bfa0701acf319570467",
+        urls = ["https://github.com/proxy-wasm/proxy-wasm-cpp-host/archive/1cb51cf262bc18ad81002bfa0701acf319570467.tar.gz"],
         use_category = ["dataplane"],
         cpe = "N/A",
     ),
