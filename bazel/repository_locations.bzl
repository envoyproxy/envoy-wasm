# Validation of content in this file is done on the bazel/repositories.bzl file to make it free of bazel
# constructs. This is to allow this file to be loaded into Python based build and maintenance tools.

# Envoy dependencies may be annotated with the following attributes:
DEPENDENCY_ANNOTATIONS = [
    # List of the categories describing how the dependency is being used. This attribute is used
    # for automatic tracking of security posture of Envoy's dependencies.
    # Possible values are documented in the USE_CATEGORIES list below.
    # This attribute is mandatory for each dependecy.
    "use_category",

    # Attribute specifying CPE (Common Platform Enumeration, see https://nvd.nist.gov/products/cpe) ID
    # of the dependency. The ID may be in v2.3 or v2.2 format, although v2.3 is prefferred. See
    # https://nvd.nist.gov/products/cpe for CPE format. Use single wildcard '*' for version and vector elements
    # i.e. 'cpe:2.3:a:nghttp2:nghttp2:*'. Use "N/A" for dependencies without CPE assigned.
    # This attribute is optional for components with use categories listed in the
    # USE_CATEGORIES_WITH_CPE_OPTIONAL
    "cpe",
]

# NOTE: If a dependency use case is either dataplane or controlplane, the other uses are not needed
# to be declared.
USE_CATEGORIES = [
    # This dependency is used in build process.
    "build",
    # This dependency is used for unit tests.
    "test",
    # This dependency is used in API protos.
    "api",
    # This dependency is used in processing downstream or upstream requests.
    "dataplane",
    # This dependency is used to process xDS requests.
    "controlplane",
    # This dependecy is used for logging, metrics or tracing. It may process unstrusted input.
    "observability",
    # This dependency does not handle untrusted data and is used for various utility purposes.
    "other",
]

# Components with these use categories are not required to specify the 'cpe' annotation.
USE_CATEGORIES_WITH_CPE_OPTIONAL = ["build", "test", "other"]

DEPENDENCY_REPOSITORIES = dict(
    bazel_compdb = dict(
        sha256 = "87e376a685eacfb27bcc0d0cdf5ded1d0b99d868390ac50f452ba6ed781caffe",
        strip_prefix = "bazel-compilation-database-0.4.2",
        urls = ["https://github.com/grailbio/bazel-compilation-database/archive/0.4.2.tar.gz"],
        use_category = ["build"],
    ),
    bazel_gazelle = dict(
        sha256 = "86c6d481b3f7aedc1d60c1c211c6f76da282ae197c3b3160f54bd3a8f847896f",
        urls = ["https://github.com/bazelbuild/bazel-gazelle/releases/download/v0.19.1/bazel-gazelle-v0.19.1.tar.gz"],
        use_category = ["build"],
    ),
    bazel_toolchains = dict(
        sha256 = "144290c4166bd67e76a54f96cd504ed86416ca3ca82030282760f0823c10be48",
        strip_prefix = "bazel-toolchains-3.1.1",
        urls = [
            "https://github.com/bazelbuild/bazel-toolchains/releases/download/3.1.1/bazel-toolchains-3.1.1.tar.gz",
            "https://mirror.bazel.build/github.com/bazelbuild/bazel-toolchains/archive/3.1.1.tar.gz",
        ],
        use_category = ["build"],
    ),
    build_bazel_rules_apple = dict(
        sha256 = "7a7afdd4869bb201c9352eed2daf37294d42b093579b70423490c1b4d4f6ce42",
        urls = ["https://github.com/bazelbuild/rules_apple/releases/download/0.19.0/rules_apple.0.19.0.tar.gz"],
        use_category = ["build"],
    ),
    envoy_build_tools = dict(
        sha256 = "b0efe70a1d122fffb89570771f4ec3b912aa0a8a0ce56218223918d7737d01e2",
        strip_prefix = "envoy-build-tools-3cbc1d66b9e9ead42daf69e01597cacf4fb52151",
        # 2020-05-15
        urls = ["https://github.com/envoyproxy/envoy-build-tools/archive/3cbc1d66b9e9ead42daf69e01597cacf4fb52151.tar.gz"],
        use_category = ["build"],
    ),
    boringssl = dict(
        sha256 = "07f1524766b9ed1543674b48e7fce7e3569b6e2b6c0c43ec124dedee9b60f641",
        strip_prefix = "boringssl-a0899df79b3a63e606448c72d63a090d86bdb75b",
        # To update BoringSSL, which tracks Chromium releases:
        # 1. Open https://omahaproxy.appspot.com/ and note <current_version> of linux/stable release.
        # 2. Open https://chromium.googlesource.com/chromium/src/+/refs/tags/<current_version>/DEPS and note <boringssl_revision>.
        # 3. Find a commit in BoringSSL's "master-with-bazel" branch that merges <boringssl_revision>.
        #
        # chromium-84.0.4147.45(beta)
        # 2020-05-14
        urls = ["https://github.com/google/boringssl/archive/a0899df79b3a63e606448c72d63a090d86bdb75b.tar.gz"],
        use_category = ["dataplane"],
        cpe = "N/A",
    ),
    boringssl_fips = dict(
        sha256 = "b12ad676ee533824f698741bd127f6fbc82c46344398a6d78d25e62c6c418c73",
        # fips-20180730
        urls = ["https://commondatastorage.googleapis.com/chromium-boringssl-docs/fips/boringssl-66005f41fbc3529ffe8d007708756720529da20d.tar.xz"],
        use_category = ["dataplane"],
        cpe = "N/A",
    ),
    com_google_absl = dict(
        sha256 = "cd477bfd0d19f803f85d118c7943b7908930310d261752730afa981118fee230",
        strip_prefix = "abseil-cpp-ca9856cabc23d771bcce634677650eb6fc4363ae",
        # 2020-04-30
        urls = ["https://github.com/abseil/abseil-cpp/archive/ca9856cabc23d771bcce634677650eb6fc4363ae.tar.gz"],
        use_category = ["dataplane", "controlplane"],
        cpe = "N/A",
    ),
    com_github_apache_thrift = dict(
        sha256 = "7d59ac4fdcb2c58037ebd4a9da5f9a49e3e034bf75b3f26d9fe48ba3d8806e6b",
        strip_prefix = "thrift-0.11.0",
        urls = ["https://files.pythonhosted.org/packages/c6/b4/510617906f8e0c5660e7d96fbc5585113f83ad547a3989b80297ac72a74c/thrift-0.11.0.tar.gz"],
        use_category = ["dataplane"],
        cpe = "cpe:2.3:a:apache:thrift:*",
    ),
    com_github_c_ares_c_ares = dict(
        sha256 = "d08312d0ecc3bd48eee0a4cc0d2137c9f194e0a28de2028928c0f6cae85f86ce",
        strip_prefix = "c-ares-1.16.1",
        urls = ["https://github.com/c-ares/c-ares/releases/download/cares-1_16_1/c-ares-1.16.1.tar.gz"],
        use_category = ["dataplane"],
        cpe = "cpe:2.3:a:c-ares_project:c-ares:*",
    ),
    com_github_circonus_labs_libcircllhist = dict(
        sha256 = "8165aa25e529d7d4b9ae849d3bf30371255a99d6db0421516abcff23214cdc2c",
        strip_prefix = "libcircllhist-63a16dd6f2fc7bc841bb17ff92be8318df60e2e1",
        # 2019-02-11
        urls = ["https://github.com/circonus-labs/libcircllhist/archive/63a16dd6f2fc7bc841bb17ff92be8318df60e2e1.tar.gz"],
        use_category = ["observability"],
        cpe = "N/A",
    ),
    com_github_cyan4973_xxhash = dict(
        sha256 = "952ebbf5b11fbf59ae5d760a562d1e9112278f244340ad7714e8556cbe54f7f7",
        strip_prefix = "xxHash-0.7.3",
        urls = ["https://github.com/Cyan4973/xxHash/archive/v0.7.3.tar.gz"],
        use_category = ["dataplane", "controlplane"],
        cpe = "N/A",
    ),
    com_github_envoyproxy_sqlparser = dict(
        sha256 = "96c10c8e950a141a32034f19b19cdeb1da48fe859cf96ae5e19f894f36c62c71",
        strip_prefix = "sql-parser-3b40ba2d106587bdf053a292f7e3bb17e818a57f",
        # 2020-06-10
        urls = ["https://github.com/envoyproxy/sql-parser/archive/3b40ba2d106587bdf053a292f7e3bb17e818a57f.tar.gz"],
        use_category = ["dataplane"],
        cpe = "N/A",
    ),
    com_github_mirror_tclap = dict(
        sha256 = "f0ede0721dddbb5eba3a47385a6e8681b14f155e1129dd39d1a959411935098f",
        strip_prefix = "tclap-tclap-1-2-1-release-final",
        urls = ["https://github.com/mirror/tclap/archive/tclap-1-2-1-release-final.tar.gz"],
        use_category = ["other"],
    ),
    com_github_fmtlib_fmt = dict(
        sha256 = "5014aacf55285bf79654539791de0d6925063fddf4dfdd597ef76b53eb994f86",
        strip_prefix = "fmt-e2ff910675c7800e5c4e28e1509ca6a50bdceafa",
        # 2020-04-29
        urls = ["https://github.com/fmtlib/fmt/archive/e2ff910675c7800e5c4e28e1509ca6a50bdceafa.tar.gz"],
        use_category = ["observability"],
        cpe = "N/A",
    ),
    com_github_gabime_spdlog = dict(
        sha256 = "afd18f62d1bc466c60bef088e6b637b0284be88c515cedc59ad4554150af6043",
        strip_prefix = "spdlog-1.4.0",
        urls = ["https://github.com/gabime/spdlog/archive/v1.4.0.tar.gz"],
        use_category = ["observability"],
        cpe = "N/A",
    ),
    com_github_google_libprotobuf_mutator = dict(
        sha256 = "f6def6cdf63e29a367d46c0ad9e3e31eed89d031e22e0caac126f1e62d8b3fd0",
        strip_prefix = "libprotobuf-mutator-3521f47a2828da9ace403e4ecc4aece1a84feb36",
        # 2020-02-04
        urls = ["https://github.com/google/libprotobuf-mutator/archive/3521f47a2828da9ace403e4ecc4aece1a84feb36.tar.gz"],
        use_category = ["test"],
    ),
    com_github_gperftools_gperftools = dict(
        # TODO(cmluciano): Bump to release 2.8
        # The currently used version is specifically chosen to fix ppc64le builds that require inclusion
        # of asm/ptrace.h, and also s390x builds that require special handling of mmap syscall.
        sha256 = "97f0bc2b389c29305f5d1d8cc4d95e9212c33b55827ae65476fc761d78e3ec5d",
        strip_prefix = "gperftools-gperftools-2.7.90",
        urls = ["https://github.com/gperftools/gperftools/archive/gperftools-2.7.90.tar.gz"],
        use_category = ["test"],
    ),
    com_github_grpc_grpc = dict(
        # TODO(JimmyCYJ): Bump to release 1.27
        # This sha on grpc:v1.25.x branch is specifically chosen to fix gRPC STS call credential options.
        sha256 = "bbc8f020f4e85ec029b047fab939b8c81f3d67254b5c724e1003a2bc49ddd123",
        strip_prefix = "grpc-d8f4928fa779f6005a7fe55a176bdb373b0f910f",
        # 2020-02-11
        urls = ["https://github.com/grpc/grpc/archive/d8f4928fa779f6005a7fe55a176bdb373b0f910f.tar.gz"],
        use_category = ["dataplane", "controlplane"],
        cpe = "cpe:2.3:a:grpc:grpc:*",
    ),
    com_github_luajit_luajit = dict(
        sha256 = "409f7fe570d3c16558e594421c47bdd130238323c9d6fd6c83dedd2aaeb082a8",
        strip_prefix = "LuaJIT-2.1.0-beta3",
        urls = ["https://github.com/LuaJIT/LuaJIT/archive/v2.1.0-beta3.tar.gz"],
        use_category = ["dataplane"],
        cpe = "N/A",
    ),
    com_github_moonjit_moonjit = dict(
        sha256 = "83deb2c880488dfe7dd8ebf09e3b1e7613ef4b8420de53de6f712f01aabca2b6",
        strip_prefix = "moonjit-2.2.0",
        urls = ["https://github.com/moonjit/moonjit/archive/2.2.0.tar.gz"],
        use_category = ["dataplane"],
        cpe = "N/A",
    ),
    com_github_nghttp2_nghttp2 = dict(
        sha256 = "eacc6f0f8543583ecd659faf0a3f906ed03826f1d4157b536b4b385fe47c5bb8",
        strip_prefix = "nghttp2-1.41.0",
        urls = ["https://github.com/nghttp2/nghttp2/releases/download/v1.41.0/nghttp2-1.41.0.tar.gz"],
        use_category = ["dataplane"],
        cpe = "cpe:2.3:a:nghttp2:nghttp2:*",
    ),
    io_opentracing_cpp = dict(
        sha256 = "015c4187f7a6426a2b5196f0ccd982aa87f010cf61f507ae3ce5c90523f92301",
        strip_prefix = "opentracing-cpp-1.5.1",
        urls = ["https://github.com/opentracing/opentracing-cpp/archive/v1.5.1.tar.gz"],
        use_category = ["observability"],
        cpe = "N/A",
    ),
    com_lightstep_tracer_cpp = dict(
        sha256 = "0e99716598c010e56bc427ea3482be5ad2c534be8b039d172564deec1264a213",
        strip_prefix = "lightstep-tracer-cpp-3efe2372ee3d7c2138d6b26e542d757494a7938d",
        # 2020-03-24
        urls = ["https://github.com/lightstep/lightstep-tracer-cpp/archive/3efe2372ee3d7c2138d6b26e542d757494a7938d.tar.gz"],
        use_category = ["observability"],
        cpe = "N/A",
    ),
    com_github_datadog_dd_opentracing_cpp = dict(
        sha256 = "b84fd2fb0bb0578af4901db31d1c0ae909b532a1016fe6534cbe31a6c3ad6924",
        strip_prefix = "dd-opentracing-cpp-1.1.5",
        urls = ["https://github.com/DataDog/dd-opentracing-cpp/archive/v1.1.5.tar.gz"],
        use_category = ["observability"],
        cpe = "N/A",
    ),
    com_github_google_benchmark = dict(
        sha256 = "3c6a165b6ecc948967a1ead710d4a181d7b0fbcaa183ef7ea84604994966221a",
        strip_prefix = "benchmark-1.5.0",
        urls = ["https://github.com/google/benchmark/archive/v1.5.0.tar.gz"],
        use_category = ["test"],
    ),
    com_github_libevent_libevent = dict(
        sha256 = "c64156c24602ab7a5c66937d774cc55868911d5bbbf1650792f5877744b1c2d9",
        # This SHA includes the new "prepare" and "check" watchers, used for event loop performance
        # stats (see https://github.com/libevent/libevent/pull/793) and the fix for a race condition
        # in the watchers (see https://github.com/libevent/libevent/pull/802).
        # This also includes the fixes for https://github.com/libevent/libevent/issues/806
        # and https://github.com/lyft/envoy-mobile/issues/215.
        # This also include the fixes for Phantom events with EV_ET (see
        # https://github.com/libevent/libevent/issues/984).
        # TODO(adip): Update to v2.2 when it is released.
        strip_prefix = "libevent-06a11929511bebaaf40c52aaf91de397b1782ba2",
        # 2020-05-08
        urls = ["https://github.com/libevent/libevent/archive/06a11929511bebaaf40c52aaf91de397b1782ba2.tar.gz"],
        use_category = ["dataplane"],
        cpe = "cpe:2.3:a:libevent_project:libevent:*",
    ),
    net_zlib = dict(
        # Use the dev branch of zlib to resolve fuzz bugs and out of bound
        # errors resulting in crashes in zlib 1.2.11.
        # TODO(asraa): Remove when zlib > 1.2.11 is released.
        sha256 = "155a8f8c1a753fb05b16a1b0cc0a0a9f61a78e245f9e0da483d13043b3bcbf2e",
        strip_prefix = "zlib-79baebe50e4d6b73ae1f8b603f0ef41300110aa3",
        # 2019-04-14 development branch
        urls = ["https://github.com/madler/zlib/archive/79baebe50e4d6b73ae1f8b603f0ef41300110aa3.tar.gz"],
        use_category = ["dataplane"],
        cpe = "cpe:2.3:a:gnu:zlib:*",
    ),
    com_github_jbeder_yaml_cpp = dict(
        sha256 = "17ffa6320c33de65beec33921c9334dee65751c8a4b797ba5517e844062b98f1",
        strip_prefix = "yaml-cpp-6701275f1910bf63631528dfd9df9c3ac787365b",
        # 2020-05-25
        urls = ["https://github.com/jbeder/yaml-cpp/archive/6701275f1910bf63631528dfd9df9c3ac787365b.tar.gz"],
        use_category = ["dataplane"],
        cpe = "N/A",
    ),
    com_github_msgpack_msgpack_c = dict(
        sha256 = "433cbcd741e1813db9ae4b2e192b83ac7b1d2dd7968a3e11470eacc6f4ab58d2",
        strip_prefix = "msgpack-3.2.1",
        urls = ["https://github.com/msgpack/msgpack-c/releases/download/cpp-3.2.1/msgpack-3.2.1.tar.gz"],
        use_category = ["observability"],
        cpe = "N/A",
    ),
    com_github_google_jwt_verify = dict(
        sha256 = "d2e28897c297bd04429e43a1b485f7350acc23cbfee6365b8a3634c17840b2f6",
        strip_prefix = "jwt_verify_lib-f44cf49d185ad0694b472da78071b4d67313fb86",
        # 2020-06-03
        urls = ["https://github.com/google/jwt_verify_lib/archive/f44cf49d185ad0694b472da78071b4d67313fb86.tar.gz"],
        use_category = ["dataplane"],
        cpe = "N/A",
    ),
    com_github_nodejs_http_parser = dict(
        sha256 = "8fa0ab8770fd8425a9b431fdbf91623c4d7a9cdb842b9339289bd2b0b01b0d3d",
        strip_prefix = "http-parser-2.9.3",
        urls = ["https://github.com/nodejs/http-parser/archive/v2.9.3.tar.gz"],
        use_category = ["dataplane"],
        cpe = "cpe:2.3:a:nodejs:node.js:*",
    ),
    com_github_pallets_jinja = dict(
        sha256 = "db49236731373e4f3118af880eb91bb0aa6978bc0cf8b35760f6a026f1a9ffc4",
        strip_prefix = "jinja-2.10.3",
        urls = ["https://github.com/pallets/jinja/archive/2.10.3.tar.gz"],
        use_category = ["build"],
    ),
    com_github_pallets_markupsafe = dict(
        sha256 = "222a10e3237d92a9cd45ed5ea882626bc72bc5e0264d3ed0f2c9129fa69fc167",
        strip_prefix = "markupsafe-1.1.1/src",
        urls = ["https://github.com/pallets/markupsafe/archive/1.1.1.tar.gz"],
        use_category = ["build"],
    ),
    com_github_tencent_rapidjson = dict(
        sha256 = "a2faafbc402394df0fa94602df4b5e4befd734aad6bb55dfef46f62fcaf1090b",
        strip_prefix = "rapidjson-dfbe1db9da455552f7a9ad5d2aea17dd9d832ac1",
        # Changes through 2019-12-02
        urls = ["https://github.com/Tencent/rapidjson/archive/dfbe1db9da455552f7a9ad5d2aea17dd9d832ac1.tar.gz"],
        use_category = ["dataplane"],
        cpe = "cpe:2.3:a:tencent:rapidjson:*",
    ),
    com_github_twitter_common_lang = dict(
        sha256 = "56d1d266fd4767941d11c27061a57bc1266a3342e551bde3780f9e9eb5ad0ed1",
        strip_prefix = "twitter.common.lang-0.3.9/src",
        urls = ["https://files.pythonhosted.org/packages/08/bc/d6409a813a9dccd4920a6262eb6e5889e90381453a5f58938ba4cf1d9420/twitter.common.lang-0.3.9.tar.gz"],
        use_category = ["dataplane"],
        cpe = "N/A",
    ),
    com_github_twitter_common_rpc = dict(
        sha256 = "0792b63fb2fb32d970c2e9a409d3d00633190a22eb185145fe3d9067fdaa4514",
        strip_prefix = "twitter.common.rpc-0.3.9/src",
        urls = ["https://files.pythonhosted.org/packages/be/97/f5f701b703d0f25fbf148992cd58d55b4d08d3db785aad209255ee67e2d0/twitter.common.rpc-0.3.9.tar.gz"],
        use_category = ["dataplane"],
        cpe = "N/A",
    ),
    com_github_twitter_common_finagle_thrift = dict(
        sha256 = "1e3a57d11f94f58745e6b83348ecd4fa74194618704f45444a15bc391fde497a",
        strip_prefix = "twitter.common.finagle-thrift-0.3.9/src",
        urls = ["https://files.pythonhosted.org/packages/f9/e7/4f80d582578f8489226370762d2cf6bc9381175d1929eba1754e03f70708/twitter.common.finagle-thrift-0.3.9.tar.gz"],
        use_category = ["dataplane"],
        cpe = "N/A",
    ),
    com_google_googletest = dict(
        sha256 = "9dc9157a9a1551ec7a7e43daea9a694a0bb5fb8bec81235d8a1e6ef64c716dcb",
        strip_prefix = "googletest-release-1.10.0",
        urls = ["https://github.com/google/googletest/archive/release-1.10.0.tar.gz"],
        use_category = ["test"],
    ),
    com_google_protobuf = dict(
        sha256 = "d7cfd31620a352b2ee8c1ed883222a0d77e44346643458e062e86b1d069ace3e",
        strip_prefix = "protobuf-3.10.1",
        urls = ["https://github.com/protocolbuffers/protobuf/releases/download/v3.10.1/protobuf-all-3.10.1.tar.gz"],
        use_category = ["dataplane", "controlplane"],
        cpe = "N/A",
    ),
    grpc_httpjson_transcoding = dict(
        sha256 = "62c8cb5ea2cca1142cde9d4a0778c52c6022345c3268c60ef81666946b958ad5",
        strip_prefix = "grpc-httpjson-transcoding-faf8af1e9788cd4385b94c8f85edab5ea5d4b2d6",
        # 2020-03-02
        urls = ["https://github.com/grpc-ecosystem/grpc-httpjson-transcoding/archive/faf8af1e9788cd4385b94c8f85edab5ea5d4b2d6.tar.gz"],
        use_category = ["dataplane"],
        cpe = "N/A",
    ),
    io_bazel_rules_go = dict(
        sha256 = "a8d6b1b354d371a646d2f7927319974e0f9e52f73a2452d2b3877118169eb6bb",
        urls = ["https://github.com/bazelbuild/rules_go/releases/download/v0.23.3/rules_go-v0.23.3.tar.gz"],
        use_category = ["build"],
    ),
    rules_cc = dict(
        sha256 = "9d48151ea71b3e225adfb6867e6d2c7d0dce46cbdc8710d9a9a628574dfd40a0",
        strip_prefix = "rules_cc-818289e5613731ae410efb54218a4077fb9dbb03",
        # 2020-05-13
        # TODO(lizan): pin to a point releases when there's a released version.
        urls = ["https://github.com/bazelbuild/rules_cc/archive/818289e5613731ae410efb54218a4077fb9dbb03.tar.gz"],
        use_category = ["build"],
    ),
    rules_foreign_cc = dict(
        sha256 = "7ca49ac5b0bc8f5a2c9a7e87b7f86aca604bda197259c9b96f8b7f0a4f38b57b",
        strip_prefix = "rules_foreign_cc-f54b7ae56dcf1b81bcafed3a08d58fc08ac095a7",
        # 2020-06-09
        urls = ["https://github.com/bazelbuild/rules_foreign_cc/archive/f54b7ae56dcf1b81bcafed3a08d58fc08ac095a7.tar.gz"],
        use_category = ["build"],
    ),
    rules_python = dict(
        sha256 = "76a8fd4e7eca2a3590f816958faa0d83c9b2ce9c32634c5c375bcccf161d3bb5",
        strip_prefix = "rules_python-a0fbf98d4e3a232144df4d0d80b577c7a693b570",
        # 2020-04-09
        # TODO(htuch): revert back to a point releases when pip3_import appears.
        urls = ["https://github.com/bazelbuild/rules_python/archive/a0fbf98d4e3a232144df4d0d80b577c7a693b570.tar.gz"],
        use_category = ["build"],
    ),
    six = dict(
        sha256 = "d16a0141ec1a18405cd4ce8b4613101da75da0e9a7aec5bdd4fa804d0e0eba73",
        urls = ["https://files.pythonhosted.org/packages/dd/bf/4138e7bfb757de47d1f4b6994648ec67a51efe58fa907c1e11e350cddfca/six-1.12.0.tar.gz"],
        use_category = ["other"],
    ),
    org_llvm_llvm = dict(
        sha256 = "44787a6d02f7140f145e2250d56c9f849334e11f9ae379827510ed72f12b75e7",
        strip_prefix = "llvm-8.0.1.src",
        urls = ["https://github.com/llvm/llvm-project/releases/download/llvmorg-8.0.1/llvm-8.0.1.src.tar.xz"],
        use_category = ["dataplane"],
        cpe = "N/A",
    ),
    com_github_wavm_wavm = dict(
        sha256 = "48939906ff44a0e26e2c4c63132eebd75cfd768fac989a874395121e139933ec",
        strip_prefix = "WAVM-1ec06cd202a922015c9041c5ed84f875453c4dc7",
        urls = ["https://github.com/WAVM/WAVM/archive/1ec06cd202a922015c9041c5ed84f875453c4dc7.tar.gz"],
        use_category = ["dataplane"],
        cpe = "N/A",
    ),
    io_opencensus_cpp = dict(
        sha256 = "193ffb4e13bd7886757fd22b61b7f7a400634412ad8e7e1071e73f57bedd7fc6",
        strip_prefix = "opencensus-cpp-04ed0211931f12b03c1a76b3907248ca4db7bc90",
        # 2020-03-24
        urls = ["https://github.com/census-instrumentation/opencensus-cpp/archive/04ed0211931f12b03c1a76b3907248ca4db7bc90.tar.gz"],
        use_category = ["observability"],
        cpe = "N/A",
    ),
    com_github_curl = dict(
        sha256 = "01ae0c123dee45b01bbaef94c0bc00ed2aec89cb2ee0fd598e0d302a6b5e0a98",
        strip_prefix = "curl-7.69.1",
        urls = ["https://github.com/curl/curl/releases/download/curl-7_69_1/curl-7.69.1.tar.gz"],
        use_category = ["dataplane"],
        cpe = "N/A",
    ),
    com_googlesource_chromium_v8 = dict(
        # This archive was created using https://storage.googleapis.com/envoyproxy-wee8/wee8-archive.sh
        # and contains complete checkout of V8 with all dependencies necessary to build wee8.
        sha256 = "cc6f5357cd10922bfcf667bd882624ad313e21b009b919ce00f322f390012476",
        urls = ["https://storage.googleapis.com/envoyproxy-wee8/wee8-8.3.110.9.tar.gz"],
        use_category = ["dataplane"],
        cpe = "N/A",
    ),
    com_googlesource_quiche = dict(
        # Static snapshot of https://quiche.googlesource.com/quiche/+archive/d88a2f7a9ff5f9f6be2f50411b15b091affe04d3.tar.gz
        sha256 = "c1c5dc165f0509097fa3917d81988e4ac5f9f3da4c2361ee435dfa7f8f428016",
        urls = ["https://storage.googleapis.com/quiche-envoy-integration/d88a2f7a9ff5f9f6be2f50411b15b091affe04d3.tar.gz"],
        use_category = ["dataplane"],
        cpe = "N/A",
    ),
    com_googlesource_googleurl = dict(
        # Static snapshot of https://quiche.googlesource.com/quiche/+archive/googleurl_6dafefa72cba2ab2ba4922d17a30618e9617c7cf.tar.gz
        sha256 = "f1ab73ddd1a7db4e08a9e4db6c2e98e5a0a7bbaca08f5fee0d73adb02c24e44a",
        urls = ["https://storage.googleapis.com/quiche-envoy-integration/googleurl_6dafefa72cba2ab2ba4922d17a30618e9617c7cf.tar.gz"],
        use_category = ["dataplane"],
        cpe = "N/A",
    ),
    com_google_cel_cpp = dict(
        sha256 = "1b283f93619b130504880d2f400bd449de9ab6be94ef26ecd2bb96921f48dd6c",
        strip_prefix = "cel-cpp-50196761917300bbd47b59bd162e84817b67b7ab",
        # 2020-06-08
        urls = ["https://github.com/google/cel-cpp/archive/50196761917300bbd47b59bd162e84817b67b7ab.tar.gz"],
        use_category = ["dataplane"],
        cpe = "N/A",
    ),
    com_github_google_flatbuffers = dict(
        sha256 = "b8efbc25721e76780752bad775a97c3f77a0250271e2db37fc747b20e8b0f24a",
        strip_prefix = "flatbuffers-a83caf5910644ba1c421c002ef68e42f21c15f9f",
        urls = ["https://github.com/google/flatbuffers/archive/a83caf5910644ba1c421c002ef68e42f21c15f9f.tar.gz"],
        use_category = ["dataplane"],
        cpe = "N/A",
    ),
    # TODO(shikugawa): replace this with release tag after released package which includes
    # disable pthread when build with emscripten. We use hash temporary to enable our changes to
    # build envoy-wasm library with emscripten. https://github.com/google/re2/pull/263
    com_googlesource_code_re2 = dict(
        sha256 = "455bcacd2b94fca8897decd81172c5a93e5303ea0e5816b410877c51d6179ffb",
        strip_prefix = "re2-2b25567a8ee3b6e97c3cd05d616f296756c52759",
        # 2020-06-08
        urls = ["https://github.com/google/re2/archive/2b25567a8ee3b6e97c3cd05d616f296756c52759.tar.gz"],
        use_category = ["dataplane"],
        cpe = "N/A",
    ),
    # Included to access FuzzedDataProvider.h. This is compiler agnostic but
    # provided as part of the compiler-rt source distribution. We can't use the
    # Clang variant as we are not a Clang-LLVM only shop today.
    org_llvm_releases_compiler_rt = dict(
        sha256 = "6a7da64d3a0a7320577b68b9ca4933bdcab676e898b759850e827333c3282c75",
        # Only allow peeking at fuzzer related files for now.
        strip_prefix = "compiler-rt-10.0.0.src/include",
        urls = ["https://github.com/llvm/llvm-project/releases/download/llvmorg-10.0.0/compiler-rt-10.0.0.src.tar.xz"],
        use_category = ["test"],
    ),
    upb = dict(
        sha256 = "e9f281c56ab1eb1f97a80ca8a83bb7ef73d230eabb8591f83876f4e7b85d9b47",
        strip_prefix = "upb-8a3ae1ef3e3e3f26b45dec735c5776737fc7247f",
        # 2019-11-19
        urls = ["https://github.com/protocolbuffers/upb/archive/8a3ae1ef3e3e3f26b45dec735c5776737fc7247f.tar.gz"],
        use_category = ["dataplane", "controlplane"],
        cpe = "N/A",
    ),
    kafka_source = dict(
        sha256 = "e7b748a62e432b5770db6dbb3b034c68c0ea212812cb51603ee7f3a8a35f06be",
        strip_prefix = "kafka-2.4.0/clients/src/main/resources/common/message",
        urls = ["https://github.com/apache/kafka/archive/2.4.0.zip"],
        use_category = ["dataplane"],
        cpe = "cpe:2.3:a:apache:kafka:*",
    ),
    kafka_server_binary = dict(
        sha256 = "b9582bab0c3e8d131953b1afa72d6885ca1caae0061c2623071e7f396f2ccfee",
        strip_prefix = "kafka_2.12-2.4.0",
        urls = ["http://us.mirrors.quenda.co/apache/kafka/2.4.0/kafka_2.12-2.4.0.tgz"],
        use_category = ["test"],
    ),
    kafka_python_client = dict(
        sha256 = "454bf3aafef9348017192417b7f0828a347ec2eaf3efba59336f3a3b68f10094",
        strip_prefix = "kafka-python-2.0.0",
        urls = ["https://github.com/dpkp/kafka-python/archive/2.0.0.tar.gz"],
        use_category = ["test"],
    ),
    proxy_wasm_cpp_sdk = dict(
        sha256 = "76f4d8e8a41b59668272e58e68ded1661a0f9c1672bdab8673a076ebf20d1fe5",
        strip_prefix = "proxy-wasm-cpp-sdk-35163bbf32fccfbde7b95d909a392dc1dc562596",
        urls = ["https://github.com/proxy-wasm/proxy-wasm-cpp-sdk/archive/35163bbf32fccfbde7b95d909a392dc1dc562596.tar.gz"],
        use_category = ["dataplane"],
        cpe = "N/A",
    ),
    proxy_wasm_cpp_host = dict(
<<<<<<< HEAD
        sha256 = "9f13a357ad84ea3226a8021becfd8192d028a3ef32360271110519698fdea314",
        strip_prefix = "proxy-wasm-cpp-host-794192c21aea59a68a4c8fc853604c3abf0b9658",
        urls = ["https://github.com/proxy-wasm/proxy-wasm-cpp-host/archive/794192c21aea59a68a4c8fc853604c3abf0b9658.tar.gz"],
=======
        sha256 = "1ca7c5fb20147ebd6dccf8c8e6d829c487a3f2fd0b4e090f758c6f6713ad06c1",
        strip_prefix = "proxy-wasm-cpp-host-38cda116b52dcf395d0c095d38cf659342fdb47c",
        urls = ["https://github.com/proxy-wasm/proxy-wasm-cpp-host/archive/38cda116b52dcf395d0c095d38cf659342fdb47c.tar.gz"],
>>>>>>> ede27304
        use_category = ["dataplane"],
        cpe = "N/A",
    ),
    emscripten_toolchain = dict(
        sha256 = "4ac0f1f3de8b3f1373d435cd7e58bd94de4146e751f099732167749a229b443b",
        patch_cmds = [
            "./emsdk install 1.39.6-upstream",
            "./emsdk activate --embedded 1.39.6-upstream",
        ],
        strip_prefix = "emsdk-1.39.6",
        urls = ["https://github.com/emscripten-core/emsdk/archive/1.39.6.tar.gz"],
        use_category = ["build"],
    ),
)<|MERGE_RESOLUTION|>--- conflicted
+++ resolved
@@ -509,15 +509,9 @@
         cpe = "N/A",
     ),
     proxy_wasm_cpp_host = dict(
-<<<<<<< HEAD
-        sha256 = "9f13a357ad84ea3226a8021becfd8192d028a3ef32360271110519698fdea314",
-        strip_prefix = "proxy-wasm-cpp-host-794192c21aea59a68a4c8fc853604c3abf0b9658",
-        urls = ["https://github.com/proxy-wasm/proxy-wasm-cpp-host/archive/794192c21aea59a68a4c8fc853604c3abf0b9658.tar.gz"],
-=======
-        sha256 = "1ca7c5fb20147ebd6dccf8c8e6d829c487a3f2fd0b4e090f758c6f6713ad06c1",
-        strip_prefix = "proxy-wasm-cpp-host-38cda116b52dcf395d0c095d38cf659342fdb47c",
-        urls = ["https://github.com/proxy-wasm/proxy-wasm-cpp-host/archive/38cda116b52dcf395d0c095d38cf659342fdb47c.tar.gz"],
->>>>>>> ede27304
+        sha256 = "7dee3bfa6a9d3b36de62c892b263afbf9916d28bd2dbaf7c519a80c02e0ad7f7",
+        strip_prefix = "proxy-wasm-cpp-host-5dd31bb4806cb8ec82dd1595d909df2a5582e071",
+        urls = ["https://github.com/proxy-wasm/proxy-wasm-cpp-host/archive/5dd31bb4806cb8ec82dd1595d909df2a5582e071.tar.gz"],
         use_category = ["dataplane"],
         cpe = "N/A",
     ),
