#pragma once

#include <atomic>
#include <map>
#include <memory>

#include "envoy/access_log/access_log.h"
#include "envoy/buffer/buffer.h"
#include "envoy/http/filter.h"
#include "envoy/server/wasm.h"
#include "envoy/upstream/cluster_manager.h"

#include "common/common/assert.h"
#include "common/common/logger.h"

#include "extensions/filters/common/expr/evaluator.h"

#include "eval/public/activation.h"

namespace Envoy {
namespace Extensions {
namespace Common {
namespace Wasm {

#include "api/wasm/cpp/proxy_wasm_common.h"

class Wasm;
class WasmVm;

using Pairs = std::vector<std::pair<absl::string_view, absl::string_view>>;
using PairsWithStringValues = std::vector<std::pair<absl::string_view, std::string>>;

using GrpcService = envoy::config::core::v3::GrpcService;

// Plugin contains the information for a filter/service.
struct Plugin {
  Plugin(absl::string_view name, absl::string_view root_id, absl::string_view vm_id,
         envoy::config::core::v3::TrafficDirection direction,
         const LocalInfo::LocalInfo& local_info,
         const envoy::config::core::v3::Metadata* listener_metadata)
      : name_(std::string(name)), root_id_(std::string(root_id)), vm_id_(std::string(vm_id)),
        direction_(direction), local_info_(local_info), listener_metadata_(listener_metadata),
        log_prefix_(makeLogPrefix()) {}

  std::string makeLogPrefix() const;

  const std::string name_;
  const std::string root_id_;
  const std::string vm_id_;
  envoy::config::core::v3::TrafficDirection direction_;
  const LocalInfo::LocalInfo& local_info_;
  const envoy::config::core::v3::Metadata* listener_metadata_;

  std::string log_prefix_;
};
using PluginSharedPtr = std::shared_ptr<Plugin>;

// Opaque context object.
class StorageObject {
public:
  virtual ~StorageObject() = default;
};

// A context which will be the target of callbacks for a particular session
// e.g. a handler of a stream.
class Context : public Logger::Loggable<Logger::Id::wasm>,
                public AccessLog::Instance,
                public Http::StreamFilter,
                public Network::ConnectionCallbacks,
                public Network::Filter,
                public google::api::expr::runtime::BaseActivation,
                public std::enable_shared_from_this<Context> {
public:
  Context();                                                             // Testing.
  Context(Wasm* wasm);                                                   // Vm Context.
  Context(Wasm* wasm, PluginSharedPtr plugin);                           // Root Context.
  Context(Wasm* wasm, uint32_t root_context_id, PluginSharedPtr plugin); // Stream context.
  ~Context();

  Wasm* wasm() const { return wasm_; }
  uint32_t id() const { return id_; }
  bool isVmContext() { return id_ == 0; }
  bool isRootContext() { return root_context_id_ == 0; }
  Context* rootContext() { return isRootContext() ? this : root_context_; }

  absl::string_view root_id() const { return plugin_ ? plugin_->root_id_ : root_id_; }
  absl::string_view log_prefix() const { return plugin_ ? plugin_->log_prefix_ : root_log_prefix_; }

  WasmVm* wasmVm() const;
  Upstream::ClusterManager& clusterManager() const;

  // Retrieves the stream info associated with the request (a.k.a active stream).
  // It selects a value based on the following order: encoder callback, decoder
  // callback, log callback, network read filter callback, network write filter
  // callback. As long as any one of the callbacks is invoked, the value should be
  // available.
  const StreamInfo::StreamInfo* getConstRequestStreamInfo() const;
  StreamInfo::StreamInfo* getRequestStreamInfo() const;

  // Retrieves the connection object associated with the request (a.k.a active stream).
  // It selects a value based on the following order: encoder callback, decoder
  // callback. As long as any one of the callbacks is invoked, the value should be
  // available.
  const Network::Connection* getConnection() const;

  //
  // VM level downcalls into the WASM code on Context(id == 0).
  //
  virtual bool validateConfiguration(absl::string_view configuration, PluginSharedPtr plugin);
  virtual bool onStart(absl::string_view vm_configuration, PluginSharedPtr plugin);
  virtual bool onConfigure(absl::string_view plugin_configuration, PluginSharedPtr plugin);
  virtual void onTick();

  //
  // Stream downcalls on Context(id > 0).
  //
  // General stream downcall on a new stream.
  virtual void onCreate(uint32_t root_context_id);
  // Network
  virtual Network::FilterStatus onNetworkNewConnection();
  virtual Network::FilterStatus onDownstreamData(int data_length, bool end_of_stream);
  virtual Network::FilterStatus onUpstreamData(int data_length, bool end_of_stream);
  enum class PeerType : uint32_t {
    Unknown = 0,
    Local = 1,
    Remote = 2,
  };
  virtual void onDownstreamConnectionClose(PeerType);
  virtual void onUpstreamConnectionClose(PeerType);
  // HTTP Filter Stream Request Downcalls.
  virtual Http::FilterHeadersStatus onRequestHeaders();
  virtual Http::FilterDataStatus onRequestBody(int body_buffer_length, bool end_of_stream);
  virtual Http::FilterTrailersStatus onRequestTrailers();
  virtual Http::FilterMetadataStatus onRequestMetadata();
  // HTTP Filter Stream Response Downcalls.
  virtual Http::FilterHeadersStatus onResponseHeaders();
  virtual Http::FilterDataStatus onResponseBody(int body_buffer_length, bool end_of_stream);
  virtual Http::FilterTrailersStatus onResponseTrailers();
  virtual Http::FilterMetadataStatus onResponseMetadata();
  // Async Response Downcalls on any Context.
  virtual void onHttpCallResponse(uint32_t token, uint32_t headers, uint32_t body_size,
                                  uint32_t trailers);
  virtual void onQueueReady(uint32_t token);
  // General stream downcall when the stream/vm has ended.
  virtual bool onDone();
  // General stream downcall for logging. Occurs after onDone().
  virtual void onLog();
  // General stream downcall when no further stream calls will occur.
  virtual void onDelete();

  //
  // General Callbacks.
  //
  virtual void scriptLog(spdlog::level::level_enum level, absl::string_view message);
  virtual WasmResult setTickPeriod(std::chrono::milliseconds tick_period);
  virtual uint64_t getCurrentTimeNanoseconds();
  virtual absl::string_view getConfiguration();
  virtual std::pair<uint32_t, absl::string_view> getStatus();

  //
  // AccessLog::Instance
  //
  void log(const Http::HeaderMap* request_headers, const Http::HeaderMap* response_headers,
           const Http::HeaderMap* response_trailers,
           const StreamInfo::StreamInfo& stream_info) override;

  //
  // Network::ConnectionCallbacks
  //
  void onEvent(Network::ConnectionEvent event) override;
  void onAboveWriteBufferHighWatermark() override {}
  void onBelowWriteBufferLowWatermark() override {}

  //
  // Network::ReadFilter
  //
  Network::FilterStatus onNewConnection() override;
  Network::FilterStatus onData(Buffer::Instance& data, bool end_stream) override;
  void initializeReadFilterCallbacks(Network::ReadFilterCallbacks& callbacks) override;

  //
  // Network::WriteFilter
  //
  Network::FilterStatus onWrite(Buffer::Instance& data, bool end_stream) override;
  void initializeWriteFilterCallbacks(Network::WriteFilterCallbacks& callbacks) override;

  //
  // Http::StreamFilterBase
  //
  // Note: This calls onDone() in WASM.
  void onDestroy() override;

  //
  // Http::StreamDecoderFilter
  //
  Http::FilterHeadersStatus decodeHeaders(Http::RequestHeaderMap& headers,
                                          bool end_stream) override;
  Http::FilterDataStatus decodeData(Buffer::Instance& data, bool end_stream) override;
  Http::FilterTrailersStatus decodeTrailers(Http::RequestTrailerMap& trailers) override;
  Http::FilterMetadataStatus decodeMetadata(Http::MetadataMap& metadata_map) override;
  void setDecoderFilterCallbacks(Envoy::Http::StreamDecoderFilterCallbacks& callbacks) override;

  //
  // Http::StreamEncoderFilter
  //
  Http::FilterHeadersStatus encode100ContinueHeaders(Http::ResponseHeaderMap&) override;
  Http::FilterHeadersStatus encodeHeaders(Http::ResponseHeaderMap& headers,
                                          bool end_stream) override;
  Http::FilterDataStatus encodeData(Buffer::Instance& data, bool end_stream) override;
  Http::FilterTrailersStatus encodeTrailers(Http::ResponseTrailerMap& trailers) override;
  Http::FilterMetadataStatus encodeMetadata(Http::MetadataMap& metadata_map) override;
  void setEncoderFilterCallbacks(Envoy::Http::StreamEncoderFilterCallbacks& callbacks) override;

  //
  // HTTP Filter Callbacks
  //

  // State accessors
  virtual WasmResult getProperty(absl::string_view path, std::string* result);
  virtual WasmResult setProperty(absl::string_view key, absl::string_view serialized_value);

  // Continue
  virtual void continueRequest() {
    if (decoder_callbacks_)
      decoder_callbacks_->continueDecoding();
  }
  virtual void continueResponse() {
    if (encoder_callbacks_)
      encoder_callbacks_->continueEncoding();
  }
  virtual void sendLocalResponse(Http::Code response_code, absl::string_view body_text,
                                 std::function<void(Http::HeaderMap& headers)> modify_headers,
                                 const absl::optional<Grpc::Status::GrpcStatus> grpc_status,
                                 absl::string_view details) {
    if (decoder_callbacks_)
      decoder_callbacks_->sendLocalReply(response_code, body_text, modify_headers, grpc_status,
                                         details);
  }
  virtual void clearRouteCache() {
    if (decoder_callbacks_)
      decoder_callbacks_->clearRouteCache();
  }

  // Shared Data
  virtual WasmResult getSharedData(absl::string_view key,
                                   std::pair<std::string, uint32_t /* cas */>* data);
  virtual WasmResult setSharedData(absl::string_view key, absl::string_view value, uint32_t cas);

  // Shared Queue
  virtual uint32_t registerSharedQueue(absl::string_view queue_name);
  virtual WasmResult resolveSharedQueue(absl::string_view vm_id, absl::string_view queue_name,
                                        uint32_t* token);
  virtual WasmResult dequeueSharedQueue(uint32_t token, std::string* data);
  virtual WasmResult enqueueSharedQueue(uint32_t token, absl::string_view value);

  // Header/Trailer/Metadata Maps
  virtual void addHeaderMapValue(HeaderMapType type, absl::string_view key,
                                 absl::string_view value);
  virtual absl::string_view getHeaderMapValue(HeaderMapType type, absl::string_view key);
  virtual Pairs getHeaderMapPairs(HeaderMapType type);
  virtual void setHeaderMapPairs(HeaderMapType type, const Pairs& pairs);

  virtual void removeHeaderMapValue(HeaderMapType type, absl::string_view key);
  virtual void replaceHeaderMapValue(HeaderMapType type, absl::string_view key,
                                     absl::string_view value);

  virtual uint32_t getHeaderMapSize(HeaderMapType type);

  // Buffer
  virtual Buffer::Instance* getBuffer(BufferType type);
  bool end_of_stream() { return end_of_stream_; }

  // HTTP
  // Returns a token which will be used with the corresponding onHttpCallResponse.
  virtual WasmResult httpCall(absl::string_view cluster, const Pairs& request_headers,
                              absl::string_view request_body, const Pairs& request_trailers,
                              int timeout_millisconds, uint32_t* token_ptr);
  virtual void httpRespond(const Pairs& response_headers, absl::string_view body,
                           const Pairs& response_trailers);

  // Stats/Metrics
  enum class MetricType : uint32_t {
    Counter = 0,
    Gauge = 1,
    Histogram = 2,
    Max = 2,
  };
  virtual WasmResult defineMetric(MetricType type, absl::string_view name, uint32_t* metric_id_ptr);
  virtual WasmResult incrementMetric(uint32_t metric_id, int64_t offset);
  virtual WasmResult recordMetric(uint32_t metric_id, uint64_t value);
  virtual WasmResult getMetric(uint32_t metric_id, uint64_t* value_ptr);

  // gRPC
  // Returns a token which will be used with the corresponding onGrpc and grpc calls.
  virtual WasmResult grpcCall(const GrpcService& grpc_service, absl::string_view service_name,
                              absl::string_view method_name, absl::string_view request,
                              const absl::optional<std::chrono::milliseconds>& timeout,
                              uint32_t* token_ptr);
  virtual WasmResult grpcStream(const GrpcService& grpc_service, absl::string_view service_name,
                                absl::string_view method_name, uint32_t* token_ptr);
  virtual WasmResult grpcClose(uint32_t token);  // cancel on call, close on stream.
  virtual WasmResult grpcCancel(uint32_t token); // cancel on call, reset on stream.
  virtual WasmResult grpcSend(uint32_t token, absl::string_view message,
                              bool end_stream); // stream only

  // CEL evaluation
  virtual std::vector<const google::api::expr::runtime::CelFunction*>
  FindFunctionOverloads(absl::string_view) const override {
    return {};
  }
  virtual absl::optional<google::api::expr::runtime::CelValue>
  FindValue(absl::string_view name, Protobuf::Arena* arena) const override;
  virtual bool IsPathUnknown(absl::string_view) const override { return false; }

  // Foreign function state
  virtual void setForeignData(absl::string_view data_name, std::unique_ptr<StorageObject> data) {
    data_storage_[data_name] = std::move(data);
  }
  template <typename T> T* getForeignData(absl::string_view data_name) {
    const auto& it = data_storage_.find(data_name);
    if (it == data_storage_.end()) {
      return nullptr;
    }
    return dynamic_cast<T*>(it->second.get());
  }
  bool hasForeignData(absl::string_view data_name) const {
    return data_storage_.contains(data_name);
  }

  // Connection
  virtual bool isSsl();

<<<<<<< HEAD
  // Tracing
  virtual void activeSpanSetTag(absl::string_view key, absl::string_view value);
=======
  void addAfterVmCallAction(std::function<void()> f);
>>>>>>> 7daff502

protected:
  friend class Wasm;

  struct AsyncClientHandler : public Http::AsyncClient::Callbacks {
    // Http::AsyncClient::Callbacks
    void onSuccess(Envoy::Http::ResponseMessagePtr&& response) override {
      context_->onHttpCallSuccess(token_, response);
    }
    void onFailure(Http::AsyncClient::FailureReason reason) override {
      context_->onHttpCallFailure(token_, reason);
    }

    Context* context_;
    uint32_t token_;
    Http::AsyncClient::Request* request_;
  };

  struct GrpcCallClientHandler : public Grpc::RawAsyncRequestCallbacks {
    // Grpc::AsyncRequestCallbacks
    void onCreateInitialMetadata(Http::RequestHeaderMap& metadata) override {
      context_->onGrpcCreateInitialMetadata(token_, metadata);
    }
    void onSuccessRaw(Buffer::InstancePtr&& response, Tracing::Span& /* span */) override {
      context_->onGrpcReceive(token_, std::move(response));
    }
    void onFailure(Grpc::Status::GrpcStatus status, const std::string& message,
                   Tracing::Span& /* span */) override {
      context_->onGrpcClose(token_, status, message);
    }

    Context* context_;
    uint32_t token_;
    Grpc::RawAsyncClientPtr client_;
    Grpc::AsyncRequest* request_;
  };

  struct GrpcStreamClientHandler : public Grpc::RawAsyncStreamCallbacks {
    // Grpc::AsyncStreamCallbacks
    void onCreateInitialMetadata(Http::RequestHeaderMap& metadata) override {
      context_->onGrpcCreateInitialMetadata(token_, metadata);
    }
    void onReceiveInitialMetadata(Http::ResponseHeaderMapPtr&& metadata) override {
      context_->onGrpcReceiveInitialMetadata(token_, std::move(metadata));
    }
    bool onReceiveMessageRaw(Buffer::InstancePtr&& response) override {
      context_->onGrpcReceive(token_, std::move(response));
      return true;
    }
    void onReceiveTrailingMetadata(Http::ResponseTrailerMapPtr&& metadata) override {
      context_->onGrpcReceiveTrailingMetadata(token_, std::move(metadata));
    }
    void onRemoteClose(Grpc::Status::GrpcStatus status, const std::string& message) override {
      context_->onGrpcClose(token_, status, message);
    }

    Context* context_;
    uint32_t token_;
    Grpc::RawAsyncClientPtr client_;
    Grpc::RawAsyncStream* stream_;
  };

  void initializeRoot(Wasm* wasm, PluginSharedPtr plugin);
  std::string makeRootLogPrefix(absl::string_view vm_id) const;

  void onHttpCallSuccess(uint32_t token, Envoy::Http::ResponseMessagePtr& response);
  void onHttpCallFailure(uint32_t token, Http::AsyncClient::FailureReason reason);

  virtual void onGrpcCreateInitialMetadata(uint32_t token,
                                           Http::HeaderMap& metadata); // For both Call and Stream.
  virtual void onGrpcReceive(uint32_t token,
                             Buffer::InstancePtr response); // Call (implies OK close) and Stream.
  virtual void onGrpcClose(uint32_t token, const Grpc::Status::GrpcStatus& status,
                           const absl::string_view message); // Call (not OK) and Stream.

  virtual void onGrpcReceiveInitialMetadata(uint32_t token,
                                            Http::HeaderMapPtr&& metadata); // Stream only.
  virtual void onGrpcReceiveTrailingMetadata(uint32_t token,
                                             Http::HeaderMapPtr&& metadata); // Stream only.

  bool IsGrpcStreamToken(uint32_t token) { return (token & 1) == 0; }
  bool IsGrpcCallToken(uint32_t token) { return (token & 1) == 1; }

  Http::HeaderMap* getMap(HeaderMapType type);
  const Http::HeaderMap* getConstMap(HeaderMapType type);

  Wasm* wasm_{nullptr};
  uint32_t id_{0};
  uint32_t root_context_id_{0};                          // 0 for roots and the general context.
  Context* root_context_{nullptr};                       // set in all contexts.
  std::string root_id_;                                  // set only in root context.
  std::string root_log_prefix_;                          // set only in root context.
  const LocalInfo::LocalInfo* root_local_info_{nullptr}; // set only for root_context.
  PluginSharedPtr plugin_;
  bool in_vm_context_created_ = false;
  bool destroyed_ = false;

  uint32_t next_http_call_token_ = 1;
  uint32_t next_grpc_token_ = 1; // Odd tokens are for Calls even for Streams.

  // Network callbacks.
  Network::ReadFilterCallbacks* network_read_filter_callbacks_{};
  Network::WriteFilterCallbacks* network_write_filter_callbacks_{};

  // HTTP callbacks.
  Envoy::Http::StreamDecoderFilterCallbacks* decoder_callbacks_{};
  Envoy::Http::StreamEncoderFilterCallbacks* encoder_callbacks_{};

  // General state.
  // NB: this are only available (non-nullptr) during the calls requiring it (e.g. onConfigure()).
  absl::string_view configuration_;
  uint32_t status_code_{0};
  absl::string_view status_message_;

  // Network filter state.
  Buffer::Instance* network_downstream_data_buffer_{};
  Buffer::Instance* network_upstream_data_buffer_{};

  // HTTP filter state.
  // NB: this are only available (non-nullptr) during the calls corresponding to when the data is
  // live. For example, request_headers_ is available during the onRequestHeaders() call.
  Http::RequestHeaderMap* request_headers_{};
  Http::ResponseHeaderMap* response_headers_{};
  Buffer::Instance* request_body_buffer_{};
  Buffer::Instance* response_body_buffer_{};
  Http::RequestTrailerMap* request_trailers_{};
  Http::ResponseTrailerMap* response_trailers_{};
  Http::MetadataMap* request_metadata_{};
  Http::MetadataMap* response_metadata_{};

  // Only available during onHttpCallResponse.
  Envoy::Http::ResponseMessagePtr* http_call_response_{};

  Http::HeaderMap* grpc_create_initial_metadata_{};
  Http::HeaderMapPtr grpc_receive_initial_metadata_{};
  Http::HeaderMapPtr grpc_receive_trailing_metadata_{};

  // NB: this are only available (non-nullptr) during onGrpcReceive.
  Buffer::InstancePtr grpc_receive_buffer_;

  const StreamInfo::StreamInfo* access_log_stream_info_{};
  const Http::HeaderMap* access_log_request_headers_{};
  const Http::HeaderMap* access_log_response_headers_{};
  const Http::HeaderMap* access_log_request_trailers_{}; // unused
  const Http::HeaderMap* access_log_response_trailers_{};

  // Temporary state.
  ProtobufWkt::Struct temporary_metadata_;
  bool end_of_stream_;

  // MB: must be a node-type map as we take persistent references to the entries.
  std::map<uint32_t, AsyncClientHandler> http_request_;
  std::map<uint32_t, GrpcCallClientHandler> grpc_call_request_;
  std::map<uint32_t, GrpcStreamClientHandler> grpc_stream_;

  // Opaque state
  absl::flat_hash_map<std::string, std::unique_ptr<StorageObject>> data_storage_;
};

using ContextSharedPtr = std::shared_ptr<Context>;

uint32_t resolveQueueForTest(absl::string_view vm_id, absl::string_view queue_name);

WasmResult serializeValue(Filters::Common::Expr::CelValue value, std::string* result);

} // namespace Wasm
} // namespace Common
} // namespace Extensions
} // namespace Envoy<|MERGE_RESOLUTION|>--- conflicted
+++ resolved
@@ -330,12 +330,10 @@
   // Connection
   virtual bool isSsl();
 
-<<<<<<< HEAD
   // Tracing
   virtual void activeSpanSetTag(absl::string_view key, absl::string_view value);
-=======
+
   void addAfterVmCallAction(std::function<void()> f);
->>>>>>> 7daff502
 
 protected:
   friend class Wasm;
