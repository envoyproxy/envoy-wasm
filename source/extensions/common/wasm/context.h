#pragma once

#include <atomic>
#include <map>
#include <memory>

#include "envoy/access_log/access_log.h"
#include "envoy/buffer/buffer.h"
#include "envoy/http/filter.h"
#include "envoy/upstream/cluster_manager.h"

#include "common/common/assert.h"
#include "common/common/logger.h"

#include "extensions/common/wasm/wasm_state.h"
#include "extensions/filters/common/expr/evaluator.h"

#include "eval/public/activation.h"
#include "include/proxy-wasm/wasm.h"

namespace Envoy {
namespace Extensions {
namespace Common {
namespace Wasm {

using proxy_wasm::BufferInterface;
using proxy_wasm::CloseType;
using proxy_wasm::ContextBase;
using proxy_wasm::MetricType;
using proxy_wasm::Pairs;
using proxy_wasm::PairsWithStringValues;
using proxy_wasm::PluginBase;
using proxy_wasm::SharedQueueDequeueToken;
using proxy_wasm::SharedQueueEnqueueToken;
using proxy_wasm::WasmBase;
using proxy_wasm::WasmBufferType;
using proxy_wasm::WasmHandleBase;
using proxy_wasm::WasmHeaderMapType;
using proxy_wasm::WasmResult;
using proxy_wasm::WasmStreamType;
using proxy_wasm::Word;

using GrpcService = envoy::config::core::v3::GrpcService;

class Wasm;

using WasmHandleBaseSharedPtr = std::shared_ptr<WasmHandleBase>;

// Opaque context object.
class StorageObject {
public:
  virtual ~StorageObject() = default;
};

class Buffer : public proxy_wasm::BufferBase {
public:
  Buffer() = default;

  // proxy_wasm::BufferInterface
  size_t size() const override;
  WasmResult copyTo(WasmBase* wasm, size_t start, size_t length, uint64_t ptr_ptr,
                    uint64_t size_ptr) const override;
  WasmResult copyFrom(size_t start, size_t length, absl::string_view data) override;

  // proxy_wasm::BufferBase
  void clear() override {
    proxy_wasm::BufferBase::clear();
    const_buffer_instance_ = nullptr;
    buffer_instance_ = nullptr;
  }
  Buffer* set(absl::string_view data) {
    return static_cast<Buffer*>(proxy_wasm::BufferBase::set(data));
  }
  Buffer* set(std::unique_ptr<char[]> owned_data, uint32_t owned_data_size) {
    return static_cast<Buffer*>(
        proxy_wasm::BufferBase::set(std::move(owned_data), owned_data_size));
  }

  Buffer* set(::Envoy::Buffer::Instance* buffer_instance) {
    clear();
    buffer_instance_ = buffer_instance;
    const_buffer_instance_ = buffer_instance;
    return this;
  }
  Buffer* set(const ::Envoy::Buffer::Instance* buffer_instance) {
    clear();
    const_buffer_instance_ = buffer_instance;
    return this;
  }

private:
  const ::Envoy::Buffer::Instance* const_buffer_instance_{};
  ::Envoy::Buffer::Instance* buffer_instance_{};
};

// Plugin contains the information for a filter/service.
struct Plugin : public PluginBase {
  Plugin(absl::string_view name, absl::string_view root_id, absl::string_view vm_id,
         absl::string_view plugin_configuration,
         envoy::config::core::v3::TrafficDirection direction,
         const LocalInfo::LocalInfo& local_info,
         const envoy::config::core::v3::Metadata* listener_metadata)
      : PluginBase(name, root_id, vm_id, plugin_configuration), direction_(direction),
        local_info_(local_info), listener_metadata_(listener_metadata) {}

  envoy::config::core::v3::TrafficDirection direction_;
  const LocalInfo::LocalInfo& local_info_;
  const envoy::config::core::v3::Metadata* listener_metadata_;
};
using PluginSharedPtr = std::shared_ptr<Plugin>;

// A context which will be the target of callbacks for a particular session
// e.g. a handler of a stream.
class Context : public proxy_wasm::ContextBase,
                public Logger::Loggable<Logger::Id::wasm>,
                public AccessLog::Instance,
                public Http::StreamFilter,
                public Network::ConnectionCallbacks,
                public Network::Filter,
                public google::api::expr::runtime::BaseActivation,
                public std::enable_shared_from_this<Context> {
public:
  Context();                                                                    // Testing.
  Context(Wasm* wasm);                                                          // Vm Context.
  Context(Wasm* wasm, const PluginSharedPtr& plugin);                           // Root Context.
  Context(Wasm* wasm, uint32_t root_context_id, const PluginSharedPtr& plugin); // Stream context.
  ~Context() override;

  Wasm* wasm() const;
  Plugin* plugin() const;
  Context* rootContext() const;
  Upstream::ClusterManager& clusterManager() const;
  Buffer& buffer() { return buffer_; }

  // proxy_wasm::ContextBase
  void error(absl::string_view message) override;

  // Retrieves the stream info associated with the request (a.k.a active stream).
  // It selects a value based on the following order: encoder callback, decoder
  // callback, log callback, network read filter callback, network write filter
  // callback. As long as any one of the callbacks is invoked, the value should be
  // available.
  const StreamInfo::StreamInfo* getConstRequestStreamInfo() const;
  StreamInfo::StreamInfo* getRequestStreamInfo() const;

  // Retrieves the connection object associated with the request (a.k.a active stream).
  // It selects a value based on the following order: encoder callback, decoder
  // callback. As long as any one of the callbacks is invoked, the value should be
  // available.
  const Network::Connection* getConnection() const;

  //
  // VM level downcalls into the Wasm code on Context(id == 0).
  //
  virtual bool validateConfiguration(absl::string_view configuration,
                                     const std::shared_ptr<PluginBase>& plugin); // deprecated

  // AccessLog::Instance
  void log(const Http::RequestHeaderMap* request_headers,
           const Http::ResponseHeaderMap* response_headers,
           const Http::ResponseTrailerMap* response_trailers,
           const StreamInfo::StreamInfo& stream_info) override;

  // Network::ConnectionCallbacks
  void onEvent(Network::ConnectionEvent event) override;
  void onAboveWriteBufferHighWatermark() override {}
  void onBelowWriteBufferLowWatermark() override {}

  // Network::ReadFilter
  Network::FilterStatus onNewConnection() override;
  Network::FilterStatus onData(::Envoy::Buffer::Instance& data, bool end_stream) override;
  void initializeReadFilterCallbacks(Network::ReadFilterCallbacks& callbacks) override;

  // Network::WriteFilter
  Network::FilterStatus onWrite(::Envoy::Buffer::Instance& data, bool end_stream) override;
  void initializeWriteFilterCallbacks(Network::WriteFilterCallbacks& callbacks) override;

  // proxy_wasm::ContextBase
  void onDownstreamConnectionClose(CloseType) override;
  void onUpstreamConnectionClose(CloseType) override;

  // Http::StreamFilterBase. Note: This calls onDone() in Wasm.
  void onDestroy() override;

  // Http::StreamDecoderFilter
  Http::FilterHeadersStatus decodeHeaders(Http::RequestHeaderMap& headers,
                                          bool end_stream) override;
  Http::FilterDataStatus decodeData(::Envoy::Buffer::Instance& data, bool end_stream) override;
  Http::FilterTrailersStatus decodeTrailers(Http::RequestTrailerMap& trailers) override;
  Http::FilterMetadataStatus decodeMetadata(Http::MetadataMap& metadata_map) override;
  void setDecoderFilterCallbacks(Envoy::Http::StreamDecoderFilterCallbacks& callbacks) override;

  // Http::StreamEncoderFilter
  Http::FilterHeadersStatus encode100ContinueHeaders(Http::ResponseHeaderMap&) override;
  Http::FilterHeadersStatus encodeHeaders(Http::ResponseHeaderMap& headers,
                                          bool end_stream) override;
  Http::FilterDataStatus encodeData(::Envoy::Buffer::Instance& data, bool end_stream) override;
  Http::FilterTrailersStatus encodeTrailers(Http::ResponseTrailerMap& trailers) override;
  Http::FilterMetadataStatus encodeMetadata(Http::MetadataMap& metadata_map) override;
  void setEncoderFilterCallbacks(Envoy::Http::StreamEncoderFilterCallbacks& callbacks) override;

  // VM calls out to host.
  // proxy_wasm::ContextBase

  // General
  WasmResult log(uint32_t level, absl::string_view message) override;
  uint64_t getCurrentTimeNanoseconds() override;
  std::pair<uint32_t, absl::string_view> getStatus() override;

  // State accessors
  WasmResult getProperty(absl::string_view path, std::string* result) override;
  WasmResult setProperty(absl::string_view path, absl::string_view value) override;
  WasmResult declareProperty(absl::string_view path,
                             std::unique_ptr<const WasmStatePrototype> state_prototype);

  // Continue
  WasmResult continueStream(WasmStreamType stream_type) override;
  WasmResult closeStream(WasmStreamType stream_type) override;
  WasmResult sendLocalResponse(uint32_t response_code, absl::string_view body_text,
                               Pairs additional_headers, uint32_t grpc_status,
                               absl::string_view details) override;

  // Header/Trailer/Metadata Maps
  WasmResult addHeaderMapValue(WasmHeaderMapType type, absl::string_view key,
                               absl::string_view value) override;
  WasmResult getHeaderMapValue(WasmHeaderMapType type, absl::string_view key,
                               absl::string_view* value) override;
  WasmResult getHeaderMapPairs(WasmHeaderMapType type, Pairs* result) override;
  WasmResult setHeaderMapPairs(WasmHeaderMapType type, const Pairs& pairs) override;

  WasmResult removeHeaderMapValue(WasmHeaderMapType type, absl::string_view key) override;
  WasmResult replaceHeaderMapValue(WasmHeaderMapType type, absl::string_view key,
                                   absl::string_view value) override;

  WasmResult getHeaderMapSize(WasmHeaderMapType type, uint32_t* size) override;

  // Buffer
  BufferInterface* getBuffer(WasmBufferType type) override;
  // TODO: use stream_type.
  bool endOfStream(WasmStreamType /* stream_type */) override { return end_of_stream_; }

  // HTTP
  WasmResult httpCall(absl::string_view cluster, const Pairs& request_headers,
                      absl::string_view request_body, const Pairs& request_trailers,
                      int timeout_millisconds, uint32_t* token_ptr) override;

  // Stats/Metrics
  WasmResult defineMetric(MetricType type, absl::string_view name,
                          uint32_t* metric_id_ptr) override;
  WasmResult incrementMetric(uint32_t metric_id, int64_t offset) override;
  WasmResult recordMetric(uint32_t metric_id, uint64_t value) override;
  WasmResult getMetric(uint32_t metric_id, uint64_t* value_ptr) override;

  // gRPC
  WasmResult grpcCall(absl::string_view grpc_service, absl::string_view service_name,
                      absl::string_view method_name, const Pairs& initial_metadata,
                      absl::string_view request, std::chrono::milliseconds timeout,
                      uint32_t* token_ptr) override;
  WasmResult grpcStream(absl::string_view grpc_service, absl::string_view service_name,
                        absl::string_view method_name, const Pairs& initial_metadat,
                        uint32_t* token_ptr) override;

  WasmResult grpcClose(uint32_t token) override;
  WasmResult grpcCancel(uint32_t token) override;
  WasmResult grpcSend(uint32_t token, absl::string_view message, bool end_stream) override;

  // Envoy specific ABI
  void onResolveDns(uint32_t token, Envoy::Network::DnsResolver::ResolutionStatus status,
                    std::list<Envoy::Network::DnsResponse>&& response);

  // CEL evaluation
  std::vector<const google::api::expr::runtime::CelFunction*>
  FindFunctionOverloads(absl::string_view) const override {
    return {};
  }
  absl::optional<google::api::expr::runtime::CelValue>
  findValue(absl::string_view name, Protobuf::Arena* arena, bool last) const;
  absl::optional<google::api::expr::runtime::CelValue>
  FindValue(absl::string_view name, Protobuf::Arena* arena) const override {
    return findValue(name, arena, false);
  }
  bool IsPathUnknown(absl::string_view) const override { return false; }
  const std::vector<google::api::expr::runtime::CelAttributePattern>&
  unknown_attribute_patterns() const override {
    static const std::vector<google::api::expr::runtime::CelAttributePattern> empty;
    return empty;
  }
  const Protobuf::FieldMask& unknown_paths() const override {
    return Protobuf::FieldMask::default_instance();
  }

  // Foreign function state
  virtual void setForeignData(absl::string_view data_name, std::unique_ptr<StorageObject> data) {
    data_storage_[data_name] = std::move(data);
  }
  template <typename T> T* getForeignData(absl::string_view data_name) {
    const auto& it = data_storage_.find(data_name);
    if (it == data_storage_.end()) {
      return nullptr;
    }
    return dynamic_cast<T*>(it->second.get());
  }
  bool hasForeignData(absl::string_view data_name) const {
    return data_storage_.contains(data_name);
  }

protected:
  friend class Wasm;

  void addAfterVmCallAction(std::function<void()> f);
  void initializeRoot(WasmBase* wasm, std::shared_ptr<PluginBase> plugin) override;
  void onCloseTCP();

  virtual absl::string_view getConfiguration();
  virtual void clearRouteCache() {
    if (decoder_callbacks_) {
      decoder_callbacks_->clearRouteCache();
    }
  }

  struct AsyncClientHandler : public Http::AsyncClient::Callbacks {
    // Http::AsyncClient::Callbacks
    void onSuccess(const Http::AsyncClient::Request&,
                   Envoy::Http::ResponseMessagePtr&& response) override {
      context_->onHttpCallSuccess(token_, std::move(response));
    }
    void onFailure(const Http::AsyncClient::Request&,
                   Http::AsyncClient::FailureReason reason) override {
      context_->onHttpCallFailure(token_, reason);
    }

    Context* context_;
    uint32_t token_;
    Http::AsyncClient::Request* request_;
  };

  struct GrpcCallClientHandler : public Grpc::RawAsyncRequestCallbacks {
    // Grpc::AsyncRequestCallbacks
    void onCreateInitialMetadata(Http::RequestHeaderMap& initial_metadata) override {
      context_->onGrpcCreateInitialMetadata(token_, initial_metadata);
    }
    void onSuccessRaw(::Envoy::Buffer::InstancePtr&& response, Tracing::Span& /* span */) override {
      context_->onGrpcReceiveWrapper(token_, std::move(response));
    }
    void onFailure(Grpc::Status::GrpcStatus status, const std::string& message,
                   Tracing::Span& /* span */) override {
      context_->onGrpcCloseWrapper(token_, status, message);
    }

    Context* context_;
    uint32_t token_;
    Grpc::RawAsyncClientPtr client_;
    Grpc::AsyncRequest* request_;
  };

  struct GrpcStreamClientHandler : public Grpc::RawAsyncStreamCallbacks {
    // Grpc::AsyncStreamCallbacks
    void onCreateInitialMetadata(Http::RequestHeaderMap&) override {}
    void onReceiveInitialMetadata(Http::ResponseHeaderMapPtr&& metadata) override {
      context_->onGrpcReceiveInitialMetadataWrapper(token_, std::move(metadata));
    }
    bool onReceiveMessageRaw(::Envoy::Buffer::InstancePtr&& response) override {
      context_->onGrpcReceiveWrapper(token_, std::move(response));
      return true;
    }
    void onReceiveTrailingMetadata(Http::ResponseTrailerMapPtr&& metadata) override {
      context_->onGrpcReceiveTrailingMetadataWrapper(token_, std::move(metadata));
    }
    void onRemoteClose(Grpc::Status::GrpcStatus status, const std::string& message) override {
      context_->onGrpcCloseWrapper(token_, status, message);
    }

    Context* context_;
    uint32_t token_;
    Grpc::RawAsyncClientPtr client_;
    Grpc::RawAsyncStream* stream_;
  };

  void onHttpCallSuccess(uint32_t token, Envoy::Http::ResponseMessagePtr&& response);
  void onHttpCallFailure(uint32_t token, Http::AsyncClient::FailureReason reason);

  void onGrpcCreateInitialMetadata(uint32_t token, Http::RequestHeaderMap& metadata);
  void onGrpcReceiveInitialMetadataWrapper(uint32_t token, Http::HeaderMapPtr&& metadata);
  void onGrpcReceiveWrapper(uint32_t token, ::Envoy::Buffer::InstancePtr response);
  void onGrpcReceiveTrailingMetadataWrapper(uint32_t token, Http::HeaderMapPtr&& metadata);
  void onGrpcCloseWrapper(uint32_t token, const Grpc::Status::GrpcStatus& status,
                          const absl::string_view message);

  bool IsGrpcStreamToken(uint32_t token) { return (token & 1) == 0; }
  bool IsGrpcCallToken(uint32_t token) { return (token & 1) == 1; }

  Http::HeaderMap* getMap(WasmHeaderMapType type);
  const Http::HeaderMap* getConstMap(WasmHeaderMapType type);

  const LocalInfo::LocalInfo* root_local_info_{nullptr}; // set only for root_context.

  uint32_t next_http_call_token_ = 1;
  uint32_t next_grpc_token_ = 1; // Odd tokens are for Calls even for Streams.

  // Network callbacks.
  Network::ReadFilterCallbacks* network_read_filter_callbacks_{};
  Network::WriteFilterCallbacks* network_write_filter_callbacks_{};

  // HTTP callbacks.
  Envoy::Http::StreamDecoderFilterCallbacks* decoder_callbacks_{};
  Envoy::Http::StreamEncoderFilterCallbacks* encoder_callbacks_{};

  // General state. Only available (non-nullptr) during the calls requiring it (e.g. onConfigure()).
  absl::string_view configuration_;
  uint32_t status_code_{0};
  absl::string_view status_message_;

  // Network filter state.
  ::Envoy::Buffer::Instance* network_downstream_data_buffer_{};
  ::Envoy::Buffer::Instance* network_upstream_data_buffer_{};

  // HTTP filter state.
<<<<<<< HEAD
  bool http_request_started_ = false; // When decodeHeaders() is called the rquest is "started".
=======
  bool http_request_started_ = false; // When decodeHeaders() is called the request is "started".
>>>>>>> cce6e6cf
  Http::RequestHeaderMap* request_headers_{};
  Http::ResponseHeaderMap* response_headers_{};
  ::Envoy::Buffer::Instance* request_body_buffer_{};
  ::Envoy::Buffer::Instance* response_body_buffer_{};
  Http::RequestTrailerMap* request_trailers_{};
  Http::ResponseTrailerMap* response_trailers_{};
  Http::MetadataMap* request_metadata_{};
  Http::MetadataMap* response_metadata_{};

  // Only available during onHttpCallResponse.
  Envoy::Http::ResponseMessagePtr* http_call_response_{};

  Http::HeaderMapPtr grpc_receive_initial_metadata_{};
  Http::HeaderMapPtr grpc_receive_trailing_metadata_{};

  // Only available (non-nullptr) during onGrpcReceive.
  ::Envoy::Buffer::InstancePtr grpc_receive_buffer_;

  // Only available (non-nullptr) during grpcCall and grpcStream.
  Http::RequestHeaderMapPtr grpc_initial_metadata_;

  // Access log state.
  const StreamInfo::StreamInfo* access_log_stream_info_{};
  const Http::RequestHeaderMap* access_log_request_headers_{};
  const Http::ResponseHeaderMap* access_log_response_headers_{};
  const Http::RequestTrailerMap* access_log_request_trailers_{}; // unused
  const Http::ResponseTrailerMap* access_log_response_trailers_{};

  // Temporary state.
  ProtobufWkt::Struct temporary_metadata_;
  bool end_of_stream_;
  bool buffering_request_body_ = false;
  bool buffering_response_body_ = false;
  Buffer buffer_;

  // MB: must be a node-type map as we take persistent references to the entries.
  std::map<uint32_t, AsyncClientHandler> http_request_;
  std::map<uint32_t, GrpcCallClientHandler> grpc_call_request_;
  std::map<uint32_t, GrpcStreamClientHandler> grpc_stream_;

  // Opaque state.
  absl::flat_hash_map<std::string, std::unique_ptr<StorageObject>> data_storage_;

  // TCP State.
  bool upstream_closed_ = false;
  bool downstream_closed_ = false;
  bool tcp_connection_closed_ = false;

  // Filter state prototype declaration.
  absl::flat_hash_map<std::string, std::unique_ptr<const WasmStatePrototype>> state_prototypes_;
};
using ContextSharedPtr = std::shared_ptr<Context>;

WasmResult serializeValue(Filters::Common::Expr::CelValue value, std::string* result);

} // namespace Wasm
} // namespace Common
} // namespace Extensions
} // namespace Envoy<|MERGE_RESOLUTION|>--- conflicted
+++ resolved
@@ -415,11 +415,7 @@
   ::Envoy::Buffer::Instance* network_upstream_data_buffer_{};
 
   // HTTP filter state.
-<<<<<<< HEAD
-  bool http_request_started_ = false; // When decodeHeaders() is called the rquest is "started".
-=======
   bool http_request_started_ = false; // When decodeHeaders() is called the request is "started".
->>>>>>> cce6e6cf
   Http::RequestHeaderMap* request_headers_{};
   Http::ResponseHeaderMap* response_headers_{};
   ::Envoy::Buffer::Instance* request_body_buffer_{};
