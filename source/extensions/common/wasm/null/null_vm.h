--- conflicted
+++ resolved
@@ -37,12 +37,7 @@
   bool setMemory(uint64_t pointer, uint64_t size, const void* data) override;
   bool setWord(uint64_t pointer, Word data) override;
   bool getWord(uint64_t pointer, Word* data) override;
-<<<<<<< HEAD
-  void makeModule(absl::string_view name) override;
   absl::string_view getCustomSection(absl::string_view name) override;
-=======
-  absl::string_view getUserSection(absl::string_view name) override;
->>>>>>> 45c6cf99
 
 #define _FORWARD_GET_FUNCTION(_T)                                                                  \
   void getFunction(absl::string_view function_name, _T* f) override {                              \
