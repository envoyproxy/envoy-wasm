#pragma once

#include <atomic>
#include <chrono>
#include <map>
#include <memory>

#include "envoy/common/exception.h"
#include "envoy/extensions/wasm/v3/wasm.pb.validate.h"
#include "envoy/http/filter.h"
#include "envoy/server/lifecycle_notifier.h"
#include "envoy/stats/scope.h"
#include "envoy/stats/stats.h"
#include "envoy/thread_local/thread_local.h"
#include "envoy/upstream/cluster_manager.h"

#include "common/common/assert.h"
#include "common/common/logger.h"
#include "common/config/datasource.h"
#include "common/stats/symbol_table_impl.h"

#include "extensions/common/wasm/context.h"
#include "extensions/common/wasm/wasm_vm.h"
#include "extensions/common/wasm/well_known_names.h"

#include "include/proxy-wasm/exports.h"
#include "include/proxy-wasm/wasm.h"

namespace Envoy {
namespace Extensions {
namespace Common {
namespace Wasm {

#define ALL_WASM_STATS(COUNTER, GAUGE)                                                             \
  COUNTER(created)                                                                                 \
  GAUGE(active, NeverImport)

class WasmHandle;

using VmConfig = envoy::extensions::wasm::v3::VmConfig;
using CreateContextFn =
    std::function<ContextBase*(Wasm* wasm, const std::shared_ptr<Plugin>& plugin)>;

struct WasmStats {
  ALL_WASM_STATS(GENERATE_COUNTER_STRUCT, GENERATE_GAUGE_STRUCT)
};

// Wasm execution instance. Manages the Envoy side of the Wasm interface.
class Wasm : public WasmBase, Logger::Loggable<Logger::Id::wasm> {
public:
  Wasm(absl::string_view runtime, absl::string_view vm_id, absl::string_view vm_configuration,
       absl::string_view vm_key, const Stats::ScopeSharedPtr& scope,
       Upstream::ClusterManager& cluster_manager, Event::Dispatcher& dispatcher);
  Wasm(std::shared_ptr<WasmHandle> other, Event::Dispatcher& dispatcher);
  ~Wasm() override;

  Upstream::ClusterManager& clusterManager() const { return cluster_manager_; }
  Event::Dispatcher& dispatcher() { return dispatcher_; }
  Context* getRootContext(absl::string_view root_id) {
    return static_cast<Context*>(WasmBase::getRootContext(root_id));
  }
  void setTimerPeriod(uint32_t root_context_id, std::chrono::milliseconds period) override;
  virtual void tickHandler(uint32_t root_context_id);
  std::shared_ptr<Wasm> sharedThis() { return std::static_pointer_cast<Wasm>(shared_from_this()); }
  Network::DnsResolverSharedPtr& dnsResolver() { return dns_resolver_; }

  // WasmBase
<<<<<<< HEAD
  void error(absl::string_view message) override;
  proxy_wasm::CallOnThreadFunction callOnThreadFunction() override;
  ContextBase* createContext(const std::shared_ptr<PluginBase>& plugin) override;
  ContextBase* createRootContext(const std::shared_ptr<PluginBase>& plugin) override;
=======
  proxy_wasm::CallOnThreadFunction callOnThreadFunction() override;
  ContextBase* createContext(std::shared_ptr<PluginBase> plugin) override;
  void registerCallbacks() override;
  void getFunctions() override;
  void error(absl::string_view message) override { throw WasmException(std::string(message)); }
>>>>>>> ede27304

  // AccessLog::Instance
  void log(absl::string_view root_id, const Http::RequestHeaderMap* request_headers,
           const Http::ResponseHeaderMap* response_headers,
           const Http::ResponseTrailerMap* response_trailers,
           const StreamInfo::StreamInfo& stream_info);

  void initializeLifecycle(Server::ServerLifecycleNotifier& lifecycle_notifier);
  uint32_t nextDnsToken() {
    do {
      dns_token_++;
    } while (!dns_token_);
    return dns_token_;
  }

  void setCreateContextForTesting(CreateContextFn create_context,
                                  CreateContextFn create_root_context) {
    create_context_for_testing_ = create_context;
    create_root_context_for_testing_ = create_root_context;
  }

private:
  friend class Context;

  void initializeStats();
  // Calls into the VM.
  proxy_wasm::WasmCallVoid<3> on_resolve_dns_;

  Stats::ScopeSharedPtr scope_;
  Upstream::ClusterManager& cluster_manager_;
  Event::Dispatcher& dispatcher_;
  Event::PostCb server_shutdown_post_cb_;
  std::unordered_map<uint32_t, Event::TimerPtr> timer_; // per root_id.
  TimeSource& time_source_;

  // Host Stats/Metrics
  WasmStats wasm_stats_;

  // Plugin Stats/Metrics
  absl::flat_hash_map<uint32_t, Stats::Counter*> counters_;
  absl::flat_hash_map<uint32_t, Stats::Gauge*> gauges_;
  absl::flat_hash_map<uint32_t, Stats::Histogram*> histograms_;

<<<<<<< HEAD
  CreateContextFn create_context_for_testing_;
  CreateContextFn create_root_context_for_testing_;
=======
  Network::DnsResolverSharedPtr dns_resolver_;
  uint32_t dns_token_ = 1;
>>>>>>> ede27304
};
using WasmSharedPtr = std::shared_ptr<Wasm>;

class WasmHandle : public WasmHandleBase, public ThreadLocal::ThreadLocalObject {
public:
  explicit WasmHandle(const WasmSharedPtr& wasm)
      : WasmHandleBase(std::static_pointer_cast<WasmBase>(wasm)), wasm_(wasm) {}

  WasmSharedPtr& wasm() { return wasm_; }

private:
  WasmSharedPtr wasm_;
};
using WasmHandleSharedPtr = std::shared_ptr<WasmHandle>;

using CreateWasmCallback = std::function<void(WasmHandleSharedPtr)>;

// Returns false if createWasm failed synchronously. This is necessary because xDS *MUST* report
// all failures synchronously as it has no facility to report configuration update failures
// asynchronously. Callers should throw an exception if they are part of a synchronous xDS update
// because that is the mechanism for reporting configuration errors.
bool createWasm(const VmConfig& vm_config, const PluginSharedPtr& plugin,
                const Stats::ScopeSharedPtr& scope, Upstream::ClusterManager& cluster_manager,
                Init::Manager& init_manager, Event::Dispatcher& dispatcher,
                Runtime::RandomGenerator& random, Api::Api& api,
                Envoy::Server::ServerLifecycleNotifier& lifecycle_notifier,
                Config::DataSource::RemoteAsyncDataProviderPtr& remote_data_provider,
                CreateWasmCallback&& callback,
                CreateContextFn create_root_context_for_testing = nullptr);

WasmHandleSharedPtr
getOrCreateThreadLocalWasm(const WasmHandleSharedPtr& base_wasm, const PluginSharedPtr& plugin,
                           Event::Dispatcher& dispatcher,
                           CreateContextFn create_root_context_for_testing = nullptr);

void clearCodeCacheForTesting(bool fail_if_not_cached);
std::string anyToBytes(const ProtobufWkt::Any& any);
void setTimeOffsetForCodeCacheForTesting(MonotonicTime::duration d);

} // namespace Wasm
} // namespace Common
} // namespace Extensions
} // namespace Envoy<|MERGE_RESOLUTION|>--- conflicted
+++ resolved
@@ -65,18 +65,12 @@
   Network::DnsResolverSharedPtr& dnsResolver() { return dns_resolver_; }
 
   // WasmBase
-<<<<<<< HEAD
   void error(absl::string_view message) override;
   proxy_wasm::CallOnThreadFunction callOnThreadFunction() override;
   ContextBase* createContext(const std::shared_ptr<PluginBase>& plugin) override;
   ContextBase* createRootContext(const std::shared_ptr<PluginBase>& plugin) override;
-=======
-  proxy_wasm::CallOnThreadFunction callOnThreadFunction() override;
-  ContextBase* createContext(std::shared_ptr<PluginBase> plugin) override;
   void registerCallbacks() override;
   void getFunctions() override;
-  void error(absl::string_view message) override { throw WasmException(std::string(message)); }
->>>>>>> ede27304
 
   // AccessLog::Instance
   void log(absl::string_view root_id, const Http::RequestHeaderMap* request_headers,
@@ -120,13 +114,10 @@
   absl::flat_hash_map<uint32_t, Stats::Gauge*> gauges_;
   absl::flat_hash_map<uint32_t, Stats::Histogram*> histograms_;
 
-<<<<<<< HEAD
   CreateContextFn create_context_for_testing_;
   CreateContextFn create_root_context_for_testing_;
-=======
   Network::DnsResolverSharedPtr dns_resolver_;
   uint32_t dns_token_ = 1;
->>>>>>> ede27304
 };
 using WasmSharedPtr = std::shared_ptr<Wasm>;
 
