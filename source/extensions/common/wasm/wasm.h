--- conflicted
+++ resolved
@@ -615,22 +615,15 @@
 
   WasmCallVoid<2> onCreate_;
 
-<<<<<<< HEAD
-  WasmCall1Word onNewConnection_;
-  WasmCall3Word onDownstreamData_;
-  WasmCall3Word onUpstreamData_;
-  WasmCall1Void onConnectionClosed_;
-
-  WasmCall1Word onRequestHeaders_;
-  WasmCall3Word onRequestBody_;
-  WasmCall1Word onRequestTrailers_;
-  WasmCall1Word onRequestMetadata_;
-=======
+  WasmCallWord<1> onNewConnection_;
+  WasmCallWord<3> onDownstreamData_;
+  WasmCallWord<3> onUpstreamData_;
+  WasmCallVoid<1> onConnectionClosed_;
+
   WasmCallWord<1> onRequestHeaders_;
   WasmCallWord<3> onRequestBody_;
   WasmCallWord<1> onRequestTrailers_;
   WasmCallWord<1> onRequestMetadata_;
->>>>>>> 6cb4c6e7
 
   WasmCallWord<1> onResponseHeaders_;
   WasmCallWord<3> onResponseBody_;
