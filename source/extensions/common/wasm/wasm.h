--- conflicted
+++ resolved
@@ -584,16 +584,10 @@
   WasmCallWord<0> __errno_location_;
 
   // Calls into the VM.
-<<<<<<< HEAD
-  WasmCall3Word onValidateConfiguration_;
-  WasmCall5Void onStart_;
-  WasmCall3Word onConfigure_;
-  WasmCall1Void onTick_;
-=======
+  WasmCallWord<3> onValidateConfiguration_;
   WasmCallVoid<5> onStart_;
-  WasmCallVoid<3> onConfigure_;
+  WasmCallWord<3> onConfigure_;
   WasmCallVoid<1> onTick_;
->>>>>>> d626cc7f
 
   WasmCallVoid<2> onCreate_;
 
