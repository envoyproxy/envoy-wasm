--- conflicted
+++ resolved
@@ -761,20 +761,6 @@
   return const_cast<void*>(reinterpret_cast<const void*>(memory.value().data()));
 }
 
-<<<<<<< HEAD
-inline void Wasm::freeMemoryOffset(uint64_t address) { free_(vm_context(), address); }
-
-inline bool Wasm::freeMemory(void* pointer) {
-  uint64_t offset;
-  if (!wasm_vm_->getMemoryOffset(pointer, &offset)) {
-    return false;
-  }
-  freeMemoryOffset(offset);
-  return true;
-}
-
-=======
->>>>>>> eff4fdeb
 inline uint64_t Wasm::copyString(absl::string_view s) {
   if (s.empty()) {
     return 0; // nullptr
