--- conflicted
+++ resolved
@@ -54,17 +54,12 @@
         "wasm_state.h",
     ],
     deps = [
-<<<<<<< HEAD
         "//include/envoy/stream_info:filter_state_interface",
         "//source/common/protobuf",
         "//source/common/singleton:const_singleton",
         "@com_github_google_flatbuffers//:flatbuffers",
         "@com_google_cel_cpp//eval/public:cel_value",
         "@com_google_cel_cpp//tools:flatbuffers_backed_impl",
-=======
-        ":wasm_vm_interface",
-        "//source/common/stats:stats_lib",
->>>>>>> c90d4852
     ],
 )
 
