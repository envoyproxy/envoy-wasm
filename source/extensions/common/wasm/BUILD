--- conflicted
+++ resolved
@@ -44,7 +44,6 @@
         ":wasm_vm_interface",
         "//source/common/common:assert_lib",
         "//source/extensions/common/wasm/null:null_lib",
-<<<<<<< HEAD
     ] + envoy_select_wasm_v8([
         "//source/extensions/common/wasm/v8:v8_lib",
     ]) + envoy_select_wasm_wavm([
@@ -71,7 +70,7 @@
         "//source/common/config:datasource_lib",
         "//source/common/stats:stats_lib",
         "//source/extensions/filters/http:well_known_names",
-        "@envoy_api//envoy/config/filter/http/wasm/v2:pkg_cc_proto",
+        "@envoy_api//envoy/config/wasm/v2:pkg_cc_proto",
     ],
 )
 
@@ -115,8 +114,6 @@
         "@com_google_cel_cpp//eval/eval:field_backed_map_impl",
         "@com_google_cel_cpp//eval/public:cel_value",
         "@com_google_cel_cpp//eval/public:value_export_util",
-=======
-        "//source/extensions/common/wasm/v8:v8_lib",
->>>>>>> cddf4acd
+        "@envoy_api//envoy/config/wasm/v2:pkg_cc_proto",
     ],
 )