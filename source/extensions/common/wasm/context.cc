--- conflicted
+++ resolved
@@ -1394,18 +1394,11 @@
                                                  bool end_stream) {
   if (!in_vm_context_created_) {
     // If the request is invalid then onRequestHeaders() will not be called and neither will
-<<<<<<< HEAD
-    // onCreate() then sendLocalReply be called which will call this function. In this case we
-    // need to call onCreate() so that the Context inside the VM is created before the
-    // onResponseHeaders() call.
-    onCreate(root_context_id_);
-=======
     // onCreate() then sendLocalReply be called which will call this function. We have two choices,
     // we can call onCreate() so that the Context inside the VM is created before the
     // onResponseHeaders() call or we can just return. Since the Filter has not seen the request it
     // makes more sense to just return here.
     return Http::FilterHeadersStatus::Continue;
->>>>>>> d6663e5f
   }
   response_headers_ = &headers;
   end_of_stream_ = end_stream;
