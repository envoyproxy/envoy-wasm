load("@rules_proto//proto:defs.bzl", "proto_library")
load("@rules_cc//cc:defs.bzl", "cc_library", "cc_proto_library")
load(
    "//bazel:envoy_build_system.bzl",
    "envoy_cc_library",
    "envoy_extension_package",
)

licenses(["notice"])  # Apache 2

envoy_extension_package()

envoy_cc_library(
    name = "envoy_null_vm_wasm_api",
    hdrs = [
        "envoy_null_vm_wasm_api.h",
        "envoy_proxy_wasm_api.h",
    ],
    deps = [
        "@proxy_wasm_cpp_sdk//:api_lib",
        "@proxy_wasm_cpp_sdk//:common_lib",
    ],
)

envoy_cc_library(
    name = "envoy_null_plugin",
    hdrs = [
        "envoy_null_plugin.h",
        "envoy_proxy_wasm_api.h",
    ],
    deps = [
        ":declare_property_cc_proto",
        "//source/common/grpc:async_client_lib",
        "@envoy_api//envoy/config/core/v3:pkg_cc_proto",
    ],
)

# NB: this target is compiled to Wasm. Hence the generic rule.
cc_library(
    name = "envoy_proxy_wasm_api_lib",
    srcs = ["envoy_proxy_wasm_api.cc"],
    hdrs = ["envoy_proxy_wasm_api.h"],
    tags = ["manual"],
    deps = [
        ":declare_property_cc_proto",
        "@proxy_wasm_cpp_sdk//:proxy_wasm_intrinsics",
    ],
    alwayslink = 1,
)

# NB: this target is compiled both to native code and to Wasm. Hence the generic rule.
proto_library(
    name = "declare_property_proto",
    srcs = ["declare_property.proto"],
)

# NB: this target is compiled both to native code and to Wasm. Hence the generic rule.
cc_proto_library(
    name = "declare_property_cc_proto",
    deps = [":declare_property_proto"],
)

filegroup(
<<<<<<< HEAD
    name = "envoy_jslib",
    srcs = [
        "envoy_proxy_wasm_intrinsics.js",
=======
    name = "jslib",
    srcs = [
        "envoy_wasm_intrinsics.js",
>>>>>>> 2d28b865
    ],
    visibility = ["//visibility:public"],
)<|MERGE_RESOLUTION|>--- conflicted
+++ resolved
@@ -61,15 +61,9 @@
 )
 
 filegroup(
-<<<<<<< HEAD
-    name = "envoy_jslib",
-    srcs = [
-        "envoy_proxy_wasm_intrinsics.js",
-=======
     name = "jslib",
     srcs = [
         "envoy_wasm_intrinsics.js",
->>>>>>> 2d28b865
     ],
     visibility = ["//visibility:public"],
 )