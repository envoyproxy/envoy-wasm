#pragma once

#include <memory>

#include "envoy/common/exception.h"

#include "common/common/logger.h"

#include "absl/types/optional.h"

namespace Envoy {
namespace Extensions {
namespace Common {
namespace Wasm {

class Context;

// Represents a WASM-native word-sized datum. On 32-bit VMs, the high bits are always zero.
// The WASM/VM API treats all bits as significant.
struct Word {
  Word(uint64_t w) : u64_(w) {} // Implicit conversion into Word.
  uint32_t u32() const { return static_cast<uint32_t>(u64_); }
  uint64_t u64_;
};

inline std::ostream& operator<<(std::ostream& os, const Word& w) { return os << w.u64_; }

// Convert Word type for use by 32-bit VMs.
template <typename T> struct ConvertWordTypeToUint32 {
  using type = T; // NOLINT(readability-identifier-naming)
};
template <> struct ConvertWordTypeToUint32<Word> {
  using type = uint32_t; // NOLINT(readability-identifier-naming)
};

// Convert Word-based function types for 32-bit VMs.
template <typename F> struct ConvertFunctionTypeWordToUint32 {};
template <typename R, typename... Args> struct ConvertFunctionTypeWordToUint32<R (*)(Args...)> {
  using type = typename ConvertWordTypeToUint32<R>::type (*)(
      typename ConvertWordTypeToUint32<Args>::type...);
};

// A wrapper for a global variable within the VM.
template <typename T> struct Global {
  virtual ~Global() = default;
  virtual T get() PURE;
  virtual void set(const T& t) PURE;
};

// These are templates and its helper for constructing signatures of functions calling into and
// out of WASM VMs.
// - WasmFuncTypeHelper is a helper for WasmFuncType and shouldn't be used anywhere else than
// WasmFuncType definition.
// - WasmFuncType takes 4 template parameter which are number of argument, return type, context
// type and param type respectively, resolve to a function type.
//   For example `WasmFuncType<3, void, Context*, Word>` resolves to `void(Context*, Word, Word,
//   Word)`
template <size_t N, class ReturnType, class ContextType, class ParamType,
          class FuncBase = ReturnType(ContextType)>
struct WasmFuncTypeHelper {};

template <size_t N, class ReturnType, class ContextType, class ParamType, class... Args>
struct WasmFuncTypeHelper<N, ReturnType, ContextType, ParamType, ReturnType(ContextType, Args...)> {
  // NOLINTNEXTLINE(readability-identifier-naming)
  using type = typename WasmFuncTypeHelper<N - 1, ReturnType, ContextType, ParamType,
                                           ReturnType(ContextType, Args..., ParamType)>::type;
};

template <class ReturnType, class ContextType, class ParamType, class... Args>
struct WasmFuncTypeHelper<0, ReturnType, ContextType, ParamType, ReturnType(ContextType, Args...)> {
  using type = ReturnType(ContextType, Args...); // NOLINT(readability-identifier-naming)
};

template <size_t N, class ReturnType, class ContextType, class ParamType>
using WasmFuncType = typename WasmFuncTypeHelper<N, ReturnType, ContextType, ParamType>::type;

// Calls into the WASM VM.
// 1st arg is always a pointer to Context (Context*).
template <size_t N> using WasmCallVoid = std::function<WasmFuncType<N, void, Context*, Word>>;
template <size_t N> using WasmCallWord = std::function<WasmFuncType<N, Word, Context*, Word>>;

#define FOR_ALL_WASM_VM_EXPORTS(_f)                                                                \
  _f(WasmCallVoid<0>) _f(WasmCallVoid<1>) _f(WasmCallVoid<2>) _f(WasmCallVoid<4>)                  \
      _f(WasmCallVoid<5>) _f(WasmCallVoid<8>) _f(WasmCallWord<0>) _f(WasmCallWord<1>)              \
          _f(WasmCallWord<3>)

// Calls out of the WASM VM.
// 1st arg is always a pointer to raw_context (void*).
template <size_t N> using WasmCallbackVoid = WasmFuncType<N, void, void*, Word>*;
template <size_t N> using WasmCallbackWord = WasmFuncType<N, Word, void*, Word>*;

// Using the standard g++/clang mangling algorithm:
// https://itanium-cxx-abi.github.io/cxx-abi/abi.html#mangling-builtin
// Extended with W = Word
// Z = void, j = uint32_t, l = int64_t, m = uint64_t
using WasmCallback_WWl = Word (*)(void*, Word, int64_t);
using WasmCallback_WWlWW = Word (*)(void*, Word, int64_t, Word, Word);
using WasmCallback_WWm = Word (*)(void*, Word, uint64_t);
using WasmCallback_dd = double (*)(void*, double);

#define FOR_ALL_WASM_VM_IMPORTS(_f)                                                                \
  _f(WasmCallbackVoid<0>) _f(WasmCallbackVoid<1>) _f(WasmCallbackVoid<2>) _f(WasmCallbackVoid<3>)  \
      _f(WasmCallbackVoid<4>) _f(WasmCallbackWord<0>) _f(WasmCallbackWord<1>)                      \
          _f(WasmCallbackWord<2>) _f(WasmCallbackWord<3>) _f(WasmCallbackWord<4>)                  \
              _f(WasmCallbackWord<5>) _f(WasmCallbackWord<6>) _f(WasmCallbackWord<7>)              \
                  _f(WasmCallbackWord<8>) _f(WasmCallbackWord<9>) _f(WasmCallback_WWl)             \
                      _f(WasmCallback_WWlWW) _f(WasmCallback_WWm) _f(WasmCallback_dd)

// Wasm VM instance. Provides the low level WASM interface.
class WasmVm : public Logger::Loggable<Logger::Id::wasm> {
public:
  using WasmVmPtr = std::unique_ptr<WasmVm>;

  virtual ~WasmVm() = default;
  /**
   * Return the runtime identifier.
   * @return one of WasmRuntimeValues from well_known_names.h (e.g. "envoy.wasm.runtime.null").
   */
  virtual absl::string_view runtime() PURE;

  /**
   * Whether or not the VM implementation supports cloning. Cloning is VM system dependent.
   * When a VM is configured a single VM is instantiated to check that the .wasm file is valid and
   * to do VM system specific initialization. In the case of WAVM this is potentially
   * ahead-of-time compilation. Then, if cloning is supported, we clone that VM for each worker,
   * potentially copying and sharing the initialized data structures for efficiency. Otherwise we
   * create an new VM from scratch for each worker.
   * @return true if the VM is cloneable.
   */
  virtual bool cloneable() PURE;

  /**
   * Make a worker/thread-specific copy if supported by the underlying VM system (see cloneable()
   * above). If not supported, the caller will need to create a new VM from scratch. If supported,
   * the clone may share compiled code and other read-only data with the source VM.
   * @return a clone of 'this' (e.g. for a different worker/thread).
   */
  virtual WasmVmPtr clone() PURE;

  /**
   * Load the WASM code from a file. Return true on success. Once the module is loaded it can be
   * queried, e.g. to see which version of emscripten support is required. After loading, the
   * appropriate ABI callbacks can be registered and then the module can be link()ed (see below).
   * @param code the WASM binary code (or registered NullVm plugin name).
   * @param allow_precompiled if true, allows supporting VMs (e.g. WAVM) to load the binary
   * machine code from a user-defined section of the WASM file. Because that code is not verified
   * by the envoy process it is up to the user to ensure that the code is both safe and is built
   * for the linked in version of WAVM.
   * @return whether or not the load was successful.
   */
  virtual bool load(const std::string& code, bool allow_precompiled) PURE;

  /**
   * Link the WASM code to the host-provided functions and globals, e.g. the ABI. Prior to
   * linking, the module should be loaded and the ABI callbacks registered (see above). Linking
   * should be done once between load() and start().
   * @param debug_name user-provided name for use in log and error messages.
   */
  virtual void link(absl::string_view debug_name) PURE;

  /**
   * Initialize globals (including calling global constructors) and call the 'start' function.
   * Prior to calling start() the module should be load()ed, ABI callbacks should be registered
   * (registerCallback), the module link()ed, and any exported functions should be gotten
   * (getFunction).
   * @param vm_context a context which represents the caller: in this case Envoy itself.
   */
  virtual void start(Context* vm_context) PURE;

  /**
   * Get size of the currently allocated memory in the VM.
   * @return the size of memory in bytes.
   */
  virtual uint64_t getMemorySize() PURE;

  /**
   * Convert a block of memory in the VM to a string_view.
   * @param pointer the offset into VM memory of the requested VM memory block.
   * @param size the size of the requested VM memory block.
   * @return if std::nullopt then the pointer/size pair were invalid, otherwise returns
   * a host string_view pointing to the pointer/size pair in VM memory.
   */
  virtual absl::optional<absl::string_view> getMemory(uint64_t pointer, uint64_t size) PURE;

  /**
   * Convert a host pointer to memory in the VM into a VM "pointer" (an offset into the Memory).
   * @param host_pointer a pointer to host memory to be converted into a VM offset (pointer).
   * @param vm_pointer a pointer to an uint64_t to be filled with the offset in VM memory
   * corresponding to 'host_pointer'.
   * @return whether or not the host_pointer was a valid VM memory offset.
   */
  virtual bool getMemoryOffset(void* host_pointer, uint64_t* vm_pointer) PURE;

  /**
   * Set a block of memory in the VM, returns true on success, false if the pointer/size is
   * invalid.
   * @param pointer the offset into VM memory describing the start of a region of VM memory.
   * @param size the size of the region of VM memory.
   * @return whether or not the pointer/size pair was a valid VM memory block.
   */
  virtual bool setMemory(uint64_t pointer, uint64_t size, const void* data) PURE;

  /**
   * Get a VM native Word (e.g. sizeof(void*) or sizeof(size_t)) from VM memory, returns true on
   * success, false if the pointer is invalid. WASM-32 VMs have 32-bit native words and WASM-64
   * VMs (not yet supported) will have 64-bit words as does the Null VM (compiled into 64-bit
   * Envoy). This function can be used to chase pointers in VM memory.
   * @param pointer the offset into VM memory describing the start of VM native word size block.
   * @param data a pointer to a Word whose contents will be filled from the VM native word at
   * 'pointer'.
   * @return whether or not the pointer was to a valid VM memory block of VM native word size.
   */
  virtual bool getWord(uint64_t pointer, Word* data) PURE;

  /**
   * Set a Word in the VM, returns true on success, false if the pointer is invalid.
   * See getWord above for details. This function can be used (for example) to set indirect
   * pointer return values (e.g. proxy_getHeaderHapValue(... const char** value_ptr, size_t*
   * value_size).
   * @param pointer the offset into VM memory describing the start of VM native word size block.
   * @param data a Word whose contents will be written in VM native word size at 'pointer'.
   * @return whether or not the pointer was to a valid VM memory block of VM native word size.
   */
  virtual bool setWord(uint64_t pointer, Word data) PURE;

  /**
<<<<<<< HEAD
   * Make a new intrinsic module (e.g. for Emscripten support).
   * @param name the name of the module to make.
   */
  virtual void makeModule(absl::string_view name) PURE;

  /**
   * Get the contents of the custom section with the given name or "" if it does not exist.
   * @param name the name of the custom section to get.
   * @return the contents of the custom section (if any). The result will be empty if there
=======
   * Get the contents of the user section with the given name or "" if it does not exist.
   * @param name the name of the user section to get.
   * @return the contents of the user section (if any). The result will be empty() if there
>>>>>>> 45c6cf99
   * is no such section.
   */
  virtual absl::string_view getCustomSection(absl::string_view name) PURE;

  /**
   * Get typed function exported by the WASM module.
   */
#define _GET_FUNCTION(_T) virtual void getFunction(absl::string_view function_name, _T* f) PURE;
  FOR_ALL_WASM_VM_EXPORTS(_GET_FUNCTION)
#undef _GET_FUNCTION

  /**
   * Register typed callbacks exported by the host environment.
   */
#define _REGISTER_CALLBACK(_T)                                                                     \
  virtual void registerCallback(absl::string_view moduleName, absl::string_view function_name,     \
                                _T f, typename ConvertFunctionTypeWordToUint32<_T>::type) PURE;
  FOR_ALL_WASM_VM_IMPORTS(_REGISTER_CALLBACK)
#undef _REGISTER_CALLBACK

  /**
   * Register typed value exported by the host environment.
   * @param module_name the name of the module to which to export the global.
   * @param name the name of the global variable to export.
   * @param initial_value the initial value of the global.
   * @return a Global object which can be used to access the exported global.
   */
  virtual std::unique_ptr<Global<Word>> makeGlobal(absl::string_view module_name,
                                                   absl::string_view name, Word initial_value) PURE;

  /**
   * Register typed value exported by the host environment.
   * @param module_name the name of the module to which to export the global.
   * @param name the name of the global variable to export.
   * @param initial_value the initial value of the global.
   * @return a Global object which can be used to access the exported global.
   */
  virtual std::unique_ptr<Global<double>>
  makeGlobal(absl::string_view module_name, absl::string_view name, double initial_value) PURE;
};
using WasmVmPtr = std::unique_ptr<WasmVm>;

// Exceptions for issues with the WasmVm.
class WasmVmException : public EnvoyException {
public:
  using EnvoyException::EnvoyException;
};

// Exceptions for issues with the WebAssembly code.
class WasmException : public EnvoyException {
public:
  using EnvoyException::EnvoyException;
};

// Thread local state set during a call into a WASM VM so that calls coming out of the
// VM can be attributed correctly to calling Filter. We use thread_local instead of ThreadLocal
// because this state is live only during the calls and does not need to be initialized
// consistently over all workers as with ThreadLocal data.
extern thread_local Envoy::Extensions::Common::Wasm::Context* current_context_;

// Requested effective context set by code within the VM to request that the calls coming out of
// the VM be attributed to another filter, for example if a control plane gRPC comes back to the
// RootContext which effects some set of waiting filters.
extern thread_local uint32_t effective_context_id_;

// Helper to save and restore thread local VM call context information to support reentrant calls.
// NB: this happens for example when a call from the VM invokes a handler which needs to _malloc
// memory in the VM.
struct SaveRestoreContext {
  explicit SaveRestoreContext(Context* context) {
    saved_context = current_context_;
    saved_effective_context_id_ = effective_context_id_;
    current_context_ = context;
    effective_context_id_ = 0; // No effective context id.
  }
  ~SaveRestoreContext() {
    current_context_ = saved_context;
    effective_context_id_ = saved_effective_context_id_;
  }
  Context* saved_context;
  uint32_t saved_effective_context_id_;
};

// Create a new low-level WASM VM using runtime of the given type (e.g. "envoy.wasm.runtime.wavm").
WasmVmPtr createWasmVm(absl::string_view runtime);

} // namespace Wasm
} // namespace Common
} // namespace Extensions
} // namespace Envoy<|MERGE_RESOLUTION|>--- conflicted
+++ resolved
@@ -224,21 +224,9 @@
   virtual bool setWord(uint64_t pointer, Word data) PURE;
 
   /**
-<<<<<<< HEAD
-   * Make a new intrinsic module (e.g. for Emscripten support).
-   * @param name the name of the module to make.
-   */
-  virtual void makeModule(absl::string_view name) PURE;
-
-  /**
    * Get the contents of the custom section with the given name or "" if it does not exist.
    * @param name the name of the custom section to get.
    * @return the contents of the custom section (if any). The result will be empty if there
-=======
-   * Get the contents of the user section with the given name or "" if it does not exist.
-   * @param name the name of the user section to get.
-   * @return the contents of the user section (if any). The result will be empty() if there
->>>>>>> 45c6cf99
    * is no such section.
    */
   virtual absl::string_view getCustomSection(absl::string_view name) PURE;
