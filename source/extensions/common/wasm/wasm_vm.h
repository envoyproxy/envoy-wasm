#pragma once

#include <memory>

#include "envoy/common/exception.h"

#include "common/common/logger.h"

#include "absl/types/optional.h"

namespace Envoy {
namespace Extensions {
namespace Common {
namespace Wasm {

class Context;

// Represents a WASM-native word-sized datum. On 32-bit VMs, the high bits are always zero.
// The WASM/VM API treats all bits as significant.
struct Word {
  Word(uint64_t w) : u64_(w) {} // Implicit conversion into Word.
  uint32_t u32() const { return static_cast<uint32_t>(u64_); }
  uint64_t u64_;
};

inline std::ostream& operator<<(std::ostream& os, const Word& w) { return os << w.u64_; }

// Convert Word type for use by 32-bit VMs.
template <typename T> struct ConvertWordTypeToUint32 { using type = T; };
template <> struct ConvertWordTypeToUint32<Word> { using type = uint32_t; };

// Convert Word-based function types for 32-bit VMs.
template <typename F> struct ConvertFunctionTypeWordToUint32 {};
template <typename R, typename... Args> struct ConvertFunctionTypeWordToUint32<R (*)(Args...)> {
  using type = typename ConvertWordTypeToUint32<R>::type (*)(
      typename ConvertWordTypeToUint32<Args>::type...);
};

// A wrapper for a global variable within the VM.
template <typename T> struct Global {
  virtual ~Global() = default;
  virtual T get() PURE;
  virtual void set(const T& t) PURE;
};

// These are templates and its helper for constructing signatures of functions calling into and
// out of WASM VMs.
// - WasmFuncTypeHelper is a helper for WasmFuncType and shouldn't be used anywhere else than
// WasmFuncType definition.
// - WasmFuncType takes 4 template parameter which are number of argument, return type, context
// type and param type respectively, resolve to a function type.
//   For example `WasmFuncType<3, void, Context*, Word>` resolves to `void(Context*, Word, Word,
//   Word)`
template <size_t N, class ReturnType, class ContextType, class ParamType,
          class FuncBase = ReturnType(ContextType)>
struct WasmFuncTypeHelper {};

template <size_t N, class ReturnType, class ContextType, class ParamType, class... Args>
struct WasmFuncTypeHelper<N, ReturnType, ContextType, ParamType, ReturnType(ContextType, Args...)> {
  using type = typename WasmFuncTypeHelper<N - 1, ReturnType, ContextType, ParamType,
                                           ReturnType(ContextType, Args..., ParamType)>::type;
};

template <class ReturnType, class ContextType, class ParamType, class... Args>
struct WasmFuncTypeHelper<0, ReturnType, ContextType, ParamType, ReturnType(ContextType, Args...)> {
  using type = ReturnType(ContextType, Args...);
};

template <size_t N, class ReturnType, class ContextType, class ParamType>
using WasmFuncType = typename WasmFuncTypeHelper<N, ReturnType, ContextType, ParamType>::type;

// Calls into the WASM VM.
// 1st arg is always a pointer to Context (Context*).
template <size_t N> using WasmCallVoid = std::function<WasmFuncType<N, void, Context*, Word>>;
template <size_t N> using WasmCallWord = std::function<WasmFuncType<N, Word, Context*, Word>>;

#define FOR_ALL_WASM_VM_EXPORTS(_f)                                                                \
<<<<<<< HEAD
  _f(WasmCall0Void) _f(WasmCall1Void) _f(WasmCall2Void) _f(WasmCall4Void) _f(WasmCall5Void)        \
      _f(WasmCall8Void) _f(WasmCall0Word) _f(WasmCall1Word) _f(WasmCall3Word)
=======
  _f(WasmCallVoid<0>) _f(WasmCallVoid<1>) _f(WasmCallVoid<2>) _f(WasmCallVoid<3>)                  \
      _f(WasmCallVoid<4>) _f(WasmCallVoid<5>) _f(WasmCallVoid<8>) _f(WasmCallWord<0>)              \
          _f(WasmCallWord<1>) _f(WasmCallWord<3>)
>>>>>>> d626cc7f

// Calls out of the WASM VM.
// 1st arg is always a pointer to raw_context (void*).
template <size_t N> using WasmCallbackVoid = WasmFuncType<N, void, void*, Word>*;
template <size_t N> using WasmCallbackWord = WasmFuncType<N, Word, void*, Word>*;

// Using the standard g++/clang mangling algorithm:
// https://itanium-cxx-abi.github.io/cxx-abi/abi.html#mangling-builtin
// Extended with W = Word
// Z = void, j = uint32_t, l = int64_t, m = uint64_t
using WasmCallback_WWl = Word (*)(void*, Word, int64_t);
using WasmCallback_WWm = Word (*)(void*, Word, uint64_t);

#define FOR_ALL_WASM_VM_IMPORTS(_f)                                                                \
  _f(WasmCallbackVoid<0>) _f(WasmCallbackVoid<1>) _f(WasmCallbackVoid<2>) _f(WasmCallbackVoid<3>)  \
      _f(WasmCallbackVoid<4>) _f(WasmCallbackWord<0>) _f(WasmCallbackWord<1>)                      \
          _f(WasmCallbackWord<2>) _f(WasmCallbackWord<3>) _f(WasmCallbackWord<4>)                  \
              _f(WasmCallbackWord<5>) _f(WasmCallbackWord<6>) _f(WasmCallbackWord<7>)              \
                  _f(WasmCallbackWord<8>) _f(WasmCallbackWord<9>) _f(WasmCallback_WWl)             \
                      _f(WasmCallback_WWm)

// Wasm VM instance. Provides the low level WASM interface.
class WasmVm : public Logger::Loggable<Logger::Id::wasm> {
public:
  using WasmVmPtr = std::unique_ptr<WasmVm>;

  virtual ~WasmVm() = default;
  /**
   * Return the VM identifier.
   * @return one of WasmVmValues from well_known_names.h e.g. "envoy.wasm.vm.null".
   */
  virtual absl::string_view vm() PURE;

  /**
   * Whether or not the VM implementation supports cloning. Cloning is VM system dependent.
   * When a VM is configured a single VM is instantiated to check that the .wasm file is valid and
   * to do VM system specific initialization. In the case of WAVM this is potentially
   * ahead-of-time compilation. Then, if cloning is supported, we clone that VM for each worker,
   * potentially copying and sharing the initialized data structures for efficiency. Otherwise we
   * create an new VM from scratch for each worker.
   * @return true if the VM is cloneable.
   */
  virtual bool cloneable() PURE;

  /**
   * Make a worker/thread-specific copy if supported by the underlying VM system (see cloneable()
   * above). If not supported, the caller will need to create a new VM from scratch. If supported,
   * the clone may share compiled code and other read-only data with the source VM.
   * @return a clone of 'this' (e.g. for a different worker/thread).
   */
  virtual WasmVmPtr clone() PURE;

  /**
   * Load the WASM code from a file. Return true on success. Once the module is loaded it can be
   * queried, e.g. to see which version of emscripten support is required. After loading, the
   * appropriate ABI callbacks can be registered and then the module can be link()ed (see below).
   * @param code the WASM binary code (or registered NullVm plugin name).
   * @param allow_precompiled if true, allows supporting VMs (e.g. WAVM) to load the binary
   * machine code from a user-defined section of the WASM file. Because that code is not verified
   * by the envoy process it is up to the user to ensure that the code is both safe and is built
   * for the linked in version of WAVM.
   * @return whether or not the load was successful.
   */
  virtual bool load(const std::string& code, bool allow_precompiled) PURE;

  /**
   * Link the WASM code to the host-provided functions and globals, e.g. the ABI. Prior to
   * linking, the module should be loaded and the ABI callbacks registered (see above). Linking
   * should be done once between load() and start().
   * @param debug_name user-provided name for use in log and error messages.
   * @param needs_emscripten whether emscripten support should be provided (e.g.
   * _emscripten_memcpy_bigHandler). Emscripten (http://https://emscripten.org/) is
   * a C++ WebAssembly tool chain.
   */
  virtual void link(absl::string_view debug_name, bool needs_emscripten) PURE;

  /**
   * Set memory layout (start of dynamic heap base, etc.) in the VM.
   * @param stack_base the location in VM memory of the stack.
   * @param heap_base the location in VM memory of the heap.
   * @param heap_base_ptr the location in VM memory of a location to store the heap pointer.
   */
  virtual void setMemoryLayout(uint64_t stack_base, uint64_t heap_base,
                               uint64_t heap_base_pointer) PURE;

  /**
   * Initialize globals (including calling global constructors) and call the 'start' function.
   * Prior to calling start() the module should be load()ed, ABI callbacks should be registered
   * (registerCallback), the module link()ed, and any exported functions should be gotten
   * (getFunction).
   * @param vm_context a context which represents the caller: in this case Envoy itself.
   */
  virtual void start(Context* vm_context) PURE;

  /**
   * Get size of the currently allocated memory in the VM.
   * @return the size of memory in bytes.
   */
  virtual uint64_t getMemorySize() PURE;

  /**
   * Convert a block of memory in the VM to a string_view.
   * @param pointer the offset into VM memory of the requested VM memory block.
   * @param size the size of the requested VM memory block.
   * @return if std::nullopt then the pointer/size pair were invalid, otherwise returns
   * a host string_view pointing to the pointer/size pair in VM memory.
   */
  virtual absl::optional<absl::string_view> getMemory(uint64_t pointer, uint64_t size) PURE;

  /**
   * Convert a host pointer to memory in the VM into a VM "pointer" (an offset into the Memory).
   * @param host_pointer a pointer to host memory to be converted into a VM offset (pointer).
   * @param vm_pointer a pointer to an uint64_t to be filled with the offset in VM memory
   * corresponding to 'host_pointer'.
   * @return whether or not the host_pointer was a valid VM memory offset.
   */
  virtual bool getMemoryOffset(void* host_pointer, uint64_t* vm_pointer) PURE;

  /**
   * Set a block of memory in the VM, returns true on success, false if the pointer/size is
   * invalid.
   * @param pointer the offset into VM memory describing the start of a region of VM memory.
   * @param size the size of the region of VM memory.
   * @return whether or not the pointer/size pair was a valid VM memory block.
   */
  virtual bool setMemory(uint64_t pointer, uint64_t size, const void* data) PURE;

  /**
   * Get a VM native Word (e.g. sizeof(void*) or sizeof(size_t)) from VM memory, returns true on
   * success, false if the pointer is invalid. WASM-32 VMs have 32-bit native words and WASM-64
   * VMs (not yet supported) will have 64-bit words as does the Null VM (compiled into 64-bit
   * Envoy). This function can be used to chase pointers in VM memory.
   * @param pointer the offset into VM memory describing the start of VM native word size block.
   * @param data a pointer to a Word whose contents will be filled from the VM native word at
   * 'pointer'.
   * @return whether or not the pointer was to a valid VM memory block of VM native word size.
   */
  virtual bool getWord(uint64_t pointer, Word* data) PURE;

  /**
   * Set a Word in the VM, returns true on success, false if the pointer is invalid.
   * See getWord above for details. This function can be used (for example) to set indirect
   * pointer return values (e.g. proxy_getHeaderHapValue(... const char** value_ptr, size_t*
   * value_size).
   * @param pointer the offset into VM memory describing the start of VM native word size block.
   * @param data a Word whose contents will be written in VM native word size at 'pointer'.
   * @return whether or not the pointer was to a valid VM memory block of VM native word size.
   */
  virtual bool setWord(uint64_t pointer, Word data) PURE;

  /**
   * Make a new intrinsic module (e.g. for Emscripten support).
   * @param name the name of the module to make.
   */
  virtual void makeModule(absl::string_view name) PURE;

  /**
   * Get the contents of the user section with the given name or "" if it does not exist.
   * @param name the name of the user section to get.
   * @return the contents of the user section (if any). The result will be empty() if there
   * is no such section.
   */
  virtual absl::string_view getUserSection(absl::string_view name) PURE;

  /**
   * Get typed function exported by the WASM module.
   */
#define _GET_FUNCTION(_T) virtual void getFunction(absl::string_view function_name, _T* f) PURE;
  FOR_ALL_WASM_VM_EXPORTS(_GET_FUNCTION)
#undef _GET_FUNCTION

  /**
   * Register typed callbacks exported by the host environment.
   */
#define _REGISTER_CALLBACK(_T)                                                                     \
  virtual void registerCallback(absl::string_view moduleName, absl::string_view function_name,     \
                                _T f, typename ConvertFunctionTypeWordToUint32<_T>::type) PURE;
  FOR_ALL_WASM_VM_IMPORTS(_REGISTER_CALLBACK)
#undef _REGISTER_CALLBACK

  /**
   * Register typed value exported by the host environment.
   * @param module_name the name of the module to which to export the global.
   * @param name the name of the global variable to export.
   * @param initial_value the initial value of the global.
   * @return a Global object which can be used to access the exported global.
   */
  virtual std::unique_ptr<Global<Word>> makeGlobal(absl::string_view module_name,
                                                   absl::string_view name, Word initial_value) PURE;

  /**
   * Register typed value exported by the host environment.
   * @param module_name the name of the module to which to export the global.
   * @param name the name of the global variable to export.
   * @param initial_value the initial value of the global.
   * @return a Global object which can be used to access the exported global.
   */
  virtual std::unique_ptr<Global<double>>
  makeGlobal(absl::string_view module_name, absl::string_view name, double initial_value) PURE;
};
using WasmVmPtr = std::unique_ptr<WasmVm>;

// Exceptions for issues with the WasmVm.
class WasmVmException : public EnvoyException {
public:
  using EnvoyException::EnvoyException;
};

// Exceptions for issues with the WebAssembly code.
class WasmException : public EnvoyException {
public:
  using EnvoyException::EnvoyException;
};

// Thread local state set during a call into a WASM VM so that calls coming out of the
// VM can be attributed correctly to calling Filter. We use thread_local instead of ThreadLocal
// because this state is live only during the calls and does not need to be initialized
// consistently over all workers as with ThreadLocal data.
extern thread_local Envoy::Extensions::Common::Wasm::Context* current_context_;

// Requested effective context set by code within the VM to request that the calls coming out of
// the VM be attributed to another filter, for example if a control plane gRPC comes back to the
// RootContext which effects some set of waiting filters.
extern thread_local uint32_t effective_context_id_;

// Helper to save and restore thread local VM call context information to support reentrant calls.
// NB: this happens for example when a call from the VM invokes a handler which needs to _malloc
// memory in the VM.
struct SaveRestoreContext {
  explicit SaveRestoreContext(Context* context) {
    saved_context = current_context_;
    saved_effective_context_id_ = effective_context_id_;
    current_context_ = context;
    effective_context_id_ = 0; // No effective context id.
  }
  ~SaveRestoreContext() {
    current_context_ = saved_context;
    effective_context_id_ = saved_effective_context_id_;
  }
  Context* saved_context;
  uint32_t saved_effective_context_id_;
};

// Create a new low-level WASM VM of the give type (e.g. "envoy.wasm.vm.wavm").
WasmVmPtr createWasmVm(absl::string_view vm);

} // namespace Wasm
} // namespace Common
} // namespace Extensions
} // namespace Envoy<|MERGE_RESOLUTION|>--- conflicted
+++ resolved
@@ -75,14 +75,9 @@
 template <size_t N> using WasmCallWord = std::function<WasmFuncType<N, Word, Context*, Word>>;
 
 #define FOR_ALL_WASM_VM_EXPORTS(_f)                                                                \
-<<<<<<< HEAD
-  _f(WasmCall0Void) _f(WasmCall1Void) _f(WasmCall2Void) _f(WasmCall4Void) _f(WasmCall5Void)        \
-      _f(WasmCall8Void) _f(WasmCall0Word) _f(WasmCall1Word) _f(WasmCall3Word)
-=======
-  _f(WasmCallVoid<0>) _f(WasmCallVoid<1>) _f(WasmCallVoid<2>) _f(WasmCallVoid<3>)                  \
-      _f(WasmCallVoid<4>) _f(WasmCallVoid<5>) _f(WasmCallVoid<8>) _f(WasmCallWord<0>)              \
-          _f(WasmCallWord<1>) _f(WasmCallWord<3>)
->>>>>>> d626cc7f
+  _f(WasmCallVoid<0>) _f(WasmCallVoid<1>) _f(WasmCallVoid<2>) _f(WasmCallVoid<4>)                  \
+      _f(WasmCallVoid<5>) _f(WasmCallVoid<8>) _f(WasmCallWord<0>) _f(WasmCallWord<1>)              \
+          _f(WasmCallWord<3>)
 
 // Calls out of the WASM VM.
 // 1st arg is always a pointer to raw_context (void*).
