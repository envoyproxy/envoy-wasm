#include "extensions/common/wasm/wasm.h"

#include <algorithm>
#include <chrono>

#include "envoy/event/deferred_deletable.h"

#include "common/common/logger.h"

#include "absl/strings/str_cat.h"

#define WASM_CONTEXT(_c)                                                                           \
  static_cast<Context*>(proxy_wasm::exports::ContextOrEffectiveContext(                            \
      static_cast<proxy_wasm::ContextBase*>((void)_c, proxy_wasm::current_context_)))

namespace Envoy {

using ScopeWeakPtr = std::weak_ptr<Stats::Scope>;

namespace Extensions {
namespace Common {
namespace Wasm {

namespace {

#define CREATE_WASM_STATS(COUNTER, GAUGE)                                                          \
  COUNTER(remote_load_cache_hits)                                                                  \
  COUNTER(remote_load_cache_negative_hits)                                                         \
  COUNTER(remote_load_cache_misses)                                                                \
  COUNTER(remote_load_fetch_successes)                                                             \
  COUNTER(remote_load_fetch_failures)                                                              \
  GAUGE(remote_load_cache_entries, NeverImport)

struct CreateWasmStats {
  ScopeWeakPtr scope_;
  CREATE_WASM_STATS(GENERATE_COUNTER_STRUCT, GENERATE_GAUGE_STRUCT)
};

struct CodeCacheEntry {
  std::string code;
  bool in_progress;
  MonotonicTime use_time;
  MonotonicTime fetch_time;
};

class RemoteDataFetcherAdapter : public Config::DataFetcher::RemoteDataFetcherCallback,
                                 public Event::DeferredDeletable {
public:
  RemoteDataFetcherAdapter(std::function<void(std::string cb)> cb) : cb_(cb) {}
  ~RemoteDataFetcherAdapter() override = default;
  void onSuccess(const std::string& data) override { cb_(data); }
  void onFailure(Config::DataFetcher::FailureReason) override { cb_(""); }
  void setFetcher(std::unique_ptr<Config::DataFetcher::RemoteDataFetcher>&& fetcher) {
    fetcher_ = std::move(fetcher);
  }

private:
  std::function<void(std::string)> cb_;
  std::unique_ptr<Config::DataFetcher::RemoteDataFetcher> fetcher_;
};

const std::string INLINE_STRING = "<inline>";
// NB: xDS currently does not support failing asynchronously, so we fail immediately
// if remote Wasm code is not cached and do a background fill.
const bool DEFAULT_FAIL_IF_NOT_CACHED = true;
bool fail_if_code_not_cached = DEFAULT_FAIL_IF_NOT_CACHED;
const int CODE_CACHE_SECONDS_NEGATIVE_CACHING = 10;
const int CODE_CACHE_SECONDS_CACHING_TTL = 24 * 3600; // 24 hours.
MonotonicTime::duration cache_time_offset_for_testing{};

std::atomic<int64_t> active_wasms;
std::mutex code_cache_mutex;
std::unordered_map<std::string, CodeCacheEntry>* code_cache = nullptr;
CreateWasmStats* create_wasm_stats = nullptr;

// Downcast WasmBase to the actual Wasm.
inline Wasm* getWasm(WasmHandleSharedPtr& base_wasm_handle) {
  return static_cast<Wasm*>(base_wasm_handle->wasm().get());
}

} // namespace

std::string anyToBytes(const ProtobufWkt::Any& any) {
  if (any.Is<ProtobufWkt::StringValue>()) {
    ProtobufWkt::StringValue s;
    MessageUtil::unpackTo(any, s);
    return s.value();
  }
  if (any.Is<ProtobufWkt::BytesValue>()) {
    Protobuf::BytesValue b;
    MessageUtil::unpackTo(any, b);
    return b.value();
  }
  return any.value();
}

void Wasm::initializeStats() {
  active_wasms++;
  wasm_stats_.active_.set(active_wasms);
  wasm_stats_.created_.inc();
}

void Wasm::initializeLifecycle(Server::ServerLifecycleNotifier& lifecycle_notifier) {
  auto weak = std::weak_ptr<Wasm>(std::static_pointer_cast<Wasm>(shared_from_this()));
  lifecycle_notifier.registerCallback(Server::ServerLifecycleNotifier::Stage::ShutdownExit,
                                      [this, weak](Event::PostCb post_cb) {
                                        auto lock = weak.lock();
                                        if (lock) { // See if we are still alive.
                                          server_shutdown_post_cb_ = post_cb;
                                        }
                                      });
}

Wasm::Wasm(absl::string_view runtime, absl::string_view vm_id, absl::string_view vm_configuration,
           absl::string_view vm_key, const Stats::ScopeSharedPtr& scope,
           Upstream::ClusterManager& cluster_manager, Event::Dispatcher& dispatcher)
    : WasmBase(createWasmVm(runtime, scope), vm_id, vm_configuration, vm_key), scope_(scope),
      cluster_manager_(cluster_manager), dispatcher_(dispatcher),
      time_source_(dispatcher.timeSource()),
      wasm_stats_(WasmStats{
          ALL_WASM_STATS(POOL_COUNTER_PREFIX(*scope_, absl::StrCat("wasm.", runtime, ".")),
                         POOL_GAUGE_PREFIX(*scope_, absl::StrCat("wasm.", runtime, ".")))}) {
  initializeStats();
  ENVOY_LOG(debug, "Base Wasm created {} now active", active_wasms);
}

Wasm::Wasm(WasmHandleSharedPtr base_wasm_handle, Event::Dispatcher& dispatcher)
    : WasmBase(base_wasm_handle,
               [&base_wasm_handle]() {
                 return createWasmVm(
                     getEnvoyWasmIntegration(*base_wasm_handle->wasm()->wasm_vm()).runtime(),
                     getWasm(base_wasm_handle)->scope_);
               }),
      scope_(getWasm(base_wasm_handle)->scope_),
      cluster_manager_(getWasm(base_wasm_handle)->clusterManager()), dispatcher_(dispatcher),
      time_source_(dispatcher.timeSource()), wasm_stats_(getWasm(base_wasm_handle)->wasm_stats_) {
  initializeStats();
  ENVOY_LOG(debug, "Thread-Local Wasm created {} now active", active_wasms);
}

<<<<<<< HEAD
void Wasm::error(absl::string_view message) { ENVOY_LOG(trace, "Wasm VM failed {}", message); }

void Wasm::setTimerPeriod(uint32_t context_id, std::chrono::milliseconds new_tick_period) {
  auto& tick_period = tick_period_[context_id];
  auto& timer = timer_[context_id];
  bool was_running = timer && tick_period.count() > 0;
  tick_period = new_tick_period;
  if (was_running) {
    timer->disableTimer();
  }
  if (tick_period.count() > 0) {
    timer = dispatcher_.createTimer(
        [weak = std::weak_ptr<Wasm>(std::static_pointer_cast<Wasm>(shared_from_this())),
         context_id]() {
          auto shared = weak.lock();
          if (shared) {
            shared->tickHandler(context_id);
          }
        });
    timer->enableTimer(tick_period);
  }
}

=======
>>>>>>> ede27304
void Wasm::tickHandler(uint32_t root_context_id) {
  auto period = timer_period_.find(root_context_id);
  auto timer = timer_.find(root_context_id);
  if (period == timer_period_.end() || timer == timer_.end() || !on_tick_) {
    return;
  }
<<<<<<< HEAD
  auto context = getContext(root_context_id);
  if (context) {
    context->onTick(0);
  }
  if (timer->second && tick_period->second.count() > 0) {
    timer->second->enableTimer(tick_period->second);
=======
  timerReady(root_context_id);
  if (timer->second && period->second.count() > 0) {
    timer->second->enableTimer(period->second);
>>>>>>> ede27304
  }
}

Wasm::~Wasm() {
  active_wasms--;
  wasm_stats_.active_.set(active_wasms);
  ENVOY_LOG(debug, "~Wasm {} remaining active", active_wasms);
  if (server_shutdown_post_cb_) {
    dispatcher_.post(server_shutdown_post_cb_);
  }
}

// NOLINTNEXTLINE(readability-identifier-naming)
Word resolve_dns(void* raw_context, Word dns_address_ptr, Word dns_address_size, Word token_ptr) {
  auto context = WASM_CONTEXT(raw_context);
  auto root_context = context->isRootContext() ? context : context->rootContext();
  auto path = context->wasmVm()->getMemory(dns_address_ptr, dns_address_size);
  if (!path) {
    return WasmResult::InvalidMemoryAccess;
  }
  // Verify set and verify token_ptr before initiating the async resolve.
  uint32_t token = context->wasm()->nextDnsToken();
  if (!context->wasm()->setDatatype(token_ptr, token)) {
    return WasmResult::InvalidMemoryAccess;
  }
  auto callback = [weak_wasm = std::weak_ptr<Wasm>(context->wasm()->sharedThis()), root_context,
                   context_id = context->id(),
                   token](Envoy::Network::DnsResolver::ResolutionStatus status,
                          std::list<Envoy::Network::DnsResponse>&& response) {
    auto wasm = weak_wasm.lock();
    if (!wasm) {
      return;
    }
    root_context->onResolveDns(token, status, std::move(response));
  };
  if (!context->wasm()->dnsResolver()) {
    context->wasm()->dnsResolver() = context->wasm()->dispatcher().createDnsResolver({}, false);
  }
  context->wasm()->dnsResolver()->resolve(std::string(path.value()), Network::DnsLookupFamily::Auto,
                                          callback);
  return WasmResult::Ok;
}

void Wasm::registerCallbacks() {
  WasmBase::registerCallbacks();
#define _REGISTER(_fn)                                                                             \
  wasm_vm_->registerCallback(                                                                      \
      "env", "envoy_" #_fn, &_fn,                                                                  \
      &proxy_wasm::ConvertFunctionWordToUint32<decltype(_fn), _fn>::convertFunctionWordToUint32)
  _REGISTER(resolve_dns);
#undef _REGISTER
}

void Wasm::getFunctions() {
  WasmBase::getFunctions();
#define _GET(_fn) wasm_vm_->getFunction("envoy_" #_fn, &_fn##_);
  _GET(on_resolve_dns)
#undef _GET
}

proxy_wasm::CallOnThreadFunction Wasm::callOnThreadFunction() {
  auto& dispatcher = dispatcher_;
  return [&dispatcher](const std::function<void()>& f) { return dispatcher.post(f); };
}

ContextBase* Wasm::createContext(const std::shared_ptr<PluginBase>& plugin) {
  if (create_context_for_testing_) {
    return create_context_for_testing_(this, std::static_pointer_cast<Plugin>(plugin));
  }
  return new Context(this, std::static_pointer_cast<Plugin>(plugin));
}

ContextBase* Wasm::createRootContext(const std::shared_ptr<PluginBase>& plugin) {
  if (create_root_context_for_testing_) {
    return create_root_context_for_testing_(this, std::static_pointer_cast<Plugin>(plugin));
  }
  return new Context(this, std::static_pointer_cast<Plugin>(plugin));
}

void Wasm::setTimerPeriod(uint32_t context_id, std::chrono::milliseconds new_period) {
  auto& period = timer_period_[context_id];
  auto& timer = timer_[context_id];
  bool was_running = timer && period.count() > 0;
  period = new_period;
  if (was_running) {
    timer->disableTimer();
  }
  if (period.count() > 0) {
    timer = dispatcher_.createTimer(
        [weak = std::weak_ptr<Wasm>(std::static_pointer_cast<Wasm>(shared_from_this())),
         context_id]() {
          auto shared = weak.lock();
          if (shared) {
            shared->tickHandler(context_id);
          }
        });
    timer->enableTimer(period);
  }
}

void Wasm::log(absl::string_view root_id, const Http::RequestHeaderMap* request_headers,
               const Http::ResponseHeaderMap* response_headers,
               const Http::ResponseTrailerMap* response_trailers,
               const StreamInfo::StreamInfo& stream_info) {
  auto context = getRootContext(root_id);
  context->log(request_headers, response_headers, response_trailers, stream_info);
}

void clearCodeCacheForTesting(bool fail_if_not_cached) {
  std::lock_guard<std::mutex> guard(code_cache_mutex);
  fail_if_code_not_cached = fail_if_not_cached;
  if (code_cache) {
    delete code_cache;
    code_cache = nullptr;
  }
  if (create_wasm_stats) {
    delete create_wasm_stats;
    create_wasm_stats = nullptr;
  }
}

// TODO: remove this post #4160: Switch default to SimulatedTimeSystem.
void setTimeOffsetForCodeCacheForTesting(MonotonicTime::duration d) {
  cache_time_offset_for_testing = d;
}

static bool createWasmInternal(const VmConfig& vm_config, const PluginSharedPtr& plugin,
                               const Stats::ScopeSharedPtr& scope,
                               Upstream::ClusterManager& cluster_manager,
                               Init::Manager& init_manager, Event::Dispatcher& dispatcher,
                               Runtime::RandomGenerator& random, Api::Api& api,
                               Server::ServerLifecycleNotifier& lifecycle_notifier,
                               Config::DataSource::RemoteAsyncDataProviderPtr& remote_data_provider,
                               CreateWasmCallback&& cb,
                               CreateContextFn create_root_context_for_testing = nullptr) {
  std::string source, code;
  bool fetch = false;
  if (vm_config.code().has_remote()) {
    auto now = dispatcher.timeSource().monotonicTime() + cache_time_offset_for_testing;
    source = vm_config.code().remote().http_uri().uri();
    std::lock_guard<std::mutex> guard(code_cache_mutex);
    if (!code_cache) {
      code_cache = new std::remove_reference<decltype(*code_cache)>::type;
    }
    Stats::ScopeSharedPtr create_wasm_stats_scope;
    if (!create_wasm_stats || !(create_wasm_stats_scope = create_wasm_stats->scope_.lock())) {
      if (create_wasm_stats) {
        delete create_wasm_stats;
      }
      create_wasm_stats =
          new CreateWasmStats{scope, CREATE_WASM_STATS(POOL_COUNTER_PREFIX(*scope, "wasm."),
                                                       POOL_GAUGE_PREFIX(*scope, "wasm."))};
    }
    // Remove entries older than CODE_CACHE_SECONDS_CACHING_TTL except for our target.
    for (auto it = code_cache->begin(); it != code_cache->end();) {
      if (now - it->second.use_time > std::chrono::seconds(CODE_CACHE_SECONDS_CACHING_TTL) &&
          it->first != vm_config.code().remote().sha256()) {
        it = code_cache->erase(it);
      } else {
        ++it;
      }
    }
    create_wasm_stats->remote_load_cache_entries_.set(code_cache->size());
    auto it = code_cache->find(vm_config.code().remote().sha256());
    if (it != code_cache->end()) {
      it->second.use_time = now;
      if (it->second.in_progress) {
        create_wasm_stats->remote_load_cache_misses_.inc();
        ENVOY_LOG_TO_LOGGER(Envoy::Logger::Registry::getLog(Envoy::Logger::Id::wasm), warn,
                            "createWasm: failed to load (in progress) from {}", source);
        cb(nullptr);
      }
      code = it->second.code;
      if (code.empty()) {
        if (now - it->second.fetch_time <
            std::chrono::seconds(CODE_CACHE_SECONDS_NEGATIVE_CACHING)) {
          create_wasm_stats->remote_load_cache_negative_hits_.inc();
          ENVOY_LOG_TO_LOGGER(Envoy::Logger::Registry::getLog(Envoy::Logger::Id::wasm), warn,
                              "createWasm: failed to load (cached) from {}", source);
          cb(nullptr);
        }
        fetch = true; // Fetch failed, retry.
        it->second.in_progress = true;
        it->second.fetch_time = now;
      } else {
        create_wasm_stats->remote_load_cache_hits_.inc();
      }
    } else {
      fetch = true; // Not in cache, fetch.
      auto& e = (*code_cache)[vm_config.code().remote().sha256()];
      e.in_progress = true;
      e.use_time = e.fetch_time = now;
      create_wasm_stats->remote_load_cache_entries_.set(code_cache->size());
      create_wasm_stats->remote_load_cache_misses_.inc();
    }
  } else if (vm_config.code().has_local()) {
    code = Config::DataSource::read(vm_config.code().local(), true, api);
    source = Config::DataSource::getPath(vm_config.code().local())
                 .value_or(code.empty() ? EMPTY_STRING : INLINE_STRING);
  }

  auto complete_cb = [cb, vm_config, plugin, scope, &cluster_manager, &dispatcher,
                      &lifecycle_notifier,
                      create_root_context_for_testing](std::string code) -> bool {
    if (code.empty()) {
      cb(nullptr);
      return false;
    }
    auto vm_key =
        proxy_wasm::makeVmKey(vm_config.vm_id(), anyToBytes(vm_config.configuration()), code);
    auto wasm = proxy_wasm::createWasm(
        vm_key, code, plugin,
        [&vm_config, &scope, &cluster_manager, &dispatcher,
         &lifecycle_notifier](absl::string_view vm_key) {
          auto wasm = std::make_shared<Wasm>(vm_config.runtime(), vm_config.vm_id(),
                                             anyToBytes(vm_config.configuration()), vm_key, scope,
                                             cluster_manager, dispatcher);
          // NB: we need the shared_ptr to have been created for shared_from_this() to work.
          wasm->initializeLifecycle(lifecycle_notifier);
          return std::static_pointer_cast<WasmHandleBase>(std::make_shared<WasmHandle>(wasm));
        },
        [&dispatcher, create_root_context_for_testing](
            const WasmHandleBaseSharedPtr& base_wasm) -> WasmHandleBaseSharedPtr {
          auto wasm =
              std::make_shared<Wasm>(std::static_pointer_cast<WasmHandle>(base_wasm), dispatcher);
          wasm->setCreateContextForTesting(nullptr, create_root_context_for_testing);
          return std::make_shared<WasmHandle>(wasm);
        },
        vm_config.allow_precompiled());
    if (!wasm || wasm->wasm()->isFailed()) {
      ENVOY_LOG_TO_LOGGER(Envoy::Logger::Registry::getLog(Envoy::Logger::Id::wasm), trace,
                          "Unable to create Wasm");
      cb(nullptr);
      return false;
    }
    cb(std::static_pointer_cast<WasmHandle>(wasm));
    return true;
  };

  if (fetch) {
    auto holder = std::make_shared<std::unique_ptr<Event::DeferredDeletable>>();
    auto fetch_callback = [vm_config, complete_cb, source, &dispatcher, scope,
                           holder](const std::string& code) {
      {
        std::lock_guard<std::mutex> guard(code_cache_mutex);
        auto& e = (*code_cache)[vm_config.code().remote().sha256()];
        e.in_progress = false;
        e.code = code;
        Stats::ScopeSharedPtr create_wasm_stats_scope;
        if (!create_wasm_stats || !(create_wasm_stats_scope = create_wasm_stats->scope_.lock())) {
          if (create_wasm_stats) {
            delete create_wasm_stats;
          }
          create_wasm_stats =
              new CreateWasmStats{scope, CREATE_WASM_STATS(POOL_COUNTER_PREFIX(*scope, "wasm."),
                                                           POOL_GAUGE_PREFIX(*scope, "wasm."))};
        }
        if (code.empty()) {
          create_wasm_stats->remote_load_fetch_failures_.inc();
        } else {
          create_wasm_stats->remote_load_fetch_successes_.inc();
        }
        create_wasm_stats->remote_load_cache_entries_.set(code_cache->size());
      }
      if (!fail_if_code_not_cached) {
        if (code.empty()) {
          ENVOY_LOG_TO_LOGGER(Envoy::Logger::Registry::getLog(Envoy::Logger::Id::wasm), trace,
                              "Failed to load Wasm code (fetch failed) from {}", source);
        }
        complete_cb(code);
      }
      // NB: must be deleted explicitly.
      if (*holder) {
        dispatcher.deferredDelete(Envoy::Event::DeferredDeletablePtr{holder->release()});
      }
    };
    if (fail_if_code_not_cached) {
      auto adapter = std::make_unique<RemoteDataFetcherAdapter>(fetch_callback);
      auto fetcher = std::make_unique<Config::DataFetcher::RemoteDataFetcher>(
          cluster_manager, vm_config.code().remote().http_uri(), vm_config.code().remote().sha256(),
          *adapter);
      auto fetcher_ptr = fetcher.get();
      adapter->setFetcher(std::move(fetcher));
      *holder = std::move(adapter);
      fetcher_ptr->fetch();
      ENVOY_LOG_TO_LOGGER(Envoy::Logger::Registry::getLog(Envoy::Logger::Id::wasm), trace,
                          fmt::format("Failed to load Wasm code (fetching) from {}", source));
      cb(nullptr);
    } else {
      remote_data_provider = std::make_unique<Config::DataSource::RemoteAsyncDataProvider>(
          cluster_manager, init_manager, vm_config.code().remote(), dispatcher, random, true,
          fetch_callback);
    }
  } else {
    return complete_cb(code);
  }
  return true;
}

bool createWasm(const VmConfig& vm_config, const PluginSharedPtr& plugin,
                const Stats::ScopeSharedPtr& scope, Upstream::ClusterManager& cluster_manager,
                Init::Manager& init_manager, Event::Dispatcher& dispatcher,
                Runtime::RandomGenerator& random, Api::Api& api,
                Envoy::Server::ServerLifecycleNotifier& lifecycle_notifier,
                Config::DataSource::RemoteAsyncDataProviderPtr& remote_data_provider,
                CreateWasmCallback&& cb, CreateContextFn create_root_context_for_testing) {
  return createWasmInternal(vm_config, plugin, scope, cluster_manager, init_manager, dispatcher,
                            random, api, lifecycle_notifier, remote_data_provider, std::move(cb),
                            create_root_context_for_testing);
}

WasmHandleSharedPtr getOrCreateThreadLocalWasm(const WasmHandleSharedPtr& base_wasm,
                                               const PluginSharedPtr& plugin,
                                               Event::Dispatcher& dispatcher,
                                               CreateContextFn create_root_context_for_testing) {
  auto wasm_handle = proxy_wasm::getOrCreateThreadLocalWasm(
      std::static_pointer_cast<WasmHandle>(base_wasm), plugin,
      [&dispatcher, create_root_context_for_testing](
          const WasmHandleBaseSharedPtr& base_wasm) -> WasmHandleBaseSharedPtr {
        auto wasm =
            std::make_shared<Wasm>(std::static_pointer_cast<WasmHandle>(base_wasm), dispatcher);
        wasm->setCreateContextForTesting(nullptr, create_root_context_for_testing);
        return std::make_shared<WasmHandle>(wasm);
      });
  return std::static_pointer_cast<WasmHandle>(wasm_handle);
}

} // namespace Wasm
} // namespace Common
} // namespace Extensions
} // namespace Envoy<|MERGE_RESOLUTION|>--- conflicted
+++ resolved
@@ -138,128 +138,7 @@
   ENVOY_LOG(debug, "Thread-Local Wasm created {} now active", active_wasms);
 }
 
-<<<<<<< HEAD
-void Wasm::error(absl::string_view message) { ENVOY_LOG(trace, "Wasm VM failed {}", message); }
-
-void Wasm::setTimerPeriod(uint32_t context_id, std::chrono::milliseconds new_tick_period) {
-  auto& tick_period = tick_period_[context_id];
-  auto& timer = timer_[context_id];
-  bool was_running = timer && tick_period.count() > 0;
-  tick_period = new_tick_period;
-  if (was_running) {
-    timer->disableTimer();
-  }
-  if (tick_period.count() > 0) {
-    timer = dispatcher_.createTimer(
-        [weak = std::weak_ptr<Wasm>(std::static_pointer_cast<Wasm>(shared_from_this())),
-         context_id]() {
-          auto shared = weak.lock();
-          if (shared) {
-            shared->tickHandler(context_id);
-          }
-        });
-    timer->enableTimer(tick_period);
-  }
-}
-
-=======
->>>>>>> ede27304
-void Wasm::tickHandler(uint32_t root_context_id) {
-  auto period = timer_period_.find(root_context_id);
-  auto timer = timer_.find(root_context_id);
-  if (period == timer_period_.end() || timer == timer_.end() || !on_tick_) {
-    return;
-  }
-<<<<<<< HEAD
-  auto context = getContext(root_context_id);
-  if (context) {
-    context->onTick(0);
-  }
-  if (timer->second && tick_period->second.count() > 0) {
-    timer->second->enableTimer(tick_period->second);
-=======
-  timerReady(root_context_id);
-  if (timer->second && period->second.count() > 0) {
-    timer->second->enableTimer(period->second);
->>>>>>> ede27304
-  }
-}
-
-Wasm::~Wasm() {
-  active_wasms--;
-  wasm_stats_.active_.set(active_wasms);
-  ENVOY_LOG(debug, "~Wasm {} remaining active", active_wasms);
-  if (server_shutdown_post_cb_) {
-    dispatcher_.post(server_shutdown_post_cb_);
-  }
-}
-
-// NOLINTNEXTLINE(readability-identifier-naming)
-Word resolve_dns(void* raw_context, Word dns_address_ptr, Word dns_address_size, Word token_ptr) {
-  auto context = WASM_CONTEXT(raw_context);
-  auto root_context = context->isRootContext() ? context : context->rootContext();
-  auto path = context->wasmVm()->getMemory(dns_address_ptr, dns_address_size);
-  if (!path) {
-    return WasmResult::InvalidMemoryAccess;
-  }
-  // Verify set and verify token_ptr before initiating the async resolve.
-  uint32_t token = context->wasm()->nextDnsToken();
-  if (!context->wasm()->setDatatype(token_ptr, token)) {
-    return WasmResult::InvalidMemoryAccess;
-  }
-  auto callback = [weak_wasm = std::weak_ptr<Wasm>(context->wasm()->sharedThis()), root_context,
-                   context_id = context->id(),
-                   token](Envoy::Network::DnsResolver::ResolutionStatus status,
-                          std::list<Envoy::Network::DnsResponse>&& response) {
-    auto wasm = weak_wasm.lock();
-    if (!wasm) {
-      return;
-    }
-    root_context->onResolveDns(token, status, std::move(response));
-  };
-  if (!context->wasm()->dnsResolver()) {
-    context->wasm()->dnsResolver() = context->wasm()->dispatcher().createDnsResolver({}, false);
-  }
-  context->wasm()->dnsResolver()->resolve(std::string(path.value()), Network::DnsLookupFamily::Auto,
-                                          callback);
-  return WasmResult::Ok;
-}
-
-void Wasm::registerCallbacks() {
-  WasmBase::registerCallbacks();
-#define _REGISTER(_fn)                                                                             \
-  wasm_vm_->registerCallback(                                                                      \
-      "env", "envoy_" #_fn, &_fn,                                                                  \
-      &proxy_wasm::ConvertFunctionWordToUint32<decltype(_fn), _fn>::convertFunctionWordToUint32)
-  _REGISTER(resolve_dns);
-#undef _REGISTER
-}
-
-void Wasm::getFunctions() {
-  WasmBase::getFunctions();
-#define _GET(_fn) wasm_vm_->getFunction("envoy_" #_fn, &_fn##_);
-  _GET(on_resolve_dns)
-#undef _GET
-}
-
-proxy_wasm::CallOnThreadFunction Wasm::callOnThreadFunction() {
-  auto& dispatcher = dispatcher_;
-  return [&dispatcher](const std::function<void()>& f) { return dispatcher.post(f); };
-}
-
-ContextBase* Wasm::createContext(const std::shared_ptr<PluginBase>& plugin) {
-  if (create_context_for_testing_) {
-    return create_context_for_testing_(this, std::static_pointer_cast<Plugin>(plugin));
-  }
-  return new Context(this, std::static_pointer_cast<Plugin>(plugin));
-}
-
-ContextBase* Wasm::createRootContext(const std::shared_ptr<PluginBase>& plugin) {
-  if (create_root_context_for_testing_) {
-    return create_root_context_for_testing_(this, std::static_pointer_cast<Plugin>(plugin));
-  }
-  return new Context(this, std::static_pointer_cast<Plugin>(plugin));
-}
+void Wasm::error(absl::string_view message) { ENVOY_LOG(error, "Wasm VM failed {}", message); }
 
 void Wasm::setTimerPeriod(uint32_t context_id, std::chrono::milliseconds new_period) {
   auto& period = timer_period_[context_id];
@@ -280,6 +159,97 @@
         });
     timer->enableTimer(period);
   }
+}
+
+void Wasm::tickHandler(uint32_t root_context_id) {
+  auto period = timer_period_.find(root_context_id);
+  auto timer = timer_.find(root_context_id);
+  if (period == timer_period_.end() || timer == timer_.end() || !on_tick_) {
+    return;
+  }
+  auto context = getContext(root_context_id);
+  if (context) {
+    context->onTick(0);
+  }
+  if (timer->second && period->second.count() > 0) {
+    timer->second->enableTimer(period->second);
+  }
+}
+
+Wasm::~Wasm() {
+  active_wasms--;
+  wasm_stats_.active_.set(active_wasms);
+  ENVOY_LOG(debug, "~Wasm {} remaining active", active_wasms);
+  if (server_shutdown_post_cb_) {
+    dispatcher_.post(server_shutdown_post_cb_);
+  }
+}
+
+// NOLINTNEXTLINE(readability-identifier-naming)
+Word resolve_dns(void* raw_context, Word dns_address_ptr, Word dns_address_size, Word token_ptr) {
+  auto context = WASM_CONTEXT(raw_context);
+  auto root_context = context->isRootContext() ? context : context->rootContext();
+  auto path = context->wasmVm()->getMemory(dns_address_ptr, dns_address_size);
+  if (!path) {
+    return WasmResult::InvalidMemoryAccess;
+  }
+  // Verify set and verify token_ptr before initiating the async resolve.
+  uint32_t token = context->wasm()->nextDnsToken();
+  if (!context->wasm()->setDatatype(token_ptr, token)) {
+    return WasmResult::InvalidMemoryAccess;
+  }
+  auto callback = [weak_wasm = std::weak_ptr<Wasm>(context->wasm()->sharedThis()), root_context,
+                   context_id = context->id(),
+                   token](Envoy::Network::DnsResolver::ResolutionStatus status,
+                          std::list<Envoy::Network::DnsResponse>&& response) {
+    auto wasm = weak_wasm.lock();
+    if (!wasm) {
+      return;
+    }
+    root_context->onResolveDns(token, status, std::move(response));
+  };
+  if (!context->wasm()->dnsResolver()) {
+    context->wasm()->dnsResolver() = context->wasm()->dispatcher().createDnsResolver({}, false);
+  }
+  context->wasm()->dnsResolver()->resolve(std::string(path.value()), Network::DnsLookupFamily::Auto,
+                                          callback);
+  return WasmResult::Ok;
+}
+
+void Wasm::registerCallbacks() {
+  WasmBase::registerCallbacks();
+#define _REGISTER(_fn)                                                                             \
+  wasm_vm_->registerCallback(                                                                      \
+      "env", "envoy_" #_fn, &_fn,                                                                  \
+      &proxy_wasm::ConvertFunctionWordToUint32<decltype(_fn), _fn>::convertFunctionWordToUint32)
+  _REGISTER(resolve_dns);
+#undef _REGISTER
+}
+
+void Wasm::getFunctions() {
+  WasmBase::getFunctions();
+#define _GET(_fn) wasm_vm_->getFunction("envoy_" #_fn, &_fn##_);
+  _GET(on_resolve_dns)
+#undef _GET
+}
+
+proxy_wasm::CallOnThreadFunction Wasm::callOnThreadFunction() {
+  auto& dispatcher = dispatcher_;
+  return [&dispatcher](const std::function<void()>& f) { return dispatcher.post(f); };
+}
+
+ContextBase* Wasm::createContext(const std::shared_ptr<PluginBase>& plugin) {
+  if (create_context_for_testing_) {
+    return create_context_for_testing_(this, std::static_pointer_cast<Plugin>(plugin));
+  }
+  return new Context(this, std::static_pointer_cast<Plugin>(plugin));
+}
+
+ContextBase* Wasm::createRootContext(const std::shared_ptr<PluginBase>& plugin) {
+  if (create_root_context_for_testing_) {
+    return create_root_context_for_testing_(this, std::static_pointer_cast<Plugin>(plugin));
+  }
+  return new Context(this, std::static_pointer_cast<Plugin>(plugin));
 }
 
 void Wasm::log(absl::string_view root_id, const Http::RequestHeaderMap* request_headers,
