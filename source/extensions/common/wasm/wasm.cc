--- conflicted
+++ resolved
@@ -248,16 +248,12 @@
   context->log(request_headers, response_headers, response_trailers, stream_info);
 }
 
-<<<<<<< HEAD
 void Wasm::onStat(absl::string_view root_id, Envoy::Stats::MetricSnapshot& snapshot) {
   auto context = getRootContext(root_id);
   context->onStat(snapshot);
 }
 
-void clearCodeCacheForTesting(bool fail_if_not_cached) {
-=======
 void clearCodeCacheForTesting() {
->>>>>>> 37817f3f
   std::lock_guard<std::mutex> guard(code_cache_mutex);
   if (code_cache) {
     delete code_cache;
