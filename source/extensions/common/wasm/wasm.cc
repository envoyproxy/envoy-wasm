#include "extensions/common/wasm/wasm.h"

#include <stdio.h>

#include <limits>
#include <memory>
#include <string>

#include "envoy/common/exception.h"
#include "envoy/config/wasm/v2/wasm.pb.validate.h"
#include "envoy/grpc/status.h"
#include "envoy/http/codes.h"
#include "envoy/local_info/local_info.h"
#include "envoy/server/wasm.h"
#include "envoy/thread_local/thread_local.h"

#include "common/buffer/buffer_impl.h"
#include "common/common/assert.h"
#include "common/common/empty_string.h"
#include "common/common/enum_to_int.h"
#include "common/common/logger.h"
#include "common/config/datasource.h"
#include "common/http/header_map_impl.h"
#include "common/http/message_impl.h"
#include "common/http/utility.h"
#include "common/tracing/http_tracer_impl.h"

#include "extensions/common/wasm/well_known_names.h"
#include "extensions/filters/common/expr/context.h"

#include "absl/base/casts.h"
#include "absl/container/flat_hash_map.h"
#include "absl/container/node_hash_map.h"
#include "absl/synchronization/mutex.h"
#include "eval/eval/field_access.h"
#include "eval/eval/field_backed_list_impl.h"
#include "eval/eval/field_backed_map_impl.h"
#include "eval/public/cel_value.h"

namespace Envoy {
namespace Extensions {
namespace Common {
namespace Wasm {

// Any currently executing Wasm call context.
#define WASM_CONTEXT(_c)                                                                           \
  (ContextOrEffectiveContext(static_cast<Context*>((void)_c, current_context_)))
// The id of the context which should be used for calls out of the VM in place of current_context_
// above.

namespace {

inline Word wasmResultToWord(WasmResult r) { return Word(static_cast<uint64_t>(r)); }

inline uint32_t convertWordToUint32(Word w) { return static_cast<uint32_t>(w.u64); }

// Convert a function of the form Word(Word...) to one of the form uint32_t(uint32_t...).
template <typename F, F* fn> struct ConvertFunctionWordToUint32 {
  static void convertFunctionWordToUint32() {}
};
template <typename R, typename... Args, auto (*F)(Args...)->R>
struct ConvertFunctionWordToUint32<R(Args...), F> {
  static auto convertFunctionWordToUint32(typename ConvertWordTypeToUint32<Args>::type... args) {
    return convertWordToUint32(F(std::forward<Args>(args)...));
  }
};
template <typename... Args, auto (*F)(Args...)->void>
struct ConvertFunctionWordToUint32<void(Args...), F> {
  static void convertFunctionWordToUint32(typename ConvertWordTypeToUint32<Args>::type... args) {
    F(std::forward<Args>(args)...);
  }
};

class SharedData {
public:
  WasmResult get(absl::string_view vm_id, const absl::string_view key,
                 std::pair<std::string, uint32_t>* result) {
    absl::ReaderMutexLock l(&mutex);
    auto map = data.find(vm_id);
    if (map == data.end()) {
      return WasmResult::NotFound;
    }
    auto it = map->second.find(key);
    if (it != map->second.end()) {
      *result = it->second;
      return WasmResult::Ok;
    }
    return WasmResult::NotFound;
  }

  WasmResult set(absl::string_view vm_id, absl::string_view key, absl::string_view value,
                 uint32_t cas) {
    absl::WriterMutexLock l(&mutex);
    absl::flat_hash_map<std::string, std::pair<std::string, uint32_t>>* map;
    auto map_it = data.find(vm_id);
    if (map_it == data.end()) {
      map = &data[vm_id];
    } else {
      map = &map_it->second;
    }
    auto it = map->find(key);
    if (it != map->end()) {
      if (cas && cas != it->second.second) {
        return WasmResult::CasMismatch;
      }
      it->second = std::make_pair(std::string(value), nextCas());
    } else {
      map->emplace(key, std::make_pair(std::string(value), nextCas()));
    }
    return WasmResult::Ok;
  }

  uint32_t registerQueue(absl::string_view vm_id, absl::string_view queue_name, uint32_t context_id,
                         Event::Dispatcher& dispatcher) {
    absl::WriterMutexLock l(&mutex);
    auto key = std::make_pair(std::string(vm_id), std::string(queue_name));
    auto it = queue_tokens.insert(std::make_pair(key, static_cast<uint32_t>(0)));
    if (it.second) {
      it.first->second = nextQueueToken();
      queue_token_set.insert(it.first->second);
    }
    uint32_t token = it.first->second;
    auto& q = queues[token];
    q.vm_id = std::string(vm_id);
    q.context_id = context_id;
    q.dispatcher = &dispatcher;
    // Preserve any existing data.
    return token;
  }

  uint32_t resolveQueue(absl::string_view vm_id, absl::string_view queue_name) {
    absl::WriterMutexLock l(&mutex);
    auto key = std::make_pair(std::string(vm_id), std::string(queue_name));
    auto it = queue_tokens.find(key);
    if (it != queue_tokens.end()) {
      return it->second;
    }
    return 0; // N.B. zero indicates that the queue was not found.
  }

  WasmResult dequeue(uint32_t token, std::string* data) {
    absl::ReaderMutexLock l(&mutex);
    auto it = queues.find(token);
    if (it == queues.end()) {
      return WasmResult::NotFound;
    }
    if (it->second.queue.empty()) {
      return WasmResult::Empty;
    }
    *data = it->second.queue.front();
    it->second.queue.pop_front();
    return WasmResult::Ok;
  }

  WasmResult enqueue(uint32_t token, absl::string_view value) {
    absl::WriterMutexLock l(&mutex);
    auto it = queues.find(token);
    if (it == queues.end()) {
      return WasmResult::NotFound;
    }
    it->second.queue.push_back(std::string(value));
    auto vm_id = it->second.vm_id;
    auto context_id = it->second.context_id;
    it->second.dispatcher->post([vm_id, context_id, token] {
      auto wasm = getThreadLocalWasmOrNull(vm_id);
      if (wasm) {
        wasm->queueReady(context_id, token);
      }
    });
    return WasmResult::Ok;
  }

  uint32_t nextCas() {
    auto result = cas;
    cas++;
    if (!cas) { // 0 is not a valid CAS value.
      cas++;
    }
    return result;
  }

private:
  uint32_t nextQueueToken() {
    while (true) {
      uint32_t token = next_queue_token++;
      if (token == 0) {
        continue; // 0 is an illegal token.
      }
      if (queue_token_set.find(token) == queue_token_set.end()) {
        return token;
      }
    }
  }

  struct Queue {
    std::string vm_id;
    uint32_t context_id;
    Event::Dispatcher* dispatcher;
    std::deque<std::string> queue;
  };

  absl::Mutex mutex;
  uint32_t cas = 1;
  uint32_t next_queue_token = 1;
  absl::node_hash_map<std::string,
                      absl::flat_hash_map<std::string, std::pair<std::string, uint32_t>>>
      data;
  absl::node_hash_map<uint32_t, Queue> queues;
  struct pair_hash {
    template <class T1, class T2> std::size_t operator()(const std::pair<T1, T2>& pair) const {
      return std::hash<T1>()(pair.first) ^ std::hash<T2>()(pair.second);
    }
  };
  absl::flat_hash_map<std::pair<std::string, std::string>, uint32_t, pair_hash> queue_tokens;
  absl::flat_hash_set<uint32_t> queue_token_set;
};

SharedData global_shared_data;

// Map from Wasm ID to the local Wasm instance.
thread_local absl::flat_hash_map<std::string, std::shared_ptr<Wasm>> local_wasms;

const std::string INLINE_STRING = "<inline>";

template <typename Pairs> size_t pairsSize(const Pairs& result) {
  size_t size = 4; // number of headers
  for (auto& p : result) {
    size += 8;                   // size of key, size of value
    size += p.first.size() + 1;  // null terminated key
    size += p.second.size() + 1; // null terminated value
  }
  return size;
}

template <typename Pairs> void marshalPairs(const Pairs& result, char* buffer) {
  char* b = buffer;
  *reinterpret_cast<uint32_t*>(b) = result.size();
  b += sizeof(uint32_t);
  for (auto& p : result) {
    *reinterpret_cast<uint32_t*>(b) = p.first.size();
    b += sizeof(uint32_t);
    *reinterpret_cast<uint32_t*>(b) = p.second.size();
    b += sizeof(uint32_t);
  }
  for (auto& p : result) {
    memcpy(b, p.first.data(), p.first.size());
    b += p.first.size();
    *b++ = 0;
    memcpy(b, p.second.data(), p.second.size());
    b += p.second.size();
    *b++ = 0;
  }
}

Pairs toPairs(absl::string_view buffer) {
  Pairs result;
  const char* b = buffer.data();
  if (buffer.size() < sizeof(uint32_t)) {
    return {};
  }
  auto size = *reinterpret_cast<const uint32_t*>(b);
  b += sizeof(uint32_t);
  if (sizeof(uint32_t) + size * 2 * sizeof(uint32_t) > buffer.size()) {
    return {};
  }
  result.resize(size);
  for (uint32_t i = 0; i < size; i++) {
    result[i].first = absl::string_view(nullptr, *reinterpret_cast<const uint32_t*>(b));
    b += sizeof(uint32_t);
    result[i].second = absl::string_view(nullptr, *reinterpret_cast<const uint32_t*>(b));
    b += sizeof(uint32_t);
  }
  for (auto& p : result) {
    p.first = absl::string_view(b, p.first.size());
    b += p.first.size() + 1;
    p.second = absl::string_view(b, p.second.size());
    b += p.second.size() + 1;
  }
  return result;
}

template <typename Pairs>
bool getPairs(Context* context, const Pairs& result, uint64_t ptr_ptr, uint64_t size_ptr) {
  if (result.empty()) {
    return context->wasm()->copyToPointerSize("", ptr_ptr, size_ptr);
  }
  uint64_t size = pairsSize(result);
  uint64_t ptr;
  char* buffer = static_cast<char*>(context->wasm()->allocMemory(size, &ptr));
  marshalPairs(result, buffer);
  if (!context->wasmVm()->setWord(ptr_ptr, Word(ptr))) {
    return false;
  }
  if (!context->wasmVm()->setWord(size_ptr, Word(size))) {
    return false;
  }
  return true;
}

void exportPairs(Context* context, const Pairs& pairs, uint64_t* ptr_ptr, uint64_t* size_ptr) {
  if (pairs.empty()) {
    *ptr_ptr = 0;
    *size_ptr = 0;
    return;
  }
  uint64_t size = pairsSize(pairs);
  char* buffer = static_cast<char*>(context->wasm()->allocMemory(size, ptr_ptr));
  marshalPairs(pairs, buffer);
  *size_ptr = size;
}

Http::HeaderMapPtr buildHeaderMapFromPairs(const Pairs& pairs) {
  auto map = std::make_unique<Http::HeaderMapImpl>();
  for (auto& p : pairs) {
    // Note: because of the lack of a string_view interface for addCopy and
    // the lack of an interface to add an entry with an empty value and return
    // the entry, there is no efficient way to prevent either a double copy
    // of the valueor a double lookup of the entry.
    map->addCopy(Http::LowerCaseString(std::string(p.first)), std::string(p.second));
  }
  return map;
}

const ProtobufWkt::Struct*
getStructProtoFromMetadata(const envoy::api::v2::core::Metadata& metadata,
                           absl::string_view name = "") {
  if (name.empty()) {
    name = HttpFilters::HttpFilterNames::get().Wasm;
  }
  const auto filter_it = metadata.filter_metadata().find(std::string(name));
  if (filter_it == metadata.filter_metadata().end()) {
    return nullptr;
  }
  return &filter_it->second;
}

const ProtobufWkt::Struct* getRouteMetadataStructProto(Http::StreamFilterCallbacks* callbacks) {
  if (callbacks == nullptr || callbacks->route() == nullptr ||
      callbacks->route()->routeEntry() == nullptr) {
    return nullptr;
  }
  return getStructProtoFromMetadata(callbacks->route()->routeEntry()->metadata());
}

const uint8_t* decodeVarint(const uint8_t* pos, const uint8_t* end, uint32_t* out) {
  uint32_t ret = 0;
  int shift = 0;
  while (pos < end && (*pos & 0x80)) {
    ret |= (*pos & 0x7f) << shift;
    shift += 7;
    pos++;
  }
  if (pos < end) {
    ret |= *pos << shift;
    pos++;
  }
  *out = ret;
  return pos;
}

Context* ContextOrEffectiveContext(Context* context) {
  if (effective_context_id_ == 0) {
    return context;
  }
  auto effective_context = context->wasm()->getContext(effective_context_id_);
  if (effective_context) {
    return effective_context;
  }
  // The effective_context_id_ no longer exists, revert to the true context.
  return context;
}

} // namespace

// Test support.

uint32_t resolveQueueForTest(absl::string_view vm_id, absl::string_view queue_name) {
  return global_shared_data.resolveQueue(vm_id, queue_name);
}

//
// HTTP Handlers
//

// Metadata
Word getMetadataHandler(void* raw_context, Word type, Word key_ptr, Word key_size,
                        Word value_ptr_ptr, Word value_size_ptr) {
  if (type > static_cast<int>(MetadataType::MAX)) {
    return wasmResultToWord(WasmResult::BadArgument);
  }
  auto context = WASM_CONTEXT(raw_context);
  std::string value;
  auto key = context->wasmVm()->getMemory(key_ptr, key_size);
  if (!key) {
    return wasmResultToWord(WasmResult::InvalidMemoryAccess);
  }
  auto result = context->getMetadata(static_cast<MetadataType>(type.u64), key.value(), &value);
  if (result != WasmResult::Ok) {
    return wasmResultToWord(result);
  }
  if (!context->wasm()->copyToPointerSize(value, value_ptr_ptr, value_size_ptr)) {
    return wasmResultToWord(WasmResult::InvalidMemoryAccess);
  }
  return wasmResultToWord(result);
}

Word setStateHandler(void* raw_context, Word key_ptr, Word key_size, Word value_ptr,
                     Word value_size) {
  auto context = WASM_CONTEXT(raw_context);
  auto key = context->wasmVm()->getMemory(key_ptr, key_size);
  auto value = context->wasmVm()->getMemory(value_ptr, value_size);
  if (!key || !value) {
    return wasmResultToWord(WasmResult::InvalidMemoryAccess);
  }
  return wasmResultToWord(context->setState(key.value(), value.value()));
}

Word getMetadataPairsHandler(void* raw_context, Word type, Word ptr_ptr, Word size_ptr) {
  if (type > static_cast<int>(MetadataType::MAX)) {
    return wasmResultToWord(WasmResult::BadArgument);
  }
  auto context = WASM_CONTEXT(raw_context);
  PairsWithStringValues pairs;
  auto result = context->getMetadataPairs(static_cast<MetadataType>(type.u64), &pairs);
  if (!getPairs(context, pairs, ptr_ptr, size_ptr)) {
    return wasmResultToWord(WasmResult::InvalidMemoryAccess);
  }
  return wasmResultToWord(result);
}

Word getMetadataStructHandler(void* raw_context, Word type, Word name_ptr, Word name_size,
                              Word value_ptr_ptr, Word value_size_ptr) {
  if (type > static_cast<int>(MetadataType::MAX)) {
    return Word(static_cast<uint64_t>(WasmResult::BadArgument));
  }
  auto context = WASM_CONTEXT(raw_context);
  std::string value;
  auto name = context->wasmVm()->getMemory(name_ptr, name_size);
  if (!name) {
    return wasmResultToWord(WasmResult::InvalidMemoryAccess);
  }
  auto result =
      context->getMetadataStruct(static_cast<MetadataType>(type.u64), name.value(), &value);
  if (result != WasmResult::Ok) {
    return wasmResultToWord(result);
  }
  if (!context->wasm()->copyToPointerSize(value, value_ptr_ptr, value_size_ptr)) {
    return wasmResultToWord(WasmResult::InvalidMemoryAccess);
  }
  return wasmResultToWord(WasmResult::Ok);
}

// Generic selector
Word getSelectorExpressionHandler(void* raw_context, Word path_ptr, Word path_size,
                                  Word value_ptr_ptr, Word value_size_ptr) {
  auto context = WASM_CONTEXT(raw_context);
  auto path = context->wasmVm()->getMemory(path_ptr, path_size);
  if (!path.has_value()) {
    return wasmResultToWord(WasmResult::InvalidMemoryAccess);
  }
  std::string value;
  auto result = context->getSelectorExpression(path.value(), &value);
  if (result != WasmResult::Ok) {
    return wasmResultToWord(result);
  }
  if (!context->wasm()->copyToPointerSize(value, value_ptr_ptr, value_size_ptr)) {
    return wasmResultToWord(WasmResult::InvalidMemoryAccess);
  }
  return wasmResultToWord(WasmResult::Ok);
}

// Continue/Reply/Route
Word continueRequestHandler(void* raw_context) {
  auto context = WASM_CONTEXT(raw_context);
  context->continueRequest();
  return wasmResultToWord(WasmResult::Ok);
}

Word continueResponseHandler(void* raw_context) {
  auto context = WASM_CONTEXT(raw_context);
  context->continueResponse();
  return wasmResultToWord(WasmResult::Ok);
}

Word sendLocalResponseHandler(void* raw_context, Word response_code, Word response_code_details_ptr,
                              Word response_code_details_size, Word body_ptr, Word body_size,
                              Word additional_response_header_pairs_ptr,
                              Word additional_response_header_pairs_size, Word grpc_code) {
  auto context = WASM_CONTEXT(raw_context);
  auto details =
      context->wasmVm()->getMemory(response_code_details_ptr, response_code_details_size);
  auto body = context->wasmVm()->getMemory(body_ptr, body_size);
  auto additional_response_header_pairs = context->wasmVm()->getMemory(
      additional_response_header_pairs_ptr, additional_response_header_pairs_size);
  if (!details || !body || !additional_response_header_pairs) {
    return wasmResultToWord(WasmResult::InvalidMemoryAccess);
  }
  auto additional_headers = toPairs(additional_response_header_pairs.value());
  auto modify_headers = [additional_headers](Http::HeaderMap& headers) {
    for (auto& p : additional_headers) {
      const Http::LowerCaseString lower_key(std::move(std::string(p.first)));
      headers.addCopy(lower_key, std::string(p.second));
    }
  };
  auto grpc_status = static_cast<Grpc::Status::GrpcStatus>(grpc_code.u64);
  auto grpc_status_opt = (grpc_status != Grpc::Status::GrpcStatus::InvalidCode)
                             ? absl::optional<Grpc::Status::GrpcStatus>(grpc_status)
                             : absl::optional<Grpc::Status::GrpcStatus>();
  context->sendLocalResponse(static_cast<Envoy::Http::Code>(response_code.u64), body.value(),
                             modify_headers, grpc_status_opt, details.value());
  return wasmResultToWord(WasmResult::Ok);
}

Word setEffectiveContextHandler(void* raw_context, Word context_id) {
  auto context = WASM_CONTEXT(raw_context);
  uint32_t cid = static_cast<uint32_t>(context_id.u64);
  auto c = context->wasm()->getContext(cid);
  if (!c) {
    return wasmResultToWord(WasmResult::BadArgument);
  }
  effective_context_id_ = cid;
  return wasmResultToWord(WasmResult::Ok);
}

Word clearRouteCacheHandler(void* raw_context) {
  auto context = WASM_CONTEXT(raw_context);
  context->clearRouteCache();
  return wasmResultToWord(WasmResult::Ok);
}

// SharedData
Word getSharedDataHandler(void* raw_context, Word key_ptr, Word key_size, Word value_ptr_ptr,
                          Word value_size_ptr, Word cas_ptr) {
  auto context = WASM_CONTEXT(raw_context);
  auto key = context->wasmVm()->getMemory(key_ptr, key_size);
  if (!key) {
    return wasmResultToWord(WasmResult::InvalidMemoryAccess);
  }
  std::pair<std::string, uint32_t> data;
  WasmResult result = context->getSharedData(key.value(), &data);
  if (result != WasmResult::Ok) {
    return wasmResultToWord(result);
  }
  if (!context->wasm()->copyToPointerSize(data.first, value_ptr_ptr, value_size_ptr)) {
    return wasmResultToWord(WasmResult::InvalidMemoryAccess);
  }
  if (!context->wasmVm()->setMemory(cas_ptr, sizeof(uint32_t), &data.second)) {
    return wasmResultToWord(WasmResult::InvalidMemoryAccess);
  }
  return wasmResultToWord(WasmResult::Ok);
}

Word setSharedDataHandler(void* raw_context, Word key_ptr, Word key_size, Word value_ptr,
                          Word value_size, Word cas) {
  auto context = WASM_CONTEXT(raw_context);
  auto key = context->wasmVm()->getMemory(key_ptr, key_size);
  auto value = context->wasmVm()->getMemory(value_ptr, value_size);
  if (!key || !value) {
    return wasmResultToWord(WasmResult::InvalidMemoryAccess);
  }
  return wasmResultToWord(context->setSharedData(key.value(), value.value(), cas));
}

Word registerSharedQueueHandler(void* raw_context, Word queue_name_ptr, Word queue_name_size,
                                Word token_ptr) {
  auto context = WASM_CONTEXT(raw_context);
  auto queue_name = context->wasmVm()->getMemory(queue_name_ptr, queue_name_size);
  if (!queue_name) {
    return wasmResultToWord(WasmResult::InvalidMemoryAccess);
  }
  uint32_t token = context->registerSharedQueue(queue_name.value());
  if (!context->wasm()->setDatatype(token_ptr, token)) {
    return wasmResultToWord(WasmResult::InvalidMemoryAccess);
  }
  return wasmResultToWord(WasmResult::Ok);
}

Word dequeueSharedQueueHandler(void* raw_context, Word token, Word data_ptr_ptr,
                               Word data_size_ptr) {
  auto context = WASM_CONTEXT(raw_context);
  std::string data;
  WasmResult result = context->dequeueSharedQueue(token.u32(), &data);
  if (result != WasmResult::Ok) {
    return wasmResultToWord(result);
  }
  if (!context->wasm()->copyToPointerSize(data, data_ptr_ptr, data_size_ptr)) {
    return wasmResultToWord(WasmResult::InvalidMemoryAccess);
  }
  return wasmResultToWord(WasmResult::Ok);
}

Word resolveSharedQueueHandler(void* raw_context, Word vm_id_ptr, Word vm_id_size,
                               Word queue_name_ptr, Word queue_name_size, Word token_ptr) {
  auto context = WASM_CONTEXT(raw_context);
  auto vm_id = context->wasmVm()->getMemory(vm_id_ptr, vm_id_size);
  auto queue_name = context->wasmVm()->getMemory(queue_name_ptr, queue_name_size);
  if (!vm_id || !queue_name) {
    return wasmResultToWord(WasmResult::InvalidMemoryAccess);
  }
  uint32_t token = 0;
  auto result = context->resolveSharedQueue(vm_id.value(), queue_name.value(), &token);
  if (result != WasmResult::Ok) {
    return wasmResultToWord(result);
  }
  if (!context->wasm()->setDatatype(token_ptr, token)) {
    return wasmResultToWord(WasmResult::InvalidMemoryAccess);
  }
  return wasmResultToWord(WasmResult::Ok);
}

Word enqueueSharedQueueHandler(void* raw_context, Word token, Word data_ptr, Word data_size) {
  auto context = WASM_CONTEXT(raw_context);
  auto data = context->wasmVm()->getMemory(data_ptr, data_size);
  if (!data) {
    return wasmResultToWord(WasmResult::InvalidMemoryAccess);
  }
  return wasmResultToWord(context->enqueueSharedQueue(token.u32(), data.value()));
}

// Header/Trailer/Metadata Maps
Word addHeaderMapValueHandler(void* raw_context, Word type, Word key_ptr, Word key_size,
                              Word value_ptr, Word value_size) {
  if (type > static_cast<uint64_t>(HeaderMapType::MAX)) {
    return wasmResultToWord(WasmResult::BadArgument);
  }
  auto context = WASM_CONTEXT(raw_context);
  auto key = context->wasmVm()->getMemory(key_ptr, key_size);
  auto value = context->wasmVm()->getMemory(value_ptr, value_size);
  if (!key || !value) {
    return wasmResultToWord(WasmResult::InvalidMemoryAccess);
  }
  context->addHeaderMapValue(static_cast<HeaderMapType>(type.u64), key.value(), value.value());
  return wasmResultToWord(WasmResult::Ok);
}

Word getHeaderMapValueHandler(void* raw_context, Word type, Word key_ptr, Word key_size,
                              Word value_ptr_ptr, Word value_size_ptr) {
  if (type > static_cast<uint64_t>(HeaderMapType::MAX)) {
    return wasmResultToWord(WasmResult::BadArgument);
  }
  auto context = WASM_CONTEXT(raw_context);
  auto key = context->wasmVm()->getMemory(key_ptr, key_size);
  if (!key) {
    return wasmResultToWord(WasmResult::InvalidMemoryAccess);
  }
  auto result = context->getHeaderMapValue(static_cast<HeaderMapType>(type.u64), key.value());
  context->wasm()->copyToPointerSize(result, value_ptr_ptr, value_size_ptr);
  return wasmResultToWord(WasmResult::Ok);
}

Word replaceHeaderMapValueHandler(void* raw_context, Word type, Word key_ptr, Word key_size,
                                  Word value_ptr, Word value_size) {
  if (type > static_cast<uint64_t>(HeaderMapType::MAX)) {
    return wasmResultToWord(WasmResult::BadArgument);
  }
  auto context = WASM_CONTEXT(raw_context);
  auto key = context->wasmVm()->getMemory(key_ptr, key_size);
  auto value = context->wasmVm()->getMemory(value_ptr, value_size);
  if (!key || !value) {
    return wasmResultToWord(WasmResult::InvalidMemoryAccess);
  }
  context->replaceHeaderMapValue(static_cast<HeaderMapType>(type.u64), key.value(), value.value());
  return wasmResultToWord(WasmResult::Ok);
}

Word removeHeaderMapValueHandler(void* raw_context, Word type, Word key_ptr, Word key_size) {
  if (type > static_cast<uint64_t>(HeaderMapType::MAX)) {
    return wasmResultToWord(WasmResult::BadArgument);
  }
  auto context = WASM_CONTEXT(raw_context);
  auto key = context->wasmVm()->getMemory(key_ptr, key_size);
  if (!key) {
    return wasmResultToWord(WasmResult::InvalidMemoryAccess);
  }
  context->removeHeaderMapValue(static_cast<HeaderMapType>(type.u64), key.value());
  return wasmResultToWord(WasmResult::Ok);
}

Word getHeaderMapPairsHandler(void* raw_context, Word type, Word ptr_ptr, Word size_ptr) {
  if (type > static_cast<uint64_t>(HeaderMapType::MAX)) {
    return wasmResultToWord(WasmResult::BadArgument);
  }
  auto context = WASM_CONTEXT(raw_context);
  auto result = context->getHeaderMapPairs(static_cast<HeaderMapType>(type.u64));
  if (!getPairs(context, result, ptr_ptr, size_ptr)) {
    return wasmResultToWord(WasmResult::InvalidMemoryAccess);
  }
  return wasmResultToWord(WasmResult::Ok);
}

Word setHeaderMapPairsHandler(void* raw_context, Word type, Word ptr, Word size) {
  if (type > static_cast<uint64_t>(HeaderMapType::MAX)) {
    return wasmResultToWord(WasmResult::BadArgument);
  }
  auto context = WASM_CONTEXT(raw_context);
  auto data = context->wasmVm()->getMemory(ptr, size);
  if (!data) {
    return wasmResultToWord(WasmResult::InvalidMemoryAccess);
  }
  context->setHeaderMapPairs(static_cast<HeaderMapType>(type.u64), toPairs(data.value()));
  return wasmResultToWord(WasmResult::Ok);
}

Word getHeaderMapSizeHandler(void* raw_context, Word type, Word result_ptr) {
  if (type > static_cast<uint64_t>(HeaderMapType::MAX)) {
    return wasmResultToWord(WasmResult::BadArgument);
  }
  auto context = WASM_CONTEXT(raw_context);
  size_t result = context->getHeaderMapSize(static_cast<HeaderMapType>(type.u64));
  if (!context->wasmVm()->setWord(result_ptr, Word(result))) {
    return wasmResultToWord(WasmResult::InvalidMemoryAccess);
  }
  return wasmResultToWord(WasmResult::Ok);
}

// Body Buffer
Word getRequestBodyBufferBytesHandler(void* raw_context, Word start, Word length, Word ptr_ptr,
                                      Word size_ptr) {
  auto context = WASM_CONTEXT(raw_context);
  auto result = context->getRequestBodyBufferBytes(start, length);
  context->wasm()->copyToPointerSize(result, ptr_ptr, size_ptr);
  return wasmResultToWord(WasmResult::Ok);
}

Word getResponseBodyBufferBytesHandler(void* raw_context, Word start, Word length, Word ptr_ptr,
                                       Word size_ptr) {
  auto context = WASM_CONTEXT(raw_context);
  auto result = context->getResponseBodyBufferBytes(start, length);
  context->wasm()->copyToPointerSize(result, ptr_ptr, size_ptr);
  return wasmResultToWord(WasmResult::Ok);
}

Word httpCallHandler(void* raw_context, Word uri_ptr, Word uri_size, Word header_pairs_ptr,
                     Word header_pairs_size, Word body_ptr, Word body_size, Word trailer_pairs_ptr,
                     Word trailer_pairs_size, Word timeout_milliseconds) {
  auto context = WASM_CONTEXT(raw_context)->root_context();
  auto uri = context->wasmVm()->getMemory(uri_ptr, uri_size);
  auto body = context->wasmVm()->getMemory(body_ptr, body_size);
  auto header_pairs = context->wasmVm()->getMemory(header_pairs_ptr, header_pairs_size);
  auto trailer_pairs = context->wasmVm()->getMemory(trailer_pairs_ptr, trailer_pairs_size);
  if (!uri || !body || !header_pairs || !trailer_pairs) {
    return wasmResultToWord(WasmResult::InvalidMemoryAccess);
  }
  auto headers = toPairs(header_pairs.value());
  auto trailers = toPairs(trailer_pairs.value());
  return context->httpCall(uri.value(), headers, body.value(), trailers, timeout_milliseconds);
}

Word defineMetricHandler(void* raw_context, Word metric_type, Word name_ptr, Word name_size,
                         Word metric_id_ptr) {
  if (metric_type > static_cast<uint64_t>(Context::MetricType::Max)) {
    return 0;
  }
  auto context = WASM_CONTEXT(raw_context);
  auto name = context->wasmVm()->getMemory(name_ptr, name_size);
  if (!name) {
    return wasmResultToWord(WasmResult::InvalidMemoryAccess);
  }
  uint32_t metric_id = 0;
  auto result = context->defineMetric(static_cast<Context::MetricType>(metric_type.u64),
                                      name.value(), &metric_id);
  if (result != WasmResult::Ok) {
    return wasmResultToWord(result);
  }
  if (!context->wasm()->setDatatype(metric_id_ptr, metric_id)) {
    return wasmResultToWord(WasmResult::InvalidMemoryAccess);
  }
  return wasmResultToWord(WasmResult::Ok);
}

Word incrementMetricHandler(void* raw_context, Word metric_id, int64_t offset) {
  auto context = WASM_CONTEXT(raw_context);
  return wasmResultToWord(context->incrementMetric(metric_id, offset));
}

Word recordMetricHandler(void* raw_context, Word metric_id, uint64_t value) {
  auto context = WASM_CONTEXT(raw_context);
  return wasmResultToWord(context->recordMetric(metric_id, value));
}

Word getMetricHandler(void* raw_context, Word metric_id, Word result_uint64_ptr) {
  auto context = WASM_CONTEXT(raw_context);
  uint64_t value = 0;
  auto result = context->getMetric(metric_id, &value);
  if (result != WasmResult::Ok) {
    return wasmResultToWord(result);
  }
  if (!context->wasm()->setDatatype(result_uint64_ptr, value)) {
    return wasmResultToWord(WasmResult::InvalidMemoryAccess);
  }
  return wasmResultToWord(WasmResult::Ok);
}

Word grpcCallHandler(void* raw_context, Word service_ptr, Word service_size, Word service_name_ptr,
                     Word service_name_size, Word method_name_ptr, Word method_name_size,
                     Word request_ptr, Word request_size, Word timeout_milliseconds) {
  auto context = WASM_CONTEXT(raw_context)->root_context();
  auto service = context->wasmVm()->getMemory(service_ptr, service_size);
  auto service_name = context->wasmVm()->getMemory(service_name_ptr, service_name_size);
  auto method_name = context->wasmVm()->getMemory(method_name_ptr, method_name_size);
  auto request = context->wasmVm()->getMemory(request_ptr, request_size);
  if (!service || !service_name || !method_name || !request) {
    return wasmResultToWord(WasmResult::InvalidMemoryAccess);
  }
  envoy::api::v2::core::GrpcService service_proto;
  if (!service_proto.ParseFromArray(service.value().data(), service.value().size())) {
    return false;
  }
  return context->grpcCall(service_proto, service_name.value(), method_name.value(),
                           request.value(), std::chrono::milliseconds(timeout_milliseconds));
}

Word grpcStreamHandler(void* raw_context, Word service_ptr, Word service_size,
                       Word service_name_ptr, Word service_name_size, Word method_name_ptr,
                       Word method_name_size) {
  auto context = WASM_CONTEXT(raw_context)->root_context();
  auto service = context->wasmVm()->getMemory(service_ptr, service_size);
  auto service_name = context->wasmVm()->getMemory(service_name_ptr, service_name_size);
  auto method_name = context->wasmVm()->getMemory(method_name_ptr, method_name_size);
  if (!service || !service_name || !method_name) {
    return wasmResultToWord(WasmResult::InvalidMemoryAccess);
  }
  envoy::api::v2::core::GrpcService service_proto;
  if (!service_proto.ParseFromArray(service.value().data(), service.value().size())) {
    return false;
  }
  return context->grpcStream(service_proto, service_name.value(), method_name.value());
}

Word grpcCancelHandler(void* raw_context, Word token) {
  auto context = WASM_CONTEXT(raw_context)->root_context();
  return wasmResultToWord(context->grpcCancel(token));
}

Word grpcCloseHandler(void* raw_context, Word token) {
  auto context = WASM_CONTEXT(raw_context)->root_context();
  return wasmResultToWord(context->grpcClose(token));
}

Word grpcSendHandler(void* raw_context, Word token, Word message_ptr, Word message_size,
                     Word end_stream) {
  auto context = WASM_CONTEXT(raw_context)->root_context();
  auto message = context->wasmVm()->getMemory(message_ptr, message_size);
  if (!message) {
    return wasmResultToWord(WasmResult::InvalidMemoryAccess);
  }
  return wasmResultToWord(context->grpcSend(token, message.value(), end_stream));
}

Word _emscripten_get_heap_sizeHandler(void* raw_context) {
  auto context = WASM_CONTEXT(raw_context);
  return context->wasmVm()->getMemorySize();
}

Word _emscripten_memcpy_bigHandler(void* raw_context, Word dst, Word src, Word size) {
  auto context = WASM_CONTEXT(raw_context);
  auto data = context->wasmVm()->getMemory(src, size);
  if (!data) {
    return 0;
  }
  context->wasmVm()->setMemory(dst, size, data.value().data());
  return dst;
}

Word _emscripten_resize_heapHandler(void*, Word) {
  throw WasmException("emscripten emscripten_resize_heap");
}

Word abortOnCannotGrowMemoryAbi00Handler(void*) {
  throw WasmException("emscripten abortOnCannotGrowMemory");
}

Word abortOnCannotGrowMemoryAbi02Handler(void*, Word) {
  throw WasmException("emscripten abortOnCannotGrowMemory");
}

void abortHandler(void*, Word) { throw WasmException("emscripten abort"); }

void _abortHandler(void*) { throw WasmException("emscripten abort"); }

void _llvm_trapHandler(void*) { throw WasmException("emscripten llvm_trap"); }

void ___assert_failHandler(void*, Word, Word, Word, Word) {
  throw WasmException("emscripten assert_fail");
}

void ___cxa_throwHandler(void*, Word, Word, Word) { throw WasmException("emscripten cxa_throw"); }

void ___cxa_pure_virtualHandler(void*) { throw WasmException("emscripten cxa_pure_virtual"); }

Word ___call_mainHandler(void*, Word, Word) { throw WasmException("emscripten call_main"); }

Word ___cxa_allocate_exceptionHandler(void*, Word) {
  throw WasmException("emscripten cxa_allocate_exception");
}

Word ___cxa_uncaught_exceptionHandler(void*) {
  throw WasmException("emscripten cxa_uncaught_exception");
}

Word ___cxa_uncaught_exceptionsHandler(void*) {
  throw WasmException("emscripten cxa_uncaught_exceptions");
}

Word ___clock_gettimeHandler(void*, Word, Word) { throw WasmException("emscripten clock_gettime"); }

void ___lockHandler(void*, Word) { throw WasmException("emscripten lock"); }

void ___unlockHandler(void*, Word) { throw WasmException("emscripten unlock"); }

Word ___syscall6Handler(void*, Word, Word) { throw WasmException("emscripten syscall6"); }

Word ___syscall54Handler(void*, Word, Word) { throw WasmException("emscripten syscall54"); }

Word ___syscall140Handler(void*, Word, Word) { throw WasmException("emscripten syscall140"); }

// Implementation of writev() syscall that redirects stdout/stderr to Envoy logs.
// ssize_t writev(int fd, const struct iovec *iov, int iovcnt);
Word ___syscall146Handler(void* raw_context, Word, Word syscall_args_ptr) {
  auto context = WASM_CONTEXT(raw_context);

  // Read syscall args.
  auto memslice = context->wasmVm()->getMemory(syscall_args_ptr, 3 * sizeof(uint32_t));
  if (!memslice) {
    context->wasm()->setErrno(EINVAL);
    return -1;
  }
  const uint32_t* syscall_args = reinterpret_cast<const uint32_t*>(memslice.value().data());

  spdlog::level::level_enum log_level;
  switch (syscall_args[0] /* fd */) {
  case 1 /* stdout */:
    log_level = spdlog::level::info;
    break;
  case 2 /* stderr */:
    log_level = spdlog::level::err;
    break;
  default:
    throw WasmException("emscripten syscall146 (writev)");
  }

  std::string s;
  for (size_t i = 0; i < syscall_args[2] /* iovcnt */; i++) {
    memslice = context->wasmVm()->getMemory(syscall_args[1] /* iov */ + i * 2 * sizeof(uint32_t),
                                            2 * sizeof(uint32_t));
    if (!memslice) {
      context->wasm()->setErrno(EINVAL);
      return -1;
    }
    const uint32_t* iovec = reinterpret_cast<const uint32_t*>(memslice.value().data());
    if (iovec[1] /* size */) {
      memslice = context->wasmVm()->getMemory(iovec[0] /* data */, iovec[1] /* size */);
      if (!memslice) {
        context->wasm()->setErrno(EINVAL);
        return -1;
      }
      s.append(memslice.value().data(), memslice.value().size());
    }
  }

  size_t written = s.size();
  if (written) {
    // Remove trailing newline from the logs, if any.
    if (s[written - 1] == '\n') {
      s.erase(written - 1);
    }
    context->scriptLog(log_level, s);
  }
  return written;
}

void ___setErrNoHandler(void*, Word) { throw WasmException("emscripten setErrNo"); }

Word _pthread_equalHandler(void*, Word left, Word right) { return left == right; }
// NB: pthread_mutex_destroy is required to return 0 by the protobuf libarary.
Word _pthread_mutex_destroyHandler(void*, Word) { return 0; }
Word _pthread_cond_waitHandler(void*, Word, Word) {
  throw WasmException("emscripten pthread_cond_wait");
}
Word _pthread_getspecificHandler(void*, Word) {
  throw WasmException("emscripten pthread_getspecific");
}
Word _pthread_key_createHandler(void*, Word, Word) {
  throw WasmException("emscripten pthread_key_create");
}
Word _pthread_onceHandler(void*, Word, Word) { throw WasmException("emscripten pthread_once"); }
Word _pthread_setspecificHandler(void*, Word, Word) {
  throw WasmException("emscripten pthread_setspecific");
}
void setTempRet0Handler(void*, Word) { throw WasmException("emscripten setTempRet0"); }

Word setTickPeriodMillisecondsHandler(void* raw_context, Word tick_period_milliseconds) {
  return wasmResultToWord(WASM_CONTEXT(raw_context)
                              ->setTickPeriod(std::chrono::milliseconds(tick_period_milliseconds)));
}

Word getCurrentTimeNanosecondsHandler(void* raw_context, Word result_uint64_ptr) {
  auto context = WASM_CONTEXT(raw_context);
  uint64_t result = context->getCurrentTimeNanoseconds();
  if (!context->wasm()->setDatatype(result_uint64_ptr.u64, result)) {
    return wasmResultToWord(WasmResult::InvalidMemoryAccess);
  }
  return wasmResultToWord(WasmResult::Ok);
}

Word logHandler(void* raw_context, Word level, Word address, Word size) {
  auto context = WASM_CONTEXT(raw_context);
  auto message = context->wasmVm()->getMemory(address, size);
  if (!message) {
    return wasmResultToWord(WasmResult::InvalidMemoryAccess);
  }
  context->scriptLog(static_cast<spdlog::level::level_enum>(level.u64), message.value());
  return wasmResultToWord(WasmResult::Ok);
}

WasmResult Context::setTickPeriod(std::chrono::milliseconds tick_period) {
  wasm_->setTickPeriod(root_context_id_ ? root_context_id_ : id_, tick_period);
  return WasmResult::Ok;
}

uint64_t Context::getCurrentTimeNanoseconds() {
  return std::chrono::duration_cast<std::chrono::nanoseconds>(
             wasm_->time_source_.systemTime().time_since_epoch())
      .count();
}

WasmResult serializeValue(Filters::Common::Expr::CelValue value, std::string* result) {
  using Filters::Common::Expr::CelValue;
  switch (value.type()) {
  case CelValue::Type::kMessage:
    if (value.MessageOrDie() != nullptr && value.MessageOrDie()->SerializeToString(result)) {
      return WasmResult::Ok;
    }
    return WasmResult::SerializationFailure;
  case CelValue::Type::kString:
    result->assign(value.StringOrDie().value().data(), value.StringOrDie().value().size());
    return WasmResult::Ok;
  case CelValue::Type::kBytes:
    result->assign(value.BytesOrDie().value().data(), value.BytesOrDie().value().size());
    return WasmResult::Ok;
  case CelValue::Type::kInt64: {
    auto out = value.Int64OrDie();
    result->assign(reinterpret_cast<const char*>(&out), sizeof(int64_t));
    return WasmResult::Ok;
  }
  case CelValue::Type::kUint64: {
    auto out = value.Uint64OrDie();
    result->assign(reinterpret_cast<const char*>(&out), sizeof(uint64_t));
    return WasmResult::Ok;
  }
  case CelValue::Type::kDouble: {
    auto out = value.DoubleOrDie();
    result->assign(reinterpret_cast<const char*>(&out), sizeof(double));
    return WasmResult::Ok;
  }
  case CelValue::Type::kBool: {
    auto out = value.BoolOrDie();
    result->assign(reinterpret_cast<const char*>(&out), sizeof(bool));
    return WasmResult::Ok;
  }
  case CelValue::Type::kDuration: {
    auto out = value.DurationOrDie();
    result->assign(reinterpret_cast<const char*>(&out), sizeof(absl::Duration));
    return WasmResult::Ok;
  }
  case CelValue::Type::kTimestamp: {
    auto out = value.TimestampOrDie();
    result->assign(reinterpret_cast<const char*>(&out), sizeof(absl::Time));
    return WasmResult::Ok;
  }
  default:
    // TODO(kyesenov) lists and maps
    break;
  }

  return WasmResult::SerializationFailure;
}

// An expression wrapper for the WASM state
class WasmStateWrapper : public google::api::expr::runtime::CelMap {
public:
  WasmStateWrapper(const StreamInfo::FilterState& filter_state, ProtobufWkt::Arena* arena)
      : filter_state_(filter_state), arena_(arena) {}
  absl::optional<google::api::expr::runtime::CelValue>
  operator[](google::api::expr::runtime::CelValue key) const override {
    if (!key.IsString()) {
      return {};
    }
    auto value = key.StringOrDie().value();
    try {
      const WasmState& result = filter_state_.getDataReadOnly<WasmState>(value);
      return google::api::expr::runtime::CelValue::CreateMessage(&result.value(), arena_);
    } catch (const EnvoyException& e) {
      return {};
    }
  }
  int size() const override { NOT_IMPLEMENTED_GCOVR_EXCL_LINE; }
  bool empty() const override { NOT_IMPLEMENTED_GCOVR_EXCL_LINE; }
  const google::api::expr::runtime::CelList* ListKeys() const override {
    NOT_IMPLEMENTED_GCOVR_EXCL_LINE;
  }

private:
  const StreamInfo::FilterState& filter_state_;
  ProtobufWkt::Arena* arena_;
};

WasmResult Context::getSelectorExpression(absl::string_view path, std::string* result) {
  using google::api::expr::runtime::CelValue;
  using google::api::expr::runtime::FieldBackedListImpl;
  using google::api::expr::runtime::FieldBackedMapImpl;

  bool first = true;
  CelValue value;
  Protobuf::Arena arena;
  const StreamInfo::StreamInfo* info = getRequestStreamInfo();
  const auto request_headers = request_headers_ ? request_headers_ : access_log_request_headers_;
  const auto response_headers =
      response_headers_ ? response_headers_ : access_log_response_headers_;
  const auto response_trailers =
      response_trailers_ ? response_trailers_ : access_log_response_trailers_;

  size_t start = 0;
  while (true) {
    if (start >= path.size()) {
      break;
    }

    size_t end = path.find('\0', start);
    if (end == absl::string_view::npos) {
      // this should not happen unless the input string is not null-terminated in the view
      return WasmResult::ParseFailure;
    }
    auto part = path.substr(start, end - start);
    start = end + 1;

    // top-level ident
    if (first) {
      first = false;
      if (part == "metadata") {
        value = CelValue::CreateMessage(&info->dynamicMetadata(), &arena);
      } else if (part == "filter_state") {
        value = CelValue::CreateMap(
            Protobuf::Arena::Create<WasmStateWrapper>(&arena, info->filterState(), &arena));
      } else if (part == "request") {
        value = CelValue::CreateMap(Protobuf::Arena::Create<Filters::Common::Expr::RequestWrapper>(
            &arena, request_headers, *info));
      } else if (part == "response") {
        value = CelValue::CreateMap(Protobuf::Arena::Create<Filters::Common::Expr::ResponseWrapper>(
            &arena, response_headers, response_trailers, *info));
      } else if (part == "connection") {
        value = CelValue::CreateMap(
            Protobuf::Arena::Create<Filters::Common::Expr::ConnectionWrapper>(&arena, *info));
      } else if (part == "node") {
        value = CelValue::CreateMessage(&wasm_->local_info_.node(), &arena);
      } else if (part == "source") {
        value = CelValue::CreateMap(
            Protobuf::Arena::Create<Filters::Common::Expr::PeerWrapper>(&arena, *info, false));
      } else if (part == "destination") {
        value = CelValue::CreateMap(
            Protobuf::Arena::Create<Filters::Common::Expr::PeerWrapper>(&arena, *info, true));
      } else if (part == "tls_version") {
        // TODO(kyessenov) move this upstream once SSL connection info is refactored to return
        // references
        if (info->downstreamSslConnection()) {
          value = CelValue::CreateString(Protobuf::Arena::Create<std::string>(
              &arena, info->downstreamSslConnection()->tlsVersion()));
        } else {
          return WasmResult::NotFound;
        }
      } else if (part == "request_protocol") {
        // TODO(kyessenov) move this upstream to CEL context
        if (info->protocol().has_value()) {
          value =
              CelValue::CreateString(&Http::Utility::getProtocolString(info->protocol().value()));
        } else {
          return WasmResult::NotFound;
        }
      } else if (part == "traffic_direction") {
        // TODO(kyessenov) organize reflective accessors for the config better
        value = CelValue::CreateInt64(wasm_->direction_);
      } else {
        return WasmResult::NotFound;
      }
      continue;
    }

    if (value.IsMap()) {
      auto& map = *value.MapOrDie();
      auto field = map[CelValue::CreateString(part)];
      if (field.has_value()) {
        value = field.value();
      } else {
        return {};
      }
    } else if (value.IsMessage()) {
      auto msg = value.MessageOrDie();
      if (msg == nullptr) {
        return {};
      }
      const Protobuf::Descriptor* desc = msg->GetDescriptor();
      const Protobuf::FieldDescriptor* field_desc = desc->FindFieldByName(std::string(part));
      if (field_desc == nullptr) {
        return {};
      } else if (field_desc->is_map()) {
        value = CelValue::CreateMap(
            Protobuf::Arena::Create<FieldBackedMapImpl>(&arena, msg, field_desc, &arena));
      } else if (field_desc->is_repeated()) {
        value = CelValue::CreateList(
            Protobuf::Arena::Create<FieldBackedListImpl>(&arena, msg, field_desc, &arena));
      } else {
        auto status =
            google::api::expr::runtime::CreateValueFromSingleField(msg, field_desc, &arena, &value);
        if (!status.ok()) {
          return {};
        }
      }
    } else {
      return {};
    }
  }

  return serializeValue(value, result);
}

// Shared Data
WasmResult Context::getSharedData(absl::string_view key, std::pair<std::string, uint32_t>* data) {
  return global_shared_data.get(wasm_->id(), key, data);
}

WasmResult Context::setSharedData(absl::string_view key, absl::string_view value, uint32_t cas) {
  return global_shared_data.set(wasm_->id(), key, value, cas);
}

// Shared Queue

uint32_t Context::registerSharedQueue(absl::string_view queue_name) {
  // Get the id of the root context if this is a stream context because onQueueReady is on the root.
  return global_shared_data.registerQueue(
      wasm_->id(), queue_name, isRootContext() ? id_ : root_context_id_, wasm_->dispatcher_);
}

WasmResult Context::resolveSharedQueue(absl::string_view vm_id, absl::string_view queue_name,
                                       uint32_t* token_ptr) {
  uint32_t token = global_shared_data.resolveQueue(vm_id, queue_name);
  if (!token) {
    return WasmResult::NotFound;
  }
  *token_ptr = token;
  return WasmResult::Ok;
}

WasmResult Context::dequeueSharedQueue(uint32_t token, std::string* data) {
  return global_shared_data.dequeue(token, data);
}

WasmResult Context::enqueueSharedQueue(uint32_t token, absl::string_view value) {
  return global_shared_data.enqueue(token, value);
}

// Header/Trailer/Metadata Maps.
Http::HeaderMap* Context::getMap(HeaderMapType type) {
  switch (type) {
  case HeaderMapType::RequestHeaders:
    return request_headers_;
  case HeaderMapType::RequestTrailers:
    return request_trailers_;
  case HeaderMapType::ResponseHeaders:
    return response_headers_;
  case HeaderMapType::ResponseTrailers:
    return response_trailers_;
  case HeaderMapType::GrpcCreateInitialMetadata:
    return grpc_create_initial_metadata_;
  default:
    return nullptr;
  }
}

const Http::HeaderMap* Context::getConstMap(HeaderMapType type) {
  switch (type) {
  case HeaderMapType::RequestHeaders:
    if (access_log_request_headers_) {
      return access_log_request_headers_;
    }
    return request_headers_;
  case HeaderMapType::RequestTrailers:
    if (access_log_request_trailers_) {
      return access_log_request_trailers_;
    }
    return request_trailers_;
  case HeaderMapType::ResponseHeaders:
    if (access_log_response_headers_) {
      return access_log_response_headers_;
    }
    return response_headers_;
  case HeaderMapType::ResponseTrailers:
    if (access_log_response_trailers_) {
      return access_log_response_trailers_;
    }
    return response_trailers_;
  case HeaderMapType::GrpcCreateInitialMetadata:
    return grpc_create_initial_metadata_;
  case HeaderMapType::GrpcReceiveInitialMetadata:
    return grpc_receive_initial_metadata_.get();
  case HeaderMapType::GrpcReceiveTrailingMetadata:
    return grpc_receive_trailing_metadata_.get();
  }
  return nullptr;
}

void Context::addHeaderMapValue(HeaderMapType type, absl::string_view key,
                                absl::string_view value) {
  auto map = getMap(type);
  if (!map) {
    return;
  }
  const Http::LowerCaseString lower_key(std::move(std::string(key)));
  map->addCopy(lower_key, std::string(value));
}

absl::string_view Context::getHeaderMapValue(HeaderMapType type, absl::string_view key) {
  auto map = getConstMap(type);
  if (!map) {
    return "";
  }
  const Http::LowerCaseString lower_key(std::move(std::string(key)));
  auto entry = map->get(lower_key);
  if (!entry) {
    return "";
  }
  return entry->value().getStringView();
}

Pairs headerMapToPairs(const Http::HeaderMap* map) {
  if (!map) {
    return {};
  }
  Pairs pairs;
  pairs.reserve(map->size());
  map->iterate(
      [](const Http::HeaderEntry& header, void* pairs) -> Http::HeaderMap::Iterate {
        (static_cast<Pairs*>(pairs))
            ->push_back(
                std::make_pair(header.key().getStringView(), header.value().getStringView()));
        return Http::HeaderMap::Iterate::Continue;
      },
      &pairs);
  return pairs;
}

Pairs Context::getHeaderMapPairs(HeaderMapType type) { return headerMapToPairs(getConstMap(type)); }

void Context::setHeaderMapPairs(HeaderMapType type, const Pairs& pairs) {
  auto map = getMap(type);
  if (!map) {
    return;
  }
  std::vector<std::string> keys;
  map->iterate(
      [](const Http::HeaderEntry& header, void* keys) -> Http::HeaderMap::Iterate {
        (static_cast<std::vector<std::string>*>(keys))
            ->push_back(std::string(header.key().getStringView()));
        return Http::HeaderMap::Iterate::Continue;
      },
      &keys);
  for (auto& k : keys) {
    const Http::LowerCaseString lower_key(std::move(k));
    map->remove(lower_key);
  }
  for (auto& p : pairs) {
    const Http::LowerCaseString lower_key(std::move(std::string(p.first)));
    map->addCopy(lower_key, std::move(std::string(p.second)));
  }
}

void Context::removeHeaderMapValue(HeaderMapType type, absl::string_view key) {
  auto map = getMap(type);
  if (!map) {
    return;
  }
  const Http::LowerCaseString lower_key(std::move(std::string(key)));
  map->remove(lower_key);
}

void Context::replaceHeaderMapValue(HeaderMapType type, absl::string_view key,
                                    absl::string_view value) {
  auto map = getMap(type);
  if (!map) {
    return;
  }
  const Http::LowerCaseString lower_key(std::move(std::string(key)));
  auto entry = map->get(lower_key);
  if (entry != nullptr) {
    entry->value(value.data(), value.size());
  } else {
    map->addCopy(lower_key, std::string(value));
  }
}

uint32_t Context::getHeaderMapSize(HeaderMapType type) {
  auto map = getMap(type);
  if (!map) {
    return 0;
  }
  return map->byteSize();
}

// Body Buffer

absl::string_view Context::getRequestBodyBufferBytes(uint32_t start, uint32_t length) {
  if (!requestBodyBuffer_) {
    return "";
  }
  if (requestBodyBuffer_->length() < static_cast<uint64_t>((start + length))) {
    return "";
  }
  return absl::string_view(
      static_cast<char*>(requestBodyBuffer_->linearize(start + length)) + start, length);
}

absl::string_view Context::getResponseBodyBufferBytes(uint32_t start, uint32_t length) {
  if (!responseBodyBuffer_) {
    return "";
  }
  if (responseBodyBuffer_->length() < static_cast<uint64_t>((start + length))) {
    return "";
  }
  return absl::string_view(
      static_cast<char*>(responseBodyBuffer_->linearize(start + length)) + start, length);
}

// Async call via HTTP
uint32_t Context::httpCall(absl::string_view cluster, const Pairs& request_headers,
                           absl::string_view request_body, const Pairs& request_trailers,
                           int timeout_milliseconds) {
  if (timeout_milliseconds < 0) {
    return 0;
  }
  auto cluster_string = std::string(cluster);
  if (clusterManager().get(cluster_string) == nullptr) {
    return 0;
  }

  Http::MessagePtr message(new Http::RequestMessageImpl(buildHeaderMapFromPairs(request_headers)));

  // Check that we were provided certain headers.
  if (message->headers().Path() == nullptr || message->headers().Method() == nullptr ||
      message->headers().Host() == nullptr) {
    return 0;
  }

  if (!request_body.empty()) {
    message->body().reset(new Buffer::OwnedImpl(request_body.data(), request_body.size()));
    message->headers().insertContentLength().value(request_body.size());
  }

  if (request_trailers.size() > 0) {
    message->trailers(buildHeaderMapFromPairs(request_trailers));
  }

  absl::optional<std::chrono::milliseconds> timeout;
  if (timeout_milliseconds > 0) {
    timeout = std::chrono::milliseconds(timeout_milliseconds);
  }

  auto token = next_http_call_token_++;
  // Handle rollover.
  for (;;) {
    if (token == 0) {
      token = next_http_call_token_++;
    }
    if (!http_request_.count(token)) {
      break;
    }
    token = next_http_call_token_++;
  }
  auto& handler = http_request_[token];
  auto http_request = clusterManager()
                          .httpAsyncClientForCluster(cluster_string)
                          .send(std::move(message), handler,
                                Http::AsyncClient::RequestOptions().setTimeout(timeout));
  if (!http_request) {
    http_request_.erase(token);
    return 0;
  }
  handler.context = this;
  handler.token = token;
  handler.request = http_request;
  return token;
}

uint32_t Context::grpcCall(const envoy::api::v2::core::GrpcService& grpc_service,
                           absl::string_view service_name, absl::string_view method_name,
                           absl::string_view request,
                           const absl::optional<std::chrono::milliseconds>& timeout) {
  auto token = next_grpc_token_++;
  if (IsGrpcStreamToken(token)) {
    token = next_grpc_token_++;
  }
  // Handle rollover.
  for (;;) {
    if (token == 0) {
      token = next_grpc_token_ += 2;
    }
    if (!grpc_call_request_.count(token)) {
      break;
    }
    token = next_grpc_token_ += 2;
  }
  auto& handler = grpc_call_request_[token];
  handler.context = this;
  handler.token = token;
  auto grpc_client =
      clusterManager()
          .grpcAsyncClientManager()
          .factoryForGrpcService(grpc_service, wasm_->scope_, true /* skip_cluster_check */)
          ->create();
  // NB: this call causes the onCreateInitialMetadata callback to occur inline *before* this call
  // returns. Consequently the grpc_request is not available. Attempting to close or reset from that
  // callback will fail.
  auto grpc_request =
      grpc_client->sendRaw(service_name, method_name, std::make_unique<Buffer::OwnedImpl>(request),
                           handler, Tracing::NullSpan::instance(), timeout);
  if (!grpc_request) {
    grpc_call_request_.erase(token);
    return 0;
  }
  handler.client = std::move(grpc_client);
  handler.request = grpc_request;
  return token;
}

uint32_t Context::grpcStream(const envoy::api::v2::core::GrpcService& grpc_service,
                             absl::string_view service_name, absl::string_view method_name) {
  auto token = next_grpc_token_++;
  if (IsGrpcCallToken(token)) {
    token = next_grpc_token_++;
  }
  // Handle rollover.
  for (;;) {
    if (token == 0) {
      token = next_grpc_token_ += 2;
    }
    if (!grpc_stream_.count(token)) {
      break;
    }
    token = next_grpc_token_ += 2;
  }
  auto& handler = grpc_stream_[token];
  handler.context = this;
  handler.token = token;
  auto grpc_client =
      clusterManager()
          .grpcAsyncClientManager()
          .factoryForGrpcService(grpc_service, wasm_->scope_, true /* skip_cluster_check */)
          ->create();
  // NB: this call causes the onCreateInitialMetadata callback to occur inline *before* this call
  // returns. Consequently the grpc_stream is not available. Attempting to close or reset from that
  // callback will fail.
  auto grpc_stream = grpc_client->startRaw(service_name, method_name, handler);
  if (!grpc_stream) {
    grpc_stream_.erase(token);
    return 0;
  }
  handler.client = std::move(grpc_client);
  handler.stream = grpc_stream;
  return token;
}

void Context::httpRespond(const Pairs& response_headers, absl::string_view body,
                          const Pairs& response_trailers) {
  (void)response_headers;
  (void)body;
  (void)response_trailers;
}

// StreamInfo
const StreamInfo::StreamInfo* Context::getRequestStreamInfo() const {
  if (encoder_callbacks_) {
    return &encoder_callbacks_->streamInfo();
  } else if (decoder_callbacks_) {
    return &decoder_callbacks_->streamInfo();
  } else if (access_log_stream_info_) {
    return access_log_stream_info_;
  }
  return nullptr;
}

<<<<<<< HEAD
=======
std::string Context::getProtocol(StreamType type) {
  auto streamInfo = getConstStreamInfo(StreamType2MetadataType(type));
  if (!streamInfo || !streamInfo->protocol().has_value()) {
    return "";
  }
  return Http::Utility::getProtocolString(streamInfo->protocol().value());
}

uint32_t Context::getDestinationPort(StreamType type) {
  auto streamInfo = getConstStreamInfo(StreamType2MetadataType(type));
  if (!streamInfo) {
    return 0;
  }
  auto host = streamInfo->upstreamHost();
  if (!host) {
    return 0;
  }
  auto address = host->address();
  if (!address) {
    return 0;
  }
  auto ip = address->ip();
  if (!ip) {
    return 0;
  }
  return ip->port();
}

uint32_t Context::getResponseCode(StreamType type) {
  auto streamInfo = getConstStreamInfo(StreamType2MetadataType(type));
  if (!streamInfo) {
    return 0;
  }
  return streamInfo->responseCode().value_or(0);
}

std::string Context::getTlsVersion(StreamType type) {
  auto streamInfo = getConstStreamInfo(StreamType2MetadataType(type));
  if (!streamInfo || !streamInfo->downstreamSslConnection()) {
    return "";
  }
  return streamInfo->downstreamSslConnection()->tlsVersion();
}

absl::optional<bool> Context::peerCertificatePresented(StreamType type) {
  auto streamInfo = getConstStreamInfo(StreamType2MetadataType(type));
  if (!streamInfo || !streamInfo->downstreamSslConnection()) {
    return absl::nullopt;
  }
  return streamInfo->downstreamSslConnection()->peerCertificatePresented();
}

>>>>>>> 0e5c253f
const ProtobufWkt::Struct* Context::getMetadataStructProto(MetadataType type,
                                                           absl::string_view name) {
  switch (type) {
  case MetadataType::RequestRoute:
    return getRouteMetadataStructProto(decoder_callbacks_);
  case MetadataType::ResponseRoute:
    return getRouteMetadataStructProto(encoder_callbacks_);
  case MetadataType::Node:
    if (name == ".") {
      temporary_metadata_.Clear();
      (*temporary_metadata_.mutable_fields())["id"].set_string_value(
          wasm_->local_info_.node().id());
      (*temporary_metadata_.mutable_fields())["cluster"].set_string_value(
          wasm_->local_info_.node().cluster());
      (*temporary_metadata_.mutable_fields())["locality.region"].set_string_value(
          wasm_->local_info_.node().locality().region());
      (*temporary_metadata_.mutable_fields())["locality.zone"].set_string_value(
          wasm_->local_info_.node().locality().zone());
      (*temporary_metadata_.mutable_fields())["locality.sub_zone"].set_string_value(
          wasm_->local_info_.node().locality().sub_zone());
      (*temporary_metadata_.mutable_fields())["build_version"].set_string_value(
          wasm_->local_info_.node().build_version());
      return &temporary_metadata_;
    }
    return &wasm_->local_info_.node().metadata();
  case MetadataType::Listener:
    if (wasm_->listener_metadata_) {
      return getStructProtoFromMetadata(*wasm_->listener_metadata_, name);
    }
    return nullptr;
  case MetadataType::Cluster: {
    std::string cluster_name;
    auto stream_info = getRequestStreamInfo();
    if (!stream_info) {
      return nullptr;
    }
    auto host = stream_info->upstreamHost();
    if (!host) {
      return nullptr;
    }
    cluster_name = host->cluster().name();
    if (name == ".") {
      temporary_metadata_.Clear();
      (*temporary_metadata_.mutable_fields())["cluster_name"].set_string_value(cluster_name);
      return &temporary_metadata_;
    }
    return getStructProtoFromMetadata(host->cluster().metadata(), name);
  }
  default: {
    auto stream_info = getRequestStreamInfo();
    if (!stream_info) {
      return nullptr;
    }
    return getStructProtoFromMetadata(stream_info->dynamicMetadata(), name);
  }
  }
}

WasmResult Context::getMetadata(MetadataType type, absl::string_view key, std::string* result_ptr) {
  auto proto_struct = getMetadataStructProto(type);
  if (!proto_struct) {
    return WasmResult::NotFound;
  }
  auto it = proto_struct->fields().find(std::string(key));
  if (it == proto_struct->fields().end()) {
    return WasmResult::NotFound;
  }
  std::string result;
  if (!it->second.SerializeToString(&result)) {
    return WasmResult::SerializationFailure;
  }
  *result_ptr = std::move(result);
  return WasmResult::Ok;
}

WasmResult Context::getMetadataPairs(MetadataType type, PairsWithStringValues* result_ptr) {
  auto proto_struct = getMetadataStructProto(type);
  if (!proto_struct) {
    return WasmResult::NotFound;
  }
  PairsWithStringValues result;
  for (auto& p : proto_struct->fields()) {
    std::string value;
    if (!p.second.SerializeToString(&value)) {
      return WasmResult::SerializationFailure;
    }
    result.emplace_back(p.first, std::move(value));
  }
  *result_ptr = std::move(result);
  return WasmResult::Ok;
}

WasmResult Context::getMetadataStruct(MetadataType type, absl::string_view name,
                                      std::string* result_ptr) {
  auto proto_struct = getMetadataStructProto(type, name);
  if (!proto_struct) {
    return WasmResult::NotFound;
  }
  std::string result;
  if (!proto_struct->SerializeToString(&result)) {
    return WasmResult::SerializationFailure;
  }
  *result_ptr = std::move(result);
  return WasmResult::Ok;
}

WasmResult Context::setState(absl::string_view key, absl::string_view serialized_value) {
  ProtobufWkt::Value value_struct;
  if (!value_struct.ParseFromArray(serialized_value.data(), serialized_value.size())) {
    return WasmResult::ParseFailure;
  }
  if (decoder_callbacks_ == nullptr && encoder_callbacks_ == nullptr) {
    return WasmResult::NotFound;
  }
  StreamInfo::FilterState& filter_state = encoder_callbacks_
                                              ? encoder_callbacks_->streamInfo().filterState()
                                              : decoder_callbacks_->streamInfo().filterState();
  filter_state.setData(key, std::make_unique<WasmState>(value_struct),
                       StreamInfo::FilterState::StateType::Mutable);
  return WasmResult::Ok;
}

void Context::scriptLog(spdlog::level::level_enum level, absl::string_view message) {
  switch (level) {
  case spdlog::level::trace:
    ENVOY_LOG(trace, "wasm log{}: {}", log_prefix_, message);
    return;
  case spdlog::level::debug:
    ENVOY_LOG(debug, "wasm log{}: {}", log_prefix_, message);
    return;
  case spdlog::level::info:
    ENVOY_LOG(info, "wasm log{}: {}", log_prefix_, message);
    return;
  case spdlog::level::warn:
    ENVOY_LOG(warn, "wasm log{}: {}", log_prefix_, message);
    return;
  case spdlog::level::err:
    ENVOY_LOG(error, "wasm log{}: {}", log_prefix_, message);
    return;
  case spdlog::level::critical:
    ENVOY_LOG(critical, "wasm log{}: {}", log_prefix_, message);
    return;
  case spdlog::level::off:
    NOT_IMPLEMENTED_GCOVR_EXCL_LINE;
  }
}

// Connection
bool Context::isSsl() { return decoder_callbacks_->connection()->ssl() != nullptr; }

//
// Calls into the WASM code.
//
void Context::onStart(absl::string_view root_id, absl::string_view vm_configuration) {
  if (wasm_->onStart_) {
    auto root_id_addr = wasm_->copyString(root_id);
    auto config_addr = wasm_->copyString(vm_configuration);
    wasm_->onStart_(this, id_, root_id_addr, root_id.size(), config_addr, vm_configuration.size());
  }
}

void Context::onConfigure(absl::string_view configuration) {
  if (!wasm_->onConfigure_) {
    return;
  }
  if (configuration.empty()) {
    return;
  }
  auto address = wasm_->copyString(configuration);
  wasm_->onConfigure_(this, id_, address, configuration.size());
}

void Context::onCreate(uint32_t root_context_id) {
  if (wasm_->onCreate_) {
    wasm_->onCreate_(this, id_, root_context_id);
  }
}

Http::FilterHeadersStatus Context::onRequestHeaders() {
  onCreate(root_context_id_);
  // Store the stream id so that we can use it in log().
  auto& stream_info = decoder_callbacks_->streamInfo();
  auto& metadata = (*stream_info.dynamicMetadata()
                         .mutable_filter_metadata())[HttpFilters::HttpFilterNames::get().Wasm];
  (*metadata.mutable_fields())[std::string("_stream_id_" + std::string(root_id()))]
      .set_number_value(id_);
  if (!wasm_->onRequestHeaders_) {
    return Http::FilterHeadersStatus::Continue;
  }
  if (wasm_->onRequestHeaders_(this, id_) == 0) {
    return Http::FilterHeadersStatus::Continue;
  }
  return Http::FilterHeadersStatus::StopIteration;
}

Http::FilterDataStatus Context::onRequestBody(int body_buffer_length, bool end_of_stream) {
  if (!wasm_->onRequestBody_) {
    return Http::FilterDataStatus::Continue;
  }
  switch (wasm_->onRequestBody_(this, id_, static_cast<uint32_t>(body_buffer_length),
                                static_cast<uint32_t>(end_of_stream))) {
  case 0:
    return Http::FilterDataStatus::Continue;
  case 1:
    return Http::FilterDataStatus::StopIterationAndBuffer;
  case 2:
    return Http::FilterDataStatus::StopIterationAndWatermark;
  default:
    return Http::FilterDataStatus::StopIterationNoBuffer;
  }
}

Http::FilterTrailersStatus Context::onRequestTrailers() {
  if (!wasm_->onRequestTrailers_) {
    return Http::FilterTrailersStatus::Continue;
  }
  if (wasm_->onRequestTrailers_(this, id_) == 0) {
    return Http::FilterTrailersStatus::Continue;
  }
  return Http::FilterTrailersStatus::StopIteration;
}

Http::FilterMetadataStatus Context::onRequestMetadata() {
  if (!wasm_->onRequestMetadata_) {
    return Http::FilterMetadataStatus::Continue;
  }
  if (wasm_->onRequestMetadata_(this, id_) == 0) {
    return Http::FilterMetadataStatus::Continue;
  }
  return Http::FilterMetadataStatus::Continue; // This is currently the only return code.
}

Http::FilterHeadersStatus Context::onResponseHeaders() {
  if (!wasm_->onResponseHeaders_) {
    return Http::FilterHeadersStatus::Continue;
  }
  if (wasm_->onResponseHeaders_(this, id_) == 0) {
    return Http::FilterHeadersStatus::Continue;
  }
  return Http::FilterHeadersStatus::StopIteration;
}

Http::FilterDataStatus Context::onResponseBody(int body_buffer_length, bool end_of_stream) {
  if (!wasm_->onResponseBody_) {
    return Http::FilterDataStatus::Continue;
  }
  switch (wasm_->onResponseBody_(this, id_, static_cast<uint32_t>(body_buffer_length),
                                 static_cast<uint32_t>(end_of_stream))) {
  case 0:
    return Http::FilterDataStatus::Continue;
  case 1:
    return Http::FilterDataStatus::StopIterationAndBuffer;
  case 2:
    return Http::FilterDataStatus::StopIterationAndWatermark;
  default:
    return Http::FilterDataStatus::StopIterationNoBuffer;
  }
}

Http::FilterTrailersStatus Context::onResponseTrailers() {
  if (!wasm_->onResponseTrailers_) {
    return Http::FilterTrailersStatus::Continue;
  }
  if (wasm_->onResponseTrailers_(this, id_) == 0) {
    return Http::FilterTrailersStatus::Continue;
  }
  return Http::FilterTrailersStatus::StopIteration;
}

Http::FilterMetadataStatus Context::onResponseMetadata() {
  if (!wasm_->onResponseMetadata_) {
    return Http::FilterMetadataStatus::Continue;
  }
  if (wasm_->onResponseMetadata_(this, id_) == 0) {
    return Http::FilterMetadataStatus::Continue;
  }
  return Http::FilterMetadataStatus::Continue; // This is currently the only return code.
}

void Context::onHttpCallResponse(uint32_t token, const Pairs& response_headers,
                                 absl::string_view response_body, const Pairs& response_trailers) {
  if (!wasm_->onHttpCallResponse_) {
    return;
  }
  uint64_t headers_ptr, headers_size, trailers_ptr, trailers_size;
  exportPairs(this, response_headers, &headers_ptr, &headers_size);
  exportPairs(this, response_trailers, &trailers_ptr, &trailers_size);
  auto body_ptr = wasm_->copyString(response_body);
  auto body_size = response_body.size();
  wasm_->onHttpCallResponse_(this, id_, token, headers_ptr, headers_size, body_ptr, body_size,
                             trailers_ptr, trailers_size);
}

void Context::onQueueReady(uint32_t token) {
  if (wasm_->onQueueReady_) {
    wasm_->onQueueReady_(this, id_, token);
  }
}

void Context::onGrpcCreateInitialMetadata(uint32_t token, Http::HeaderMap& metadata) {
  if (!wasm_->onGrpcCreateInitialMetadata_) {
    return;
  }
  grpc_create_initial_metadata_ = &metadata;
  wasm_->onGrpcCreateInitialMetadata_(this, id_, token);
  grpc_create_initial_metadata_ = nullptr;
}

void Context::onGrpcReceiveInitialMetadata(uint32_t token, Http::HeaderMapPtr&& metadata) {
  if (!wasm_->onGrpcReceiveInitialMetadata_) {
    return;
  }
  grpc_receive_initial_metadata_ = std::move(metadata);
  wasm_->onGrpcReceiveInitialMetadata_(this, id_, token);
  grpc_receive_initial_metadata_ = nullptr;
}

void Context::onGrpcReceiveTrailingMetadata(uint32_t token, Http::HeaderMapPtr&& metadata) {
  if (!wasm_->onGrpcReceiveTrailingMetadata_) {
    return;
  }
  grpc_receive_trailing_metadata_ = std::move(metadata);
  wasm_->onGrpcReceiveTrailingMetadata_(this, id_, token);
  grpc_receive_trailing_metadata_ = nullptr;
}

WasmResult Context::defineMetric(MetricType type, absl::string_view name, uint32_t* metric_id_ptr) {
  auto stat_name = wasm_->stat_name_set_.getStatName(name);
  if (type == MetricType::Counter) {
    auto id = wasm_->nextCounterMetricId();
    auto c = &wasm_->scope_.counterFromStatName(stat_name);
    wasm_->counters_.emplace(id, c);
    *metric_id_ptr = id;
    return WasmResult::Ok;
  } else if (type == MetricType::Gauge) {
    auto id = wasm_->nextGaugeMetricId();
    auto g = &wasm_->scope_.gaugeFromStatName(stat_name, Stats::Gauge::ImportMode::Accumulate);
    wasm_->gauges_.emplace(id, g);
    *metric_id_ptr = id;
    return WasmResult::Ok;
  } else if (type == MetricType::Histogram) {
    auto id = wasm_->nextHistogramMetricId();
    auto h = &wasm_->scope_.histogramFromStatName(stat_name);
    wasm_->histograms_.emplace(id, h);
    *metric_id_ptr = id;
    return WasmResult::Ok;
  }
  return WasmResult::BadArgument;
}

WasmResult Context::incrementMetric(uint32_t metric_id, int64_t offset) {
  auto type = static_cast<MetricType>(metric_id & Wasm::kMetricTypeMask);
  if (type == MetricType::Counter) {
    auto it = wasm_->counters_.find(metric_id);
    if (it != wasm_->counters_.end()) {
      if (offset > 0) {
        it->second->add(offset);
        return WasmResult::Ok;
      } else {
        return WasmResult::BadArgument;
      }
      return WasmResult::NotFound;
    }
  } else if (type == MetricType::Gauge) {
    auto it = wasm_->gauges_.find(metric_id);
    if (it != wasm_->gauges_.end()) {
      if (offset > 0) {
        it->second->add(offset);
        return WasmResult::Ok;
      } else {
        it->second->sub(-offset);
        return WasmResult::Ok;
      }
    }
    return WasmResult::NotFound;
  }
  return WasmResult::BadArgument;
}

WasmResult Context::recordMetric(uint32_t metric_id, uint64_t value) {
  auto type = static_cast<MetricType>(metric_id & Wasm::kMetricTypeMask);
  if (type == MetricType::Counter) {
    auto it = wasm_->counters_.find(metric_id);
    if (it != wasm_->counters_.end()) {
      it->second->add(value);
      return WasmResult::Ok;
    }
  } else if (type == MetricType::Gauge) {
    auto it = wasm_->gauges_.find(metric_id);
    if (it != wasm_->gauges_.end()) {
      it->second->set(value);
      return WasmResult::Ok;
    }
  } else if (type == MetricType::Histogram) {
    auto it = wasm_->histograms_.find(metric_id);
    if (it != wasm_->histograms_.end()) {
      it->second->recordValue(value);
      return WasmResult::Ok;
    }
  }
  return WasmResult::NotFound;
}

WasmResult Context::getMetric(uint32_t metric_id, uint64_t* result_uint64_ptr) {
  auto type = static_cast<MetricType>(metric_id & Wasm::kMetricTypeMask);
  if (type == MetricType::Counter) {
    auto it = wasm_->counters_.find(metric_id);
    if (it != wasm_->counters_.end()) {
      *result_uint64_ptr = it->second->value();
      return WasmResult::Ok;
    }
    return WasmResult::NotFound;
  } else if (type == MetricType::Gauge) {
    auto it = wasm_->gauges_.find(metric_id);
    if (it != wasm_->gauges_.end()) {
      *result_uint64_ptr = it->second->value();
      return WasmResult::Ok;
    }
    return WasmResult::NotFound;
  }
  return WasmResult::BadArgument;
}

Wasm::Wasm(absl::string_view vm, absl::string_view id, absl::string_view vm_configuration,
           Upstream::ClusterManager& cluster_manager, Event::Dispatcher& dispatcher,
           Stats::Scope& scope, envoy::api::v2::core::TrafficDirection direction,
           const LocalInfo::LocalInfo& local_info,
           const envoy::api::v2::core::Metadata* listener_metadata,
           Stats::ScopeSharedPtr owned_scope)
    : cluster_manager_(cluster_manager), dispatcher_(dispatcher), scope_(scope),
      direction_(direction), local_info_(local_info), listener_metadata_(listener_metadata),
      owned_scope_(owned_scope), time_source_(dispatcher.timeSource()),
      vm_configuration_(vm_configuration), stat_name_set_(scope_.symbolTable()) {
  wasm_vm_ = Common::Wasm::createWasmVm(vm);
  id_ = std::string(id);
}

std::string Context::makeLogPrefix() const {
  std::string id;
  if (!wasm()->id().empty()) {
    id = id + " " + std::string(wasm()->id());
  }
  if (!root_id().empty()) {
    id = id + " " + std::string(root_id());
  }
  return id;
}

void Wasm::registerCallbacks() {
#define _REGISTER_ABI(_fn, _abi)                                                                   \
  wasm_vm_->registerCallback(                                                                      \
      "envoy", #_fn, &_fn##_abi##Handler,                                                          \
      &ConvertFunctionWordToUint32<decltype(_fn##_abi##Handler),                                   \
                                   _fn##_abi##Handler>::convertFunctionWordToUint32)
#define _REGISTER(_fn) _REGISTER_ABI(_fn, )

  if (is_emscripten_) {
    if (emscripten_abi_major_version_ > 0 || emscripten_abi_minor_version_ > 1) {
      // abi 0.2 - abortOnCannotGrowMemory() changed signature to (param i32) (result i32).
      _REGISTER_ABI(abortOnCannotGrowMemory, Abi02);
    } else {
      _REGISTER_ABI(abortOnCannotGrowMemory, Abi00);
    }

    _REGISTER(_emscripten_memcpy_big);
    _REGISTER(_emscripten_get_heap_size);
    _REGISTER(_emscripten_resize_heap);
    _REGISTER(abort);
    _REGISTER(_abort);
    _REGISTER(_llvm_trap);
    _REGISTER(___assert_fail);
    _REGISTER(___cxa_throw);
    _REGISTER(___cxa_pure_virtual);
    _REGISTER(___cxa_allocate_exception);
    _REGISTER(___cxa_uncaught_exception);
    _REGISTER(___cxa_uncaught_exceptions);
    _REGISTER(___call_main);
    _REGISTER(___clock_gettime);
    _REGISTER(___lock);
    _REGISTER(___unlock);
    _REGISTER(___syscall6);
    _REGISTER(___syscall54);
    _REGISTER(___syscall140);
    _REGISTER(___syscall146);
    _REGISTER(___setErrNo);
    _REGISTER(_pthread_equal);
    _REGISTER(_pthread_mutex_destroy);
    _REGISTER(_pthread_cond_wait);
    _REGISTER(_pthread_getspecific);
    _REGISTER(_pthread_key_create);
    _REGISTER(_pthread_once);
    _REGISTER(_pthread_setspecific);
    _REGISTER(setTempRet0);
  }
#undef _REGISTER
#undef _REGISTER_ABI

  // Calls with the "_proxy_" prefix.
#define _REGISTER_PROXY(_fn)                                                                       \
  wasm_vm_->registerCallback(                                                                      \
      "envoy", "_proxy_" #_fn, &_fn##Handler,                                                      \
      &ConvertFunctionWordToUint32<decltype(_fn##Handler),                                         \
                                   _fn##Handler>::convertFunctionWordToUint32);
  _REGISTER_PROXY(log);

  _REGISTER_PROXY(getMetadata);
  _REGISTER_PROXY(getMetadataPairs);
  _REGISTER_PROXY(getMetadataStruct);
  _REGISTER_PROXY(setState);
  _REGISTER_PROXY(getSelectorExpression);

  _REGISTER_PROXY(continueRequest);
  _REGISTER_PROXY(continueResponse);
  _REGISTER_PROXY(sendLocalResponse);
  _REGISTER_PROXY(clearRouteCache);

  _REGISTER_PROXY(getSharedData);
  _REGISTER_PROXY(setSharedData);

  _REGISTER_PROXY(registerSharedQueue);
  _REGISTER_PROXY(resolveSharedQueue);
  _REGISTER_PROXY(dequeueSharedQueue);
  _REGISTER_PROXY(enqueueSharedQueue);

  _REGISTER_PROXY(getHeaderMapValue);
  _REGISTER_PROXY(addHeaderMapValue);
  _REGISTER_PROXY(replaceHeaderMapValue);
  _REGISTER_PROXY(removeHeaderMapValue);
  _REGISTER_PROXY(getHeaderMapPairs);
  _REGISTER_PROXY(setHeaderMapPairs);
  _REGISTER_PROXY(getHeaderMapSize);

  _REGISTER_PROXY(getRequestBodyBufferBytes);
  _REGISTER_PROXY(getResponseBodyBufferBytes);

  _REGISTER_PROXY(httpCall);

  _REGISTER_PROXY(grpcCall);
  _REGISTER_PROXY(grpcStream);
  _REGISTER_PROXY(grpcClose);
  _REGISTER_PROXY(grpcCancel);
  _REGISTER_PROXY(grpcSend);

  _REGISTER_PROXY(setTickPeriodMilliseconds);
  _REGISTER_PROXY(getCurrentTimeNanoseconds);

  _REGISTER_PROXY(defineMetric);
  _REGISTER_PROXY(incrementMetric);
  _REGISTER_PROXY(recordMetric);
  _REGISTER_PROXY(getMetric);

  _REGISTER_PROXY(setEffectiveContext);
#undef _REGISTER_PROXY
}

void Wasm::establishEnvironment() {
  if (is_emscripten_) {
    wasm_vm_->setMemoryLayout(emscripten_stack_base_, emscripten_dynamic_base_,
                              emscripten_dynamictop_ptr_);

    global_table_base_ = wasm_vm_->makeGlobal("env", "__table_base", Word(0));
    global_dynamictop_ =
        wasm_vm_->makeGlobal("env", "DYNAMICTOP_PTR", Word(emscripten_dynamictop_ptr_));

    wasm_vm_->makeModule("global");
    global_NaN_ = wasm_vm_->makeGlobal("global", "NaN", std::nan("0"));
    global_Infinity_ =
        wasm_vm_->makeGlobal("global", "Infinity", std::numeric_limits<double>::infinity());
  }
}

void Wasm::getFunctions() {
#define _GET(_fn) wasm_vm_->getFunction("_" #_fn, &_fn##_);
  _GET(malloc);
  _GET(free);
  _GET(__errno_location);
#undef _GET

#define _GET_PROXY(_fn) wasm_vm_->getFunction("_proxy_" #_fn, &_fn##_);
  _GET_PROXY(onStart);
  _GET_PROXY(onConfigure);
  _GET_PROXY(onTick);

  _GET_PROXY(onCreate);
  _GET_PROXY(onRequestHeaders);
  _GET_PROXY(onRequestBody);
  _GET_PROXY(onRequestTrailers);
  _GET_PROXY(onRequestMetadata);
  _GET_PROXY(onResponseHeaders);
  _GET_PROXY(onResponseBody);
  _GET_PROXY(onResponseTrailers);
  _GET_PROXY(onResponseMetadata);
  _GET_PROXY(onHttpCallResponse);
  _GET_PROXY(onGrpcReceive);
  _GET_PROXY(onGrpcClose);
  _GET_PROXY(onGrpcCreateInitialMetadata);
  _GET_PROXY(onGrpcReceiveInitialMetadata);
  _GET_PROXY(onGrpcReceiveTrailingMetadata);
  _GET_PROXY(onQueueReady);
  _GET_PROXY(onDone);
  _GET_PROXY(onLog);
  _GET_PROXY(onDelete);
#undef _GET_PROXY

  if (!malloc_ || !free_) {
    throw WasmException("WASM missing malloc/free");
  }
}

Wasm::Wasm(const Wasm& wasm, Event::Dispatcher& dispatcher)
    : std::enable_shared_from_this<Wasm>(wasm), cluster_manager_(wasm.cluster_manager_),
      dispatcher_(dispatcher), scope_(wasm.scope_), direction_(wasm.direction_),
      local_info_(wasm.local_info_), listener_metadata_(wasm.listener_metadata_), id_(wasm.id_),
      owned_scope_(wasm.owned_scope_), time_source_(dispatcher.timeSource()),
      stat_name_set_(scope_.symbolTable()) {
  wasm_vm_ = wasm.wasmVm()->clone();
  vm_context_ = std::make_shared<Context>(this);
  getFunctions();
}

bool Wasm::initialize(const std::string& code, absl::string_view name, bool allow_precompiled) {
  if (!wasm_vm_) {
    return false;
  }
  auto ok = wasm_vm_->load(code, allow_precompiled);
  if (!ok) {
    return false;
  }
  auto metadata = wasm_vm_->getUserSection("emscripten_metadata");
  if (!metadata.empty()) {
    is_emscripten_ = true;
    auto start = reinterpret_cast<const uint8_t*>(metadata.data());
    auto end = reinterpret_cast<const uint8_t*>(metadata.data() + metadata.size());
    start = decodeVarint(start, end, &emscripten_metadata_major_version_);
    start = decodeVarint(start, end, &emscripten_metadata_minor_version_);
    start = decodeVarint(start, end, &emscripten_abi_major_version_);
    start = decodeVarint(start, end, &emscripten_abi_minor_version_);
    if (emscripten_metadata_major_version_ > 0 || emscripten_metadata_minor_version_ > 1) {
      // metadata 0.2 - added: wasm_backend.
      uint32_t temp;
      start = decodeVarint(start, end, &temp);
    }
    start = decodeVarint(start, end, &emscripten_memory_size_);
    start = decodeVarint(start, end, &emscripten_table_size_);
    if (emscripten_metadata_major_version_ > 0 || emscripten_metadata_minor_version_ > 0) {
      // metadata 0.1 - added: global_base, dynamic_base, dynamictop_ptr and tempdouble_ptr.
      start = decodeVarint(start, end, &emscripten_global_base_);
      start = decodeVarint(start, end, &emscripten_dynamic_base_);
      start = decodeVarint(start, end, &emscripten_dynamictop_ptr_);
      decodeVarint(start, end, &emscripten_tempdouble_ptr_);
    } else {
      // Workaround for Emscripten versions without heap (dynamic) base in metadata.
      emscripten_stack_base_ = 64 * 64 * 1024;      // 4MB
      emscripten_dynamic_base_ = 128 * 64 * 1024;   // 8MB
      emscripten_dynamictop_ptr_ = 128 * 64 * 1024; // 8MB
    }
  }
  registerCallbacks();
  establishEnvironment();
  wasm_vm_->link(name, is_emscripten_);
  vm_context_ = std::make_shared<Context>(this);
  getFunctions();
  wasm_vm_->start(vm_context_.get());
  if (is_emscripten_) {
    ASSERT(std::isnan(global_NaN_->get()));
    ASSERT(std::isinf(global_Infinity_->get()));
  }
  code_ = code;
  allow_precompiled_ = allow_precompiled;
  return true;
}

void Wasm::configure(Context* root_context, absl::string_view configuration) {
  if (onConfigure_ && !configuration.empty()) {
    auto address = copyString(configuration);
    onConfigure_(root_context, root_context->id(), address, configuration.size());
  }
}

Context* Wasm::start(absl::string_view root_id, absl::string_view vm_configuration) {
  auto it = root_contexts_.find(root_id);
  if (it != root_contexts_.end()) {
    it->second->onStart(root_id, vm_configuration);
    return it->second.get();
  }
  auto context = std::make_unique<Context>(this, root_id);
  auto context_ptr = context.get();
  root_contexts_[root_id] = std::move(context);
  context_ptr->onStart(root_id, vm_configuration);
  return context_ptr;
};

void Wasm::startForTesting(std::unique_ptr<Context> context) {
  auto context_ptr = context.get();
  if (!context->wasm_) {
    // Initialization was delayed till the Wasm object was created.
    context->wasm_ = this;
    context->id_ = allocContextId();
    context->makeLogPrefix();
    contexts_[context->id_] = context.get();
  }
  root_contexts_[""] = std::move(context);
  context_ptr->onStart("", "");
}

void Wasm::setErrno(int32_t err) {
  if (!__errno_location_) {
    return;
  }
  Word location = __errno_location_(vmContext());
  setDatatype(location.u64, err);
}

void Wasm::setTickPeriod(uint32_t context_id, std::chrono::milliseconds new_tick_period) {
  auto& tick_period = tick_period_[context_id];
  auto& timer = timer_[context_id];
  bool was_running = timer && tick_period.count() > 0;
  tick_period = new_tick_period;
  if (tick_period.count() > 0 && !was_running) {
    timer = dispatcher_.createTimer([weak = std::weak_ptr<Wasm>(shared_from_this()), context_id]() {
      auto shared = weak.lock();
      if (shared) {
        shared->tickHandler(context_id);
      }
    });
    timer->enableTimer(tick_period);
  }
}

void Wasm::tickHandler(uint32_t root_context_id) {
  auto& tick_period = tick_period_[root_context_id];
  auto& timer = timer_[root_context_id];
  if (onTick_) {
    onTick_(getContext(root_context_id), root_context_id);
    if (timer && tick_period.count() > 0) {
      timer->enableTimer(tick_period);
    }
  }
}

uint32_t Wasm::allocContextId() {
  while (true) {
    auto id = next_context_id_++;
    // Prevent reuse.
    if (contexts_.find(id) == contexts_.end()) {
      return id;
    }
  }
}

void Wasm::queueReady(uint32_t root_context_id, uint32_t token) {
  auto it = contexts_.find(root_context_id);
  if (it == contexts_.end() || !it->second->isRootContext()) {
    return;
  }
  it->second->onQueueReady(token);
}

void Wasm::log(absl::string_view root_id, const Http::HeaderMap* request_headers,
               const Http::HeaderMap* response_headers, const Http::HeaderMap* response_trailers,
               const StreamInfo::StreamInfo& stream_info) {
  // Check dynamic metadata for the id_ of the stream for this root_id.
  Context* context = nullptr;
  auto metadata_it = stream_info.dynamicMetadata().filter_metadata().find(
      HttpFilters::HttpFilterNames::get().Wasm);
  if (metadata_it != stream_info.dynamicMetadata().filter_metadata().end()) {
    auto find_id =
        metadata_it->second.fields().find(std::string("_stream_id_" + std::string(root_id)));
    if (find_id != metadata_it->second.fields().end()) {
      context = getContext(static_cast<uint32_t>(find_id->second.number_value()));
    }
  }
  if (!context) {
    context = getRootContext(root_id);
  }
  context->log(request_headers, response_headers, response_trailers, stream_info);
}

void Context::log(const Http::HeaderMap* request_headers, const Http::HeaderMap* response_headers,
                  const Http::HeaderMap* response_trailers,
                  const StreamInfo::StreamInfo& stream_info) {
  access_log_request_headers_ = request_headers;
  // ? request_trailers  ?
  access_log_response_headers_ = response_headers;
  access_log_response_trailers_ = response_trailers;
  access_log_stream_info_ = &stream_info;

  onLog();

  access_log_request_headers_ = nullptr;
  // ? request_trailers  ?
  access_log_response_headers_ = nullptr;
  access_log_response_trailers_ = nullptr;
  access_log_stream_info_ = nullptr;

  onDelete();
}

void Context::onDestroy() {
  if (destroyed_) {
    return;
  }
  destroyed_ = true;
  onDone();
}

void Context::onDone() {
  if (wasm_->onDone_) {
    wasm_->onDone_(this, id_);
  }
}

void Context::onLog() {
  if (wasm_->onLog_) {
    wasm_->onLog_(this, id_);
  }
}

void Context::onDelete() {
  if (wasm_->onDelete_) {
    wasm_->onDelete_(this, id_);
  }
}

Http::FilterHeadersStatus Context::decodeHeaders(Http::HeaderMap& headers, bool end_stream) {
  request_headers_ = &headers;
  request_end_of_stream_ = end_stream;
  auto result = onRequestHeaders();
  request_headers_ = nullptr;
  return result;
}

Http::FilterDataStatus Context::decodeData(Buffer::Instance& data, bool end_stream) {
  requestBodyBuffer_ = &data;
  auto result = onRequestBody(data.length(), end_stream);
  requestBodyBuffer_ = nullptr;
  return result;
}

Http::FilterTrailersStatus Context::decodeTrailers(Http::HeaderMap& trailers) {
  request_trailers_ = &trailers;
  auto result = onRequestTrailers();
  request_trailers_ = nullptr;
  return result;
}

Http::FilterMetadataStatus Context::decodeMetadata(Http::MetadataMap& response_metadata) {
  response_metadata_ = &response_metadata;
  auto result = onRequestMetadata();
  response_metadata_ = nullptr;
  return result;
}

void Context::setDecoderFilterCallbacks(Envoy::Http::StreamDecoderFilterCallbacks& callbacks) {
  decoder_callbacks_ = &callbacks;
}

Http::FilterHeadersStatus Context::encode100ContinueHeaders(Http::HeaderMap&) {
  return Http::FilterHeadersStatus::Continue;
}

Http::FilterHeadersStatus Context::encodeHeaders(Http::HeaderMap& headers, bool end_stream) {
  response_headers_ = &headers;
  response_end_of_stream_ = end_stream;
  auto result = onResponseHeaders();
  response_headers_ = nullptr;
  return result;
}

Http::FilterDataStatus Context::encodeData(Buffer::Instance& data, bool end_stream) {
  responseBodyBuffer_ = &data;
  auto result = onResponseBody(data.length(), end_stream);
  responseBodyBuffer_ = nullptr;
  return result;
}

Http::FilterTrailersStatus Context::encodeTrailers(Http::HeaderMap& trailers) {
  response_trailers_ = &trailers;
  auto result = onResponseTrailers();
  response_trailers_ = nullptr;
  return result;
}

Http::FilterMetadataStatus Context::encodeMetadata(Http::MetadataMap& response_metadata) {
  response_metadata_ = &response_metadata;
  auto result = onResponseMetadata();
  response_metadata_ = nullptr;
  return result;
}

//  Http::FilterMetadataStatus::Continue;

void Context::setEncoderFilterCallbacks(Envoy::Http::StreamEncoderFilterCallbacks& callbacks) {
  encoder_callbacks_ = &callbacks;
}

void Context::onHttpCallSuccess(uint32_t token, Envoy::Http::MessagePtr& response) {
  auto body =
      absl::string_view(static_cast<char*>(response->body()->linearize(response->body()->length())),
                        response->body()->length());
  onHttpCallResponse(token, headerMapToPairs(&response->headers()), body,
                     headerMapToPairs(response->trailers()));
  http_request_.erase(token);
}

void Context::onHttpCallFailure(uint32_t token, Http::AsyncClient::FailureReason /* reason */) {
  onHttpCallResponse(token, {}, "", {});
  http_request_.erase(token);
}

void AsyncClientHandler::onSuccess(Envoy::Http::MessagePtr&& response) {
  context->onHttpCallSuccess(token, response);
}

void AsyncClientHandler::onFailure(Http::AsyncClient::FailureReason reason) {
  context->onHttpCallFailure(token, reason);
}

void GrpcCallClientHandler::onCreateInitialMetadata(Http::HeaderMap& metadata) {
  context->onGrpcCreateInitialMetadata(token, metadata);
}

void GrpcStreamClientHandler::onCreateInitialMetadata(Http::HeaderMap& metadata) {
  context->onGrpcCreateInitialMetadata(token, metadata);
}

void GrpcStreamClientHandler::onReceiveInitialMetadata(Http::HeaderMapPtr&& metadata) {
  context->onGrpcReceiveInitialMetadata(token, std::move(metadata));
}

void GrpcStreamClientHandler::onReceiveTrailingMetadata(Http::HeaderMapPtr&& metadata) {
  context->onGrpcReceiveTrailingMetadata(token, std::move(metadata));
}

void Context::onGrpcReceive(uint32_t token, Buffer::InstancePtr response) {
  if (wasm_->onGrpcReceive_) {
    auto response_size = response->length();
    auto response_ptr = wasm_->copyBuffer(*response);
    wasm_->onGrpcReceive_(this, id_, token, response_ptr, response_size);
  }
  if (IsGrpcCallToken(token)) {
    grpc_call_request_.erase(token);
  }
}

void Context::onGrpcClose(uint32_t token, const Grpc::Status::GrpcStatus& status,
                          const absl::string_view message) {
  if (wasm_->onGrpcClose_) {
    auto message_ptr = wasm_->copyString(message);
    wasm_->onGrpcClose_(this, id_, token, static_cast<uint64_t>(status), message_ptr,
                        message.size());
  }
  if (IsGrpcCallToken(token)) {
    grpc_call_request_.erase(token);
  } else {
    grpc_stream_.erase(token);
  }
}

WasmResult Context::grpcSend(uint32_t token, absl::string_view message, bool end_stream) {
  if (IsGrpcCallToken(token)) {
    return WasmResult::BadArgument;
  }
  auto it = grpc_stream_.find(token);
  if (it == grpc_stream_.end()) {
    return WasmResult::NotFound;
  }
  if (it != grpc_stream_.end() && it->second.stream) {
    it->second.stream->sendMessageRaw(
        Buffer::InstancePtr(new Buffer::OwnedImpl(message.data(), message.size())), end_stream);
  }
  return WasmResult::Ok;
}

WasmResult Context::grpcClose(uint32_t token) {
  if (IsGrpcCallToken(token)) {
    auto it = grpc_call_request_.find(token);
    if (it == grpc_call_request_.end()) {
      return WasmResult::NotFound;
    }
    if (it != grpc_call_request_.end() && it->second.request) {
      it->second.request->cancel();
    }
    grpc_call_request_.erase(token);
  } else {
    auto it = grpc_stream_.find(token);
    if (it == grpc_stream_.end()) {
      return WasmResult::NotFound;
    }
    if (it != grpc_stream_.end() && it->second.stream) {
      it->second.stream->closeStream();
    }
    grpc_stream_.erase(token);
  }
  return WasmResult::Ok;
}

WasmResult Context::grpcCancel(uint32_t token) {
  if (IsGrpcCallToken(token)) {
    auto it = grpc_call_request_.find(token);
    if (it == grpc_call_request_.end()) {
      return WasmResult::NotFound;
    }
    if (it != grpc_call_request_.end() && it->second.request) {
      it->second.request->cancel();
    }
    grpc_call_request_.erase(token);
  } else {
    auto it = grpc_stream_.find(token);
    if (it == grpc_stream_.end()) {
      return WasmResult::NotFound;
    }
    if (it != grpc_stream_.end() && it->second.stream) {
      it->second.stream->resetStream();
    }
    grpc_stream_.erase(token);
  }
  return WasmResult::Ok;
}

void GrpcCallClientHandler::onSuccessRaw(Buffer::InstancePtr&& response, Tracing::Span&) {
  context->onGrpcReceive(token, std::move(response));
}

void GrpcCallClientHandler::onFailure(Grpc::Status::GrpcStatus status, const std::string& message,
                                      Tracing::Span&) {
  context->onGrpcClose(token, status, message);
}

bool GrpcStreamClientHandler::onReceiveMessageRaw(Buffer::InstancePtr&& response) {
  context->onGrpcReceive(token, std::move(response));
  return true;
}

void GrpcStreamClientHandler::onRemoteClose(Grpc::Status::GrpcStatus status,
                                            const std::string& message) {
  context->onGrpcClose(token, status, message);
}

static std::shared_ptr<Wasm> createWasmInternal(
    absl::string_view vm_id, const envoy::config::wasm::v2::VmConfig& vm_config,
    absl::string_view root_id, // e.g. filter instance id
    Upstream::ClusterManager& cluster_manager, Event::Dispatcher& dispatcher, Api::Api& api,
    Stats::Scope& scope, envoy::api::v2::core::TrafficDirection direction,
    const LocalInfo::LocalInfo& local_info, const envoy::api::v2::core::Metadata* listener_metadata,
    Stats::ScopeSharedPtr scope_ptr, std::unique_ptr<Context> root_context_for_testing) {
  auto wasm = std::make_shared<Wasm>(vm_config.vm(), vm_id, vm_config.configuration(),
                                     cluster_manager, dispatcher, scope, direction, local_info,
                                     listener_metadata, scope_ptr);
  const auto& code = Config::DataSource::read(vm_config.code(), true, api);
  const auto& path = Config::DataSource::getPath(vm_config.code())
                         .value_or(code.empty() ? EMPTY_STRING : INLINE_STRING);
  if (code.empty()) {
    throw WasmException(fmt::format("Failed to load WASM code from {}", path));
  }
  if (!wasm->initialize(code, vm_id, vm_config.allow_precompiled())) {
    throw WasmException(fmt::format("Failed to initialize WASM code from {}", path));
  }
  if (!root_context_for_testing) {
    wasm->start(root_id, vm_config.configuration());
  } else {
    wasm->startForTesting(std::move(root_context_for_testing));
  }
  return wasm;
}

std::shared_ptr<Wasm> createWasm(absl::string_view vm_id,
                                 const envoy::config::wasm::v2::VmConfig& vm_config,
                                 absl::string_view root_id, // e.g. filter instance id
                                 Upstream::ClusterManager& cluster_manager,
                                 Event::Dispatcher& dispatcher, Api::Api& api, Stats::Scope& scope,
                                 envoy::api::v2::core::TrafficDirection direction,
                                 const LocalInfo::LocalInfo& local_info,
                                 const envoy::api::v2::core::Metadata* listener_metadata,
                                 Stats::ScopeSharedPtr scope_ptr) {
  return createWasmInternal(vm_id, vm_config, root_id, cluster_manager, dispatcher, api, scope,
                            direction, local_info, listener_metadata, scope_ptr, nullptr);
}

std::shared_ptr<Wasm> createWasmForTesting(
    absl::string_view vm_id, const envoy::config::wasm::v2::VmConfig& vm_config,
    absl::string_view root_id, // e.g. filter instance id
    Upstream::ClusterManager& cluster_manager, Event::Dispatcher& dispatcher, Api::Api& api,
    Stats::Scope& scope, envoy::api::v2::core::TrafficDirection direction,
    const LocalInfo::LocalInfo& local_info, const envoy::api::v2::core::Metadata* listener_metadata,
    Stats::ScopeSharedPtr scope_ptr, std::unique_ptr<Context> root_context_for_testing) {
  return createWasmInternal(vm_id, vm_config, root_id, cluster_manager, dispatcher, api, scope,
                            direction, local_info, listener_metadata, scope_ptr,
                            std::move(root_context_for_testing));
}

std::shared_ptr<Wasm> createThreadLocalWasm(Wasm& base_wasm, absl::string_view root_id,
                                            absl::string_view configuration,
                                            Event::Dispatcher& dispatcher) {
  std::shared_ptr<Wasm> wasm;
  Context* root_context;
  if (base_wasm.wasmVm()->clonable()) {
    wasm = std::make_shared<Wasm>(base_wasm, dispatcher);
    root_context = wasm->start(root_id, base_wasm.vm_configuration());
  } else {
    wasm = std::make_shared<Wasm>(
        base_wasm.wasmVm()->vm(), base_wasm.id(), base_wasm.vm_configuration(),
        base_wasm.clusterManager(), dispatcher, base_wasm.scope(), base_wasm.direction(),
        base_wasm.localInfo(), base_wasm.listenerMetadata(), nullptr /* owned scope */);
    if (!wasm->initialize(base_wasm.code(), base_wasm.id(), base_wasm.allow_precompiled())) {
      throw WasmException("Failed to initialize WASM code");
    }
    root_context = wasm->start(root_id, base_wasm.vm_configuration());
  }
  wasm->configure(root_context, configuration);
  if (!wasm->id().empty()) {
    local_wasms[wasm->id()] = wasm;
  }
  return wasm;
}

std::shared_ptr<Wasm> getThreadLocalWasm(absl::string_view vm_id, absl::string_view id,
                                         absl::string_view configuration) {
  auto it = local_wasms.find(vm_id);
  if (it == local_wasms.end()) {
    throw WasmException(fmt::format("Failed to find WASM vm_id {}", vm_id));
  }
  auto wasm = it->second;
  auto root_context = wasm->start(id, wasm->vm_configuration());
  wasm->configure(root_context, configuration);
  return wasm;
}

std::shared_ptr<Wasm> getThreadLocalWasmOrNull(absl::string_view id) {
  auto it = local_wasms.find(id);
  if (it == local_wasms.end()) {
    return nullptr;
  }
  return it->second;
}

} // namespace Wasm
} // namespace Common
} // namespace Extensions
} // namespace Envoy<|MERGE_RESOLUTION|>--- conflicted
+++ resolved
@@ -1586,61 +1586,6 @@
   return nullptr;
 }
 
-<<<<<<< HEAD
-=======
-std::string Context::getProtocol(StreamType type) {
-  auto streamInfo = getConstStreamInfo(StreamType2MetadataType(type));
-  if (!streamInfo || !streamInfo->protocol().has_value()) {
-    return "";
-  }
-  return Http::Utility::getProtocolString(streamInfo->protocol().value());
-}
-
-uint32_t Context::getDestinationPort(StreamType type) {
-  auto streamInfo = getConstStreamInfo(StreamType2MetadataType(type));
-  if (!streamInfo) {
-    return 0;
-  }
-  auto host = streamInfo->upstreamHost();
-  if (!host) {
-    return 0;
-  }
-  auto address = host->address();
-  if (!address) {
-    return 0;
-  }
-  auto ip = address->ip();
-  if (!ip) {
-    return 0;
-  }
-  return ip->port();
-}
-
-uint32_t Context::getResponseCode(StreamType type) {
-  auto streamInfo = getConstStreamInfo(StreamType2MetadataType(type));
-  if (!streamInfo) {
-    return 0;
-  }
-  return streamInfo->responseCode().value_or(0);
-}
-
-std::string Context::getTlsVersion(StreamType type) {
-  auto streamInfo = getConstStreamInfo(StreamType2MetadataType(type));
-  if (!streamInfo || !streamInfo->downstreamSslConnection()) {
-    return "";
-  }
-  return streamInfo->downstreamSslConnection()->tlsVersion();
-}
-
-absl::optional<bool> Context::peerCertificatePresented(StreamType type) {
-  auto streamInfo = getConstStreamInfo(StreamType2MetadataType(type));
-  if (!streamInfo || !streamInfo->downstreamSslConnection()) {
-    return absl::nullopt;
-  }
-  return streamInfo->downstreamSslConnection()->peerCertificatePresented();
-}
-
->>>>>>> 0e5c253f
 const ProtobufWkt::Struct* Context::getMetadataStructProto(MetadataType type,
                                                            absl::string_view name) {
   switch (type) {
