#include "extensions/common/wasm/wasm.h"

#include <stdio.h>

#include <limits>
#include <memory>
#include <string>

#include "envoy/common/exception.h"
#include "envoy/config/wasm/v2/wasm.pb.validate.h"
#include "envoy/grpc/status.h"
#include "envoy/http/codes.h"
#include "envoy/local_info/local_info.h"
#include "envoy/server/wasm.h"
#include "envoy/thread_local/thread_local.h"

#include "common/buffer/buffer_impl.h"
#include "common/common/assert.h"
#include "common/common/base64.h"
#include "common/common/empty_string.h"
#include "common/common/enum_to_int.h"
#include "common/common/logger.h"
#include "common/config/datasource.h"
#include "common/http/header_map_impl.h"
#include "common/http/message_impl.h"
#include "common/http/utility.h"
#include "common/tracing/http_tracer_impl.h"

#include "extensions/common/wasm/well_known_names.h"
#include "extensions/filters/common/expr/context.h"

#include "absl/base/casts.h"
#include "absl/container/flat_hash_map.h"
#include "absl/container/node_hash_map.h"
#include "absl/synchronization/mutex.h"
#include "eval/eval/field_access.h"
#include "eval/eval/field_backed_list_impl.h"
#include "eval/eval/field_backed_map_impl.h"
#include "eval/public/cel_value.h"
#include "openssl/bytestring.h"
#include "openssl/hmac.h"
#include "openssl/sha.h"

namespace Envoy {
namespace Extensions {
namespace Common {
namespace Wasm {

// Any currently executing Wasm call context.
#define WASM_CONTEXT(_c)                                                                           \
  (ContextOrEffectiveContext(static_cast<Context*>((void)_c, current_context_)))
// The id of the context which should be used for calls out of the VM in place of current_context_
// above.

namespace {

// TODO: move to utils during upstreaming.
std::string base64Sha256(absl::string_view data) {
  std::vector<uint8_t> digest(SHA256_DIGEST_LENGTH);
  EVP_MD_CTX* ctx(EVP_MD_CTX_new());
  auto rc = EVP_DigestInit(ctx, EVP_sha256());
  RELEASE_ASSERT(rc == 1, "Failed to init digest context");
  rc = EVP_DigestUpdate(ctx, data.data(), data.size());
  RELEASE_ASSERT(rc == 1, "Failed to update digest");
  rc = EVP_DigestFinal(ctx, digest.data(), nullptr);
  RELEASE_ASSERT(rc == 1, "Failed to finalize digest");
  EVP_MD_CTX_free(ctx);
  return Base64::encode(reinterpret_cast<const char*>(&digest[0]), digest.size());
}

inline Word wasmResultToWord(WasmResult r) { return Word(static_cast<uint64_t>(r)); }

inline uint32_t convertWordToUint32(Word w) { return static_cast<uint32_t>(w.u64_); }

// Convert a function of the form Word(Word...) to one of the form uint32_t(uint32_t...).
template <typename F, F* fn> struct ConvertFunctionWordToUint32 {
  static void convertFunctionWordToUint32() {}
};
template <typename R, typename... Args, auto (*F)(Args...)->R>
struct ConvertFunctionWordToUint32<R(Args...), F> {
  static auto convertFunctionWordToUint32(typename ConvertWordTypeToUint32<Args>::type... args) {
    return convertWordToUint32(F(std::forward<Args>(args)...));
  }
};
template <typename... Args, auto (*F)(Args...)->void>
struct ConvertFunctionWordToUint32<void(Args...), F> {
  static void convertFunctionWordToUint32(typename ConvertWordTypeToUint32<Args>::type... args) {
    F(std::forward<Args>(args)...);
  }
};

class SharedData {
public:
  WasmResult get(absl::string_view vm_id, const absl::string_view key,
                 std::pair<std::string, uint32_t>* result) {
    absl::ReaderMutexLock l(&mutex);
    auto map = data.find(vm_id);
    if (map == data.end()) {
      return WasmResult::NotFound;
    }
    auto it = map->second.find(key);
    if (it != map->second.end()) {
      *result = it->second;
      return WasmResult::Ok;
    }
    return WasmResult::NotFound;
  }

  WasmResult set(absl::string_view vm_id, absl::string_view key, absl::string_view value,
                 uint32_t cas) {
    absl::WriterMutexLock l(&mutex);
    absl::flat_hash_map<std::string, std::pair<std::string, uint32_t>>* map;
    auto map_it = data.find(vm_id);
    if (map_it == data.end()) {
      map = &data[vm_id];
    } else {
      map = &map_it->second;
    }
    auto it = map->find(key);
    if (it != map->end()) {
      if (cas && cas != it->second.second) {
        return WasmResult::CasMismatch;
      }
      it->second = std::make_pair(std::string(value), nextCas());
    } else {
      map->emplace(key, std::make_pair(std::string(value), nextCas()));
    }
    return WasmResult::Ok;
  }

  uint32_t registerQueue(absl::string_view vm_id, absl::string_view queue_name, uint32_t context_id,
                         Event::Dispatcher& dispatcher) {
    absl::WriterMutexLock l(&mutex);
    auto key = std::make_pair(std::string(vm_id), std::string(queue_name));
    auto it = queue_tokens.insert(std::make_pair(key, static_cast<uint32_t>(0)));
    if (it.second) {
      it.first->second = nextQueueToken();
      queue_token_set.insert(it.first->second);
    }
    uint32_t token = it.first->second;
    auto& q = queues[token];
    q.vm_id = std::string(vm_id);
    q.context_id = context_id;
    q.dispatcher = &dispatcher;
    // Preserve any existing data.
    return token;
  }

  uint32_t resolveQueue(absl::string_view vm_id, absl::string_view queue_name) {
    absl::WriterMutexLock l(&mutex);
    auto key = std::make_pair(std::string(vm_id), std::string(queue_name));
    auto it = queue_tokens.find(key);
    if (it != queue_tokens.end()) {
      return it->second;
    }
    return 0; // N.B. zero indicates that the queue was not found.
  }

  WasmResult dequeue(uint32_t token, std::string* data) {
    absl::ReaderMutexLock l(&mutex);
    auto it = queues.find(token);
    if (it == queues.end()) {
      return WasmResult::NotFound;
    }
    if (it->second.queue.empty()) {
      return WasmResult::Empty;
    }
    *data = it->second.queue.front();
    it->second.queue.pop_front();
    return WasmResult::Ok;
  }

  WasmResult enqueue(uint32_t token, absl::string_view value) {
    absl::WriterMutexLock l(&mutex);
    auto it = queues.find(token);
    if (it == queues.end()) {
      return WasmResult::NotFound;
    }
    it->second.queue.push_back(std::string(value));
    auto vm_id = it->second.vm_id;
    auto context_id = it->second.context_id;
    it->second.dispatcher->post([vm_id, context_id, token] {
      auto wasm = getThreadLocalWasmPtr(vm_id);
      if (wasm) {
        wasm->queueReady(context_id, token);
      }
    });
    return WasmResult::Ok;
  }

  uint32_t nextCas() {
    auto result = cas;
    cas++;
    if (!cas) { // 0 is not a valid CAS value.
      cas++;
    }
    return result;
  }

private:
  uint32_t nextQueueToken() {
    while (true) {
      uint32_t token = next_queue_token++;
      if (token == 0) {
        continue; // 0 is an illegal token.
      }
      if (queue_token_set.find(token) == queue_token_set.end()) {
        return token;
      }
    }
  }

  struct Queue {
    std::string vm_id;
    uint32_t context_id;
    Event::Dispatcher* dispatcher;
    std::deque<std::string> queue;
  };

  absl::Mutex mutex;
  uint32_t cas = 1;
  uint32_t next_queue_token = 1;
  absl::node_hash_map<std::string,
                      absl::flat_hash_map<std::string, std::pair<std::string, uint32_t>>>
      data;
  absl::node_hash_map<uint32_t, Queue> queues;
  struct pair_hash {
    template <class T1, class T2> std::size_t operator()(const std::pair<T1, T2>& pair) const {
      return std::hash<T1>()(pair.first) ^ std::hash<T2>()(pair.second);
    }
  };
  absl::flat_hash_map<std::pair<std::string, std::string>, uint32_t, pair_hash> queue_tokens;
  absl::flat_hash_set<uint32_t> queue_token_set;
};

SharedData global_shared_data;

// Map from Wasm ID to the local Wasm instance.
thread_local absl::flat_hash_map<std::string, std::weak_ptr<Wasm>> local_wasms;

const std::string INLINE_STRING = "<inline>";

template <typename Pairs> size_t pairsSize(const Pairs& result) {
  size_t size = 4; // number of headers
  for (auto& p : result) {
    size += 8;                   // size of key, size of value
    size += p.first.size() + 1;  // null terminated key
    size += p.second.size() + 1; // null terminated value
  }
  return size;
}

template <typename Pairs> void marshalPairs(const Pairs& result, char* buffer) {
  char* b = buffer;
  *reinterpret_cast<uint32_t*>(b) = result.size();
  b += sizeof(uint32_t);
  for (auto& p : result) {
    *reinterpret_cast<uint32_t*>(b) = p.first.size();
    b += sizeof(uint32_t);
    *reinterpret_cast<uint32_t*>(b) = p.second.size();
    b += sizeof(uint32_t);
  }
  for (auto& p : result) {
    memcpy(b, p.first.data(), p.first.size());
    b += p.first.size();
    *b++ = 0;
    memcpy(b, p.second.data(), p.second.size());
    b += p.second.size();
    *b++ = 0;
  }
}

Pairs toPairs(absl::string_view buffer) {
  Pairs result;
  const char* b = buffer.data();
  if (buffer.size() < sizeof(uint32_t)) {
    return {};
  }
  auto size = *reinterpret_cast<const uint32_t*>(b);
  b += sizeof(uint32_t);
  if (sizeof(uint32_t) + size * 2 * sizeof(uint32_t) > buffer.size()) {
    return {};
  }
  result.resize(size);
  for (uint32_t i = 0; i < size; i++) {
    result[i].first = absl::string_view(nullptr, *reinterpret_cast<const uint32_t*>(b));
    b += sizeof(uint32_t);
    result[i].second = absl::string_view(nullptr, *reinterpret_cast<const uint32_t*>(b));
    b += sizeof(uint32_t);
  }
  for (auto& p : result) {
    p.first = absl::string_view(b, p.first.size());
    b += p.first.size() + 1;
    p.second = absl::string_view(b, p.second.size());
    b += p.second.size() + 1;
  }
  return result;
}

template <typename Pairs>
bool getPairs(Context* context, const Pairs& result, uint64_t ptr_ptr, uint64_t size_ptr) {
  if (result.empty()) {
    return context->wasm()->copyToPointerSize("", ptr_ptr, size_ptr);
  }
  uint64_t size = pairsSize(result);
  uint64_t ptr;
  char* buffer = static_cast<char*>(context->wasm()->allocMemory(size, &ptr));
  marshalPairs(result, buffer);
  if (!context->wasmVm()->setWord(ptr_ptr, Word(ptr))) {
    return false;
  }
  if (!context->wasmVm()->setWord(size_ptr, Word(size))) {
    return false;
  }
  return true;
}

void exportPairs(Context* context, const Pairs& pairs, uint64_t* ptr_ptr, uint64_t* size_ptr) {
  if (pairs.empty()) {
    *ptr_ptr = 0;
    *size_ptr = 0;
    return;
  }
  uint64_t size = pairsSize(pairs);
  char* buffer = static_cast<char*>(context->wasm()->allocMemory(size, ptr_ptr));
  marshalPairs(pairs, buffer);
  *size_ptr = size;
}

Http::HeaderMapPtr buildHeaderMapFromPairs(const Pairs& pairs) {
  auto map = std::make_unique<Http::HeaderMapImpl>();
  for (auto& p : pairs) {
    // Note: because of the lack of a string_view interface for addCopy and
    // the lack of an interface to add an entry with an empty value and return
    // the entry, there is no efficient way to prevent either a double copy
    // of the valueor a double lookup of the entry.
    map->addCopy(Http::LowerCaseString(std::string(p.first)), std::string(p.second));
  }
  return map;
}

const uint8_t* decodeVarint(const uint8_t* pos, const uint8_t* end, uint32_t* out) {
  uint32_t ret = 0;
  int shift = 0;
  while (pos < end && (*pos & 0x80)) {
    ret |= (*pos & 0x7f) << shift;
    shift += 7;
    pos++;
  }
  if (pos < end) {
    ret |= *pos << shift;
    pos++;
  }
  *out = ret;
  return pos;
}

Context* ContextOrEffectiveContext(Context* context) {
  if (effective_context_id_ == 0) {
    return context;
  }
  auto effective_context = context->wasm()->getContext(effective_context_id_);
  if (effective_context) {
    return effective_context;
  }
  // The effective_context_id_ no longer exists, revert to the true context.
  return context;
}

} // namespace

// Test support.

uint32_t resolveQueueForTest(absl::string_view vm_id, absl::string_view queue_name) {
  return global_shared_data.resolveQueue(vm_id, queue_name);
}

//
// HTTP Handlers
//

Word setPropertyHandler(void* raw_context, Word key_ptr, Word key_size, Word value_ptr,
                        Word value_size) {
  auto context = WASM_CONTEXT(raw_context);
  auto key = context->wasmVm()->getMemory(key_ptr.u64_, key_size.u64_);
  auto value = context->wasmVm()->getMemory(value_ptr.u64_, value_size.u64_);
  if (!key || !value) {
    return wasmResultToWord(WasmResult::InvalidMemoryAccess);
  }
  return wasmResultToWord(context->setProperty(key.value(), value.value()));
}

// Generic selector
Word getPropertyHandler(void* raw_context, Word path_ptr, Word path_size, Word value_ptr_ptr,
                        Word value_size_ptr) {
  auto context = WASM_CONTEXT(raw_context);
  auto path = context->wasmVm()->getMemory(path_ptr.u64_, path_size.u64_);
  if (!path.has_value()) {
    return wasmResultToWord(WasmResult::InvalidMemoryAccess);
  }
  std::string value;
  auto result = context->getProperty(path.value(), &value);
  if (result != WasmResult::Ok) {
    return wasmResultToWord(result);
  }
  if (!context->wasm()->copyToPointerSize(value, value_ptr_ptr.u64_, value_size_ptr.u64_)) {
    return wasmResultToWord(WasmResult::InvalidMemoryAccess);
  }
  return wasmResultToWord(WasmResult::Ok);
}

// Continue/Reply/Route
Word continueRequestHandler(void* raw_context) {
  auto context = WASM_CONTEXT(raw_context);
  context->continueRequest();
  return wasmResultToWord(WasmResult::Ok);
}

Word continueResponseHandler(void* raw_context) {
  auto context = WASM_CONTEXT(raw_context);
  context->continueResponse();
  return wasmResultToWord(WasmResult::Ok);
}

Word sendLocalResponseHandler(void* raw_context, Word response_code, Word response_code_details_ptr,
                              Word response_code_details_size, Word body_ptr, Word body_size,
                              Word additional_response_header_pairs_ptr,
                              Word additional_response_header_pairs_size, Word grpc_code) {
  auto context = WASM_CONTEXT(raw_context);
  auto details =
      context->wasmVm()->getMemory(response_code_details_ptr.u64_, response_code_details_size.u64_);
  auto body = context->wasmVm()->getMemory(body_ptr.u64_, body_size.u64_);
  auto additional_response_header_pairs = context->wasmVm()->getMemory(
      additional_response_header_pairs_ptr.u64_, additional_response_header_pairs_size.u64_);
  if (!details || !body || !additional_response_header_pairs) {
    return wasmResultToWord(WasmResult::InvalidMemoryAccess);
  }
  auto additional_headers = toPairs(additional_response_header_pairs.value());
  auto modify_headers = [additional_headers](Http::HeaderMap& headers) {
    for (auto& p : additional_headers) {
      const Http::LowerCaseString lower_key(std::move(std::string(p.first)));
      headers.addCopy(lower_key, std::string(p.second));
    }
  };
  auto grpc_status = static_cast<Grpc::Status::GrpcStatus>(grpc_code.u64_);
  auto grpc_status_opt = (grpc_status != Grpc::Status::GrpcStatus::InvalidCode)
                             ? absl::optional<Grpc::Status::GrpcStatus>(grpc_status)
                             : absl::optional<Grpc::Status::GrpcStatus>();
  context->sendLocalResponse(static_cast<Envoy::Http::Code>(response_code.u64_), body.value(),
                             modify_headers, grpc_status_opt, details.value());
  return wasmResultToWord(WasmResult::Ok);
}

Word setEffectiveContextHandler(void* raw_context, Word context_id) {
  auto context = WASM_CONTEXT(raw_context);
  uint32_t cid = static_cast<uint32_t>(context_id.u64_);
  auto c = context->wasm()->getContext(cid);
  if (!c) {
    return wasmResultToWord(WasmResult::BadArgument);
  }
  effective_context_id_ = cid;
  return wasmResultToWord(WasmResult::Ok);
}

Word clearRouteCacheHandler(void* raw_context) {
  auto context = WASM_CONTEXT(raw_context);
  context->clearRouteCache();
  return wasmResultToWord(WasmResult::Ok);
}

// SharedData
Word getSharedDataHandler(void* raw_context, Word key_ptr, Word key_size, Word value_ptr_ptr,
                          Word value_size_ptr, Word cas_ptr) {
  auto context = WASM_CONTEXT(raw_context);
  auto key = context->wasmVm()->getMemory(key_ptr.u64_, key_size.u64_);
  if (!key) {
    return wasmResultToWord(WasmResult::InvalidMemoryAccess);
  }
  std::pair<std::string, uint32_t> data;
  WasmResult result = context->getSharedData(key.value(), &data);
  if (result != WasmResult::Ok) {
    return wasmResultToWord(result);
  }
  if (!context->wasm()->copyToPointerSize(data.first, value_ptr_ptr.u64_, value_size_ptr.u64_)) {
    return wasmResultToWord(WasmResult::InvalidMemoryAccess);
  }
  if (!context->wasmVm()->setMemory(cas_ptr.u64_, sizeof(uint32_t), &data.second)) {
    return wasmResultToWord(WasmResult::InvalidMemoryAccess);
  }
  return wasmResultToWord(WasmResult::Ok);
}

Word setSharedDataHandler(void* raw_context, Word key_ptr, Word key_size, Word value_ptr,
                          Word value_size, Word cas) {
  auto context = WASM_CONTEXT(raw_context);
  auto key = context->wasmVm()->getMemory(key_ptr.u64_, key_size.u64_);
  auto value = context->wasmVm()->getMemory(value_ptr.u64_, value_size.u64_);
  if (!key || !value) {
    return wasmResultToWord(WasmResult::InvalidMemoryAccess);
  }
  return wasmResultToWord(context->setSharedData(key.value(), value.value(), cas.u64_));
}

Word registerSharedQueueHandler(void* raw_context, Word queue_name_ptr, Word queue_name_size,
                                Word token_ptr) {
  auto context = WASM_CONTEXT(raw_context);
  auto queue_name = context->wasmVm()->getMemory(queue_name_ptr.u64_, queue_name_size.u64_);
  if (!queue_name) {
    return wasmResultToWord(WasmResult::InvalidMemoryAccess);
  }
  uint32_t token = context->registerSharedQueue(queue_name.value());
  if (!context->wasm()->setDatatype(token_ptr.u64_, token)) {
    return wasmResultToWord(WasmResult::InvalidMemoryAccess);
  }
  return wasmResultToWord(WasmResult::Ok);
}

Word dequeueSharedQueueHandler(void* raw_context, Word token, Word data_ptr_ptr,
                               Word data_size_ptr) {
  auto context = WASM_CONTEXT(raw_context);
  std::string data;
  WasmResult result = context->dequeueSharedQueue(token.u32(), &data);
  if (result != WasmResult::Ok) {
    return wasmResultToWord(result);
  }
  if (!context->wasm()->copyToPointerSize(data, data_ptr_ptr.u64_, data_size_ptr.u64_)) {
    return wasmResultToWord(WasmResult::InvalidMemoryAccess);
  }
  return wasmResultToWord(WasmResult::Ok);
}

Word resolveSharedQueueHandler(void* raw_context, Word vm_id_ptr, Word vm_id_size,
                               Word queue_name_ptr, Word queue_name_size, Word token_ptr) {
  auto context = WASM_CONTEXT(raw_context);
  auto vm_id = context->wasmVm()->getMemory(vm_id_ptr.u64_, vm_id_size.u64_);
  auto queue_name = context->wasmVm()->getMemory(queue_name_ptr.u64_, queue_name_size.u64_);
  if (!vm_id || !queue_name) {
    return wasmResultToWord(WasmResult::InvalidMemoryAccess);
  }
  uint32_t token = 0;
  auto result = context->resolveSharedQueue(vm_id.value(), queue_name.value(), &token);
  if (result != WasmResult::Ok) {
    return wasmResultToWord(result);
  }
  if (!context->wasm()->setDatatype(token_ptr.u64_, token)) {
    return wasmResultToWord(WasmResult::InvalidMemoryAccess);
  }
  return wasmResultToWord(WasmResult::Ok);
}

Word enqueueSharedQueueHandler(void* raw_context, Word token, Word data_ptr, Word data_size) {
  auto context = WASM_CONTEXT(raw_context);
  auto data = context->wasmVm()->getMemory(data_ptr.u64_, data_size.u64_);
  if (!data) {
    return wasmResultToWord(WasmResult::InvalidMemoryAccess);
  }
  return wasmResultToWord(context->enqueueSharedQueue(token.u32(), data.value()));
}

// Network
Word getDownstreamDataBufferBytesHandler(void* raw_context, Word start, Word length, Word ptr_ptr,
                                         Word size_ptr) {
  auto context = WASM_CONTEXT(raw_context);
  absl::string_view data;
  auto result = context->getDownstreamDataBufferBytes(start.u64_, length.u64_, &data);
  if (result != WasmResult::Ok) {
    return wasmResultToWord(result);
  }
  context->wasm()->copyToPointerSize(data, ptr_ptr.u64_, size_ptr.u64_);
  return wasmResultToWord(WasmResult::Ok);
}

Word getUpstreamDataBufferBytesHandler(void* raw_context, Word start, Word length, Word ptr_ptr,
                                       Word size_ptr) {
  auto context = WASM_CONTEXT(raw_context);
  absl::string_view data;
  auto result = context->getUpstreamDataBufferBytes(start.u64_, length.u64_, &data);
  if (result != WasmResult::Ok) {
    return wasmResultToWord(result);
  }
  context->wasm()->copyToPointerSize(data, ptr_ptr.u64_, size_ptr.u64_);
  return wasmResultToWord(WasmResult::Ok);
}

// Header/Trailer/Metadata Maps
Word addHeaderMapValueHandler(void* raw_context, Word type, Word key_ptr, Word key_size,
                              Word value_ptr, Word value_size) {
  if (type.u64_ > static_cast<uint64_t>(HeaderMapType::MAX)) {
    return wasmResultToWord(WasmResult::BadArgument);
  }
  auto context = WASM_CONTEXT(raw_context);
  auto key = context->wasmVm()->getMemory(key_ptr.u64_, key_size.u64_);
  auto value = context->wasmVm()->getMemory(value_ptr.u64_, value_size.u64_);
  if (!key || !value) {
    return wasmResultToWord(WasmResult::InvalidMemoryAccess);
  }
  context->addHeaderMapValue(static_cast<HeaderMapType>(type.u64_), key.value(), value.value());
  return wasmResultToWord(WasmResult::Ok);
}

Word getHeaderMapValueHandler(void* raw_context, Word type, Word key_ptr, Word key_size,
                              Word value_ptr_ptr, Word value_size_ptr) {
  if (type.u64_ > static_cast<uint64_t>(HeaderMapType::MAX)) {
    return wasmResultToWord(WasmResult::BadArgument);
  }
  auto context = WASM_CONTEXT(raw_context);
  auto key = context->wasmVm()->getMemory(key_ptr.u64_, key_size.u64_);
  if (!key) {
    return wasmResultToWord(WasmResult::InvalidMemoryAccess);
  }
  auto result = context->getHeaderMapValue(static_cast<HeaderMapType>(type.u64_), key.value());
  context->wasm()->copyToPointerSize(result, value_ptr_ptr.u64_, value_size_ptr.u64_);
  return wasmResultToWord(WasmResult::Ok);
}

Word replaceHeaderMapValueHandler(void* raw_context, Word type, Word key_ptr, Word key_size,
                                  Word value_ptr, Word value_size) {
  if (type.u64_ > static_cast<uint64_t>(HeaderMapType::MAX)) {
    return wasmResultToWord(WasmResult::BadArgument);
  }
  auto context = WASM_CONTEXT(raw_context);
  auto key = context->wasmVm()->getMemory(key_ptr.u64_, key_size.u64_);
  auto value = context->wasmVm()->getMemory(value_ptr.u64_, value_size.u64_);
  if (!key || !value) {
    return wasmResultToWord(WasmResult::InvalidMemoryAccess);
  }
  context->replaceHeaderMapValue(static_cast<HeaderMapType>(type.u64_), key.value(), value.value());
  return wasmResultToWord(WasmResult::Ok);
}

Word removeHeaderMapValueHandler(void* raw_context, Word type, Word key_ptr, Word key_size) {
  if (type.u64_ > static_cast<uint64_t>(HeaderMapType::MAX)) {
    return wasmResultToWord(WasmResult::BadArgument);
  }
  auto context = WASM_CONTEXT(raw_context);
  auto key = context->wasmVm()->getMemory(key_ptr.u64_, key_size.u64_);
  if (!key) {
    return wasmResultToWord(WasmResult::InvalidMemoryAccess);
  }
  context->removeHeaderMapValue(static_cast<HeaderMapType>(type.u64_), key.value());
  return wasmResultToWord(WasmResult::Ok);
}

Word getHeaderMapPairsHandler(void* raw_context, Word type, Word ptr_ptr, Word size_ptr) {
  if (type.u64_ > static_cast<uint64_t>(HeaderMapType::MAX)) {
    return wasmResultToWord(WasmResult::BadArgument);
  }
  auto context = WASM_CONTEXT(raw_context);
  auto result = context->getHeaderMapPairs(static_cast<HeaderMapType>(type.u64_));
  if (!getPairs(context, result, ptr_ptr.u64_, size_ptr.u64_)) {
    return wasmResultToWord(WasmResult::InvalidMemoryAccess);
  }
  return wasmResultToWord(WasmResult::Ok);
}

Word setHeaderMapPairsHandler(void* raw_context, Word type, Word ptr, Word size) {
  if (type.u64_ > static_cast<uint64_t>(HeaderMapType::MAX)) {
    return wasmResultToWord(WasmResult::BadArgument);
  }
  auto context = WASM_CONTEXT(raw_context);
  auto data = context->wasmVm()->getMemory(ptr.u64_, size.u64_);
  if (!data) {
    return wasmResultToWord(WasmResult::InvalidMemoryAccess);
  }
  context->setHeaderMapPairs(static_cast<HeaderMapType>(type.u64_), toPairs(data.value()));
  return wasmResultToWord(WasmResult::Ok);
}

Word getHeaderMapSizeHandler(void* raw_context, Word type, Word result_ptr) {
  if (type.u64_ > static_cast<uint64_t>(HeaderMapType::MAX)) {
    return wasmResultToWord(WasmResult::BadArgument);
  }
  auto context = WASM_CONTEXT(raw_context);
  size_t result = context->getHeaderMapSize(static_cast<HeaderMapType>(type.u64_));
  if (!context->wasmVm()->setWord(result_ptr.u64_, Word(result))) {
    return wasmResultToWord(WasmResult::InvalidMemoryAccess);
  }
  return wasmResultToWord(WasmResult::Ok);
}

// Body Buffer
Word getRequestBodyBufferBytesHandler(void* raw_context, Word start, Word length, Word ptr_ptr,
                                      Word size_ptr) {
  auto context = WASM_CONTEXT(raw_context);
  auto result = context->getRequestBodyBufferBytes(start.u64_, length.u64_);
  context->wasm()->copyToPointerSize(result, ptr_ptr.u64_, size_ptr.u64_);
  return wasmResultToWord(WasmResult::Ok);
}

Word getResponseBodyBufferBytesHandler(void* raw_context, Word start, Word length, Word ptr_ptr,
                                       Word size_ptr) {
  auto context = WASM_CONTEXT(raw_context);
  auto result = context->getResponseBodyBufferBytes(start.u64_, length.u64_);
  context->wasm()->copyToPointerSize(result, ptr_ptr.u64_, size_ptr.u64_);
  return wasmResultToWord(WasmResult::Ok);
}

Word httpCallHandler(void* raw_context, Word uri_ptr, Word uri_size, Word header_pairs_ptr,
                     Word header_pairs_size, Word body_ptr, Word body_size, Word trailer_pairs_ptr,
                     Word trailer_pairs_size, Word timeout_milliseconds) {
  auto context = WASM_CONTEXT(raw_context)->root_context();
  auto uri = context->wasmVm()->getMemory(uri_ptr.u64_, uri_size.u64_);
  auto body = context->wasmVm()->getMemory(body_ptr.u64_, body_size.u64_);
  auto header_pairs = context->wasmVm()->getMemory(header_pairs_ptr.u64_, header_pairs_size.u64_);
  auto trailer_pairs =
      context->wasmVm()->getMemory(trailer_pairs_ptr.u64_, trailer_pairs_size.u64_);
  if (!uri || !body || !header_pairs || !trailer_pairs) {
    return wasmResultToWord(WasmResult::InvalidMemoryAccess);
  }
  auto headers = toPairs(header_pairs.value());
  auto trailers = toPairs(trailer_pairs.value());
  return context->httpCall(uri.value(), headers, body.value(), trailers, timeout_milliseconds.u64_);
}

Word defineMetricHandler(void* raw_context, Word metric_type, Word name_ptr, Word name_size,
                         Word metric_id_ptr) {
  if (metric_type.u64_ > static_cast<uint64_t>(Context::MetricType::Max)) {
    return 0;
  }
  auto context = WASM_CONTEXT(raw_context);
  auto name = context->wasmVm()->getMemory(name_ptr.u64_, name_size.u64_);
  if (!name) {
    return wasmResultToWord(WasmResult::InvalidMemoryAccess);
  }
  uint32_t metric_id = 0;
  auto result = context->defineMetric(static_cast<Context::MetricType>(metric_type.u64_),
                                      name.value(), &metric_id);
  if (result != WasmResult::Ok) {
    return wasmResultToWord(result);
  }
  if (!context->wasm()->setDatatype(metric_id_ptr.u64_, metric_id)) {
    return wasmResultToWord(WasmResult::InvalidMemoryAccess);
  }
  return wasmResultToWord(WasmResult::Ok);
}

Word incrementMetricHandler(void* raw_context, Word metric_id, int64_t offset) {
  auto context = WASM_CONTEXT(raw_context);
  return wasmResultToWord(context->incrementMetric(metric_id.u64_, offset));
}

Word recordMetricHandler(void* raw_context, Word metric_id, uint64_t value) {
  auto context = WASM_CONTEXT(raw_context);
  return wasmResultToWord(context->recordMetric(metric_id.u64_, value));
}

Word getMetricHandler(void* raw_context, Word metric_id, Word result_uint64_ptr) {
  auto context = WASM_CONTEXT(raw_context);
  uint64_t value = 0;
  auto result = context->getMetric(metric_id.u64_, &value);
  if (result != WasmResult::Ok) {
    return wasmResultToWord(result);
  }
  if (!context->wasm()->setDatatype(result_uint64_ptr.u64_, value)) {
    return wasmResultToWord(WasmResult::InvalidMemoryAccess);
  }
  return wasmResultToWord(WasmResult::Ok);
}

Word grpcCallHandler(void* raw_context, Word service_ptr, Word service_size, Word service_name_ptr,
                     Word service_name_size, Word method_name_ptr, Word method_name_size,
                     Word request_ptr, Word request_size, Word timeout_milliseconds) {
  auto context = WASM_CONTEXT(raw_context)->root_context();
  auto service = context->wasmVm()->getMemory(service_ptr.u64_, service_size.u64_);
  auto service_name = context->wasmVm()->getMemory(service_name_ptr.u64_, service_name_size.u64_);
  auto method_name = context->wasmVm()->getMemory(method_name_ptr.u64_, method_name_size.u64_);
  auto request = context->wasmVm()->getMemory(request_ptr.u64_, request_size.u64_);
  if (!service || !service_name || !method_name || !request) {
    return wasmResultToWord(WasmResult::InvalidMemoryAccess);
  }
  envoy::api::v2::core::GrpcService service_proto;
  if (!service_proto.ParseFromArray(service.value().data(), service.value().size())) {
    return false;
  }
  return context->grpcCall(service_proto, service_name.value(), method_name.value(),
                           request.value(), std::chrono::milliseconds(timeout_milliseconds.u64_));
}

Word grpcStreamHandler(void* raw_context, Word service_ptr, Word service_size,
                       Word service_name_ptr, Word service_name_size, Word method_name_ptr,
                       Word method_name_size) {
  auto context = WASM_CONTEXT(raw_context)->root_context();
  auto service = context->wasmVm()->getMemory(service_ptr.u64_, service_size.u64_);
  auto service_name = context->wasmVm()->getMemory(service_name_ptr.u64_, service_name_size.u64_);
  auto method_name = context->wasmVm()->getMemory(method_name_ptr.u64_, method_name_size.u64_);
  if (!service || !service_name || !method_name) {
    return wasmResultToWord(WasmResult::InvalidMemoryAccess);
  }
  envoy::api::v2::core::GrpcService service_proto;
  if (!service_proto.ParseFromArray(service.value().data(), service.value().size())) {
    return false;
  }
  return context->grpcStream(service_proto, service_name.value(), method_name.value());
}

Word grpcCancelHandler(void* raw_context, Word token) {
  auto context = WASM_CONTEXT(raw_context)->root_context();
  return wasmResultToWord(context->grpcCancel(token.u64_));
}

Word grpcCloseHandler(void* raw_context, Word token) {
  auto context = WASM_CONTEXT(raw_context)->root_context();
  return wasmResultToWord(context->grpcClose(token.u64_));
}

Word grpcSendHandler(void* raw_context, Word token, Word message_ptr, Word message_size,
                     Word end_stream) {
  auto context = WASM_CONTEXT(raw_context)->root_context();
  auto message = context->wasmVm()->getMemory(message_ptr.u64_, message_size.u64_);
  if (!message) {
    return wasmResultToWord(WasmResult::InvalidMemoryAccess);
  }
  return wasmResultToWord(context->grpcSend(token.u64_, message.value(), end_stream.u64_));
}

Word _emscripten_get_heap_sizeHandler(void* raw_context) {
  auto context = WASM_CONTEXT(raw_context);
  return context->wasmVm()->getMemorySize();
}

Word _emscripten_memcpy_bigHandler(void* raw_context, Word dst, Word src, Word size) {
  auto context = WASM_CONTEXT(raw_context);
  auto data = context->wasmVm()->getMemory(src.u64_, size.u64_);
  if (!data) {
    return 0;
  }
  context->wasmVm()->setMemory(dst.u64_, size.u64_, data.value().data());
  return dst;
}

Word _emscripten_resize_heapHandler(void*, Word) {
  throw WasmException("emscripten emscripten_resize_heap");
}

Word abortOnCannotGrowMemoryAbi00Handler(void*) {
  throw WasmException("emscripten abortOnCannotGrowMemory");
}

Word abortOnCannotGrowMemoryAbi02Handler(void*, Word) {
  throw WasmException("emscripten abortOnCannotGrowMemory");
}

void abortHandler(void*, Word) { throw WasmException("emscripten abort"); }

void _abortHandler(void*) { throw WasmException("emscripten abort"); }

void _llvm_trapHandler(void*) { throw WasmException("emscripten llvm_trap"); }

void ___assert_failHandler(void*, Word, Word, Word, Word) {
  throw WasmException("emscripten assert_fail");
}

void ___cxa_throwHandler(void*, Word, Word, Word) { throw WasmException("emscripten cxa_throw"); }

void ___cxa_pure_virtualHandler(void*) { throw WasmException("emscripten cxa_pure_virtual"); }

Word ___call_mainHandler(void*, Word, Word) { throw WasmException("emscripten call_main"); }

Word ___cxa_allocate_exceptionHandler(void*, Word) {
  throw WasmException("emscripten cxa_allocate_exception");
}

Word ___cxa_uncaught_exceptionHandler(void*) {
  throw WasmException("emscripten cxa_uncaught_exception");
}

Word ___cxa_uncaught_exceptionsHandler(void*) {
  throw WasmException("emscripten cxa_uncaught_exceptions");
}

Word ___clock_gettimeHandler(void*, Word, Word) { throw WasmException("emscripten clock_gettime"); }

void ___lockHandler(void*, Word) { throw WasmException("emscripten lock"); }

void ___unlockHandler(void*, Word) { throw WasmException("emscripten unlock"); }

Word ___syscall6Handler(void*, Word, Word) { throw WasmException("emscripten syscall6"); }

Word ___syscall54Handler(void*, Word, Word) { throw WasmException("emscripten syscall54"); }

Word ___syscall140Handler(void*, Word, Word) { throw WasmException("emscripten syscall140"); }

// Implementation of writev-like() syscall that redirects stdout/stderr to Envoy logs.
Word writevImpl(void* raw_context, Word fd, Word iovs, Word iovs_len, Word* nwritten_ptr) {
  auto context = WASM_CONTEXT(raw_context);

  // Read syscall args.
  spdlog::level::level_enum log_level;
  switch (fd.u64_) {
  case 1 /* stdout */:
    log_level = spdlog::level::info;
    break;
  case 2 /* stderr */:
    log_level = spdlog::level::err;
    break;
  default:
    return 8; // __WASI_EBADF
  }

  std::string s;
  for (size_t i = 0; i < iovs_len.u64_; i++) {
    auto memslice =
        context->wasmVm()->getMemory(iovs.u64_ + i * 2 * sizeof(uint32_t), 2 * sizeof(uint32_t));
    if (!memslice) {
      context->wasm()->setErrno(EINVAL);
      return 21; // __WASI_EFAULT
    }
    const uint32_t* iovec = reinterpret_cast<const uint32_t*>(memslice.value().data());
    if (iovec[1] /* buf_len */) {
      memslice = context->wasmVm()->getMemory(iovec[0] /* buf */, iovec[1] /* buf_len */);
      if (!memslice) {
        context->wasm()->setErrno(EINVAL);
        return 21; // __WASI_EFAULT
      }
      s.append(memslice.value().data(), memslice.value().size());
    }
  }

  size_t written = s.size();
  if (written) {
    // Remove trailing newline from the logs, if any.
    if (s[written - 1] == '\n') {
      s.erase(written - 1);
    }
    context->scriptLog(log_level, s);
  }
  *nwritten_ptr = Word(written);
  return 0; // __WASI_ESUCCESS
}

// ssize_t writev(int fd, const struct iovec *iov, int iovcnt);
Word ___syscall146Handler(void* raw_context, Word, Word syscall_args_ptr) {
  auto context = WASM_CONTEXT(raw_context);

  // Read syscall args.
  auto memslice = context->wasmVm()->getMemory(syscall_args_ptr.u64_, 3 * sizeof(uint32_t));
  if (!memslice) {
    context->wasm()->setErrno(EINVAL);
    return -1;
  }
  const uint32_t* syscall_args = reinterpret_cast<const uint32_t*>(memslice.value().data());

  Word nwritten(0);
  auto result = writevImpl(raw_context, Word(syscall_args[0]), Word(syscall_args[1]),
                           Word(syscall_args[2]), &nwritten);
  if (result.u64_ != 0) { // __WASI_ESUCCESS
    return -1;
  }
  return nwritten;
}

// _was_errno_t _wasi_fd_write(_wasi_fd_t fd, const _wasi_ciovec_t *iov, size_t iovs_len, size_t*
// nwritten);
Word ___wasi_fd_writeHandler(void* raw_context, Word fd, Word iovs, Word iovs_len,
                             Word nwritten_ptr) {
  auto context = WASM_CONTEXT(raw_context);

  Word nwritten(0);
  auto result = writevImpl(raw_context, fd, iovs, iovs_len, &nwritten);
  if (result.u64_ != 0) { // __WASI_ESUCCESS
    return result;
  }
  if (!context->wasmVm()->setWord(nwritten_ptr.u64_, Word(nwritten))) {
    return 21; // __WASI_EFAULT
  }
  return 0; // __WASI_ESUCCESS
}

void ___setErrNoHandler(void*, Word) { throw WasmException("emscripten setErrNo"); }

Word _pthread_equalHandler(void*, Word left, Word right) { return left.u64_ == right.u64_; }
// NB: pthread_mutex_destroy is required to return 0 by the protobuf libarary.
Word _pthread_mutex_destroyHandler(void*, Word) { return 0; }
Word _pthread_cond_waitHandler(void*, Word, Word) {
  throw WasmException("emscripten pthread_cond_wait");
}
Word _pthread_getspecificHandler(void*, Word) {
  throw WasmException("emscripten pthread_getspecific");
}
Word _pthread_key_createHandler(void*, Word, Word) {
  throw WasmException("emscripten pthread_key_create");
}
Word _pthread_onceHandler(void*, Word, Word) { throw WasmException("emscripten pthread_once"); }
Word _pthread_setspecificHandler(void*, Word, Word) {
  throw WasmException("emscripten pthread_setspecific");
}
void setTempRet0Handler(void*, Word) { throw WasmException("emscripten setTempRet0"); }

Word setTickPeriodMillisecondsHandler(void* raw_context, Word tick_period_milliseconds) {
  return wasmResultToWord(
      WASM_CONTEXT(raw_context)
          ->setTickPeriod(std::chrono::milliseconds(tick_period_milliseconds.u64_)));
}

Word getCurrentTimeNanosecondsHandler(void* raw_context, Word result_uint64_ptr) {
  auto context = WASM_CONTEXT(raw_context);
  uint64_t result = context->getCurrentTimeNanoseconds();
  if (!context->wasm()->setDatatype(result_uint64_ptr.u64_, result)) {
    return wasmResultToWord(WasmResult::InvalidMemoryAccess);
  }
  return wasmResultToWord(WasmResult::Ok);
}

Word logHandler(void* raw_context, Word level, Word address, Word size) {
  auto context = WASM_CONTEXT(raw_context);
  auto message = context->wasmVm()->getMemory(address.u64_, size.u64_);
  if (!message) {
    return wasmResultToWord(WasmResult::InvalidMemoryAccess);
  }
  context->scriptLog(static_cast<spdlog::level::level_enum>(level.u64_), message.value());
  return wasmResultToWord(WasmResult::Ok);
}

double globalMathLogHandler(void*, double f) { return ::log(f); }

WasmResult Context::setTickPeriod(std::chrono::milliseconds tick_period) {
  wasm_->setTickPeriod(root_context_id_ ? root_context_id_ : id_, tick_period);
  return WasmResult::Ok;
}

uint64_t Context::getCurrentTimeNanoseconds() {
  return std::chrono::duration_cast<std::chrono::nanoseconds>(
             wasm_->time_source_.systemTime().time_since_epoch())
      .count();
}

// TODO(https://github.com/google/cel-cpp/issues/38)
bool exportValue(const Filters::Common::Expr::CelValue& value, ProtobufWkt::Value* out) {
  using Filters::Common::Expr::CelValue;
  switch (value.type()) {
  case CelValue::Type::kBool:
    out->set_bool_value(value.BoolOrDie());
    return true;
  case CelValue::Type::kInt64:
    out->set_number_value(static_cast<double>(value.Int64OrDie()));
    return true;
  case CelValue::Type::kUint64:
    out->set_number_value(static_cast<double>(value.Uint64OrDie()));
    return true;
  case CelValue::Type::kDouble:
    out->set_number_value(value.DoubleOrDie());
    return true;
  case CelValue::Type::kString:
    *out->mutable_string_value() = std::string(value.StringOrDie().value());
    return true;
  case CelValue::Type::kBytes:
    *out->mutable_string_value() = std::string(value.BytesOrDie().value());
    return true;
  case CelValue::Type::kMessage: {
    if (value.IsNull()) {
      out->set_null_value(ProtobufWkt::NullValue::NULL_VALUE);
    } else {
      auto msg = value.MessageOrDie();
      out->mutable_struct_value()->MergeFrom(*msg);
    }
    return true;
  }
  case CelValue::Type::kDuration:
    *out->mutable_string_value() = absl::FormatDuration(value.DurationOrDie());
    return true;
  case CelValue::Type::kTimestamp:
    *out->mutable_string_value() = absl::FormatTime(value.TimestampOrDie());
    return true;
  case CelValue::Type::kList: {
    auto list = value.ListOrDie();
    auto values = out->mutable_list_value();
    for (int i = 0; i < list->size(); i++) {
      if (!exportValue((*list)[i], values->add_values())) {
        return false;
      }
    }
    return true;
  }
  case CelValue::Type::kMap: {
    auto map = value.MapOrDie();
    auto list = map->ListKeys();
    auto struct_obj = out->mutable_struct_value();
    for (int i = 0; i < list->size(); i++) {
      ProtobufWkt::Value field_key;
      if (!exportValue((*list)[i], &field_key)) {
        return false;
      }
      ProtobufWkt::Value field_value;
      if (!exportValue((*map)[(*list)[i]].value(), &field_value)) {
        return false;
      }
      (*struct_obj->mutable_fields())[field_key.string_value()] = field_value;
    }
    return true;
  }
  default:
    // do nothing for special values
    return false;
  }
  return false;
}

WasmResult serializeValue(Filters::Common::Expr::CelValue value, std::string* result) {
  using Filters::Common::Expr::CelValue;
  switch (value.type()) {
  case CelValue::Type::kMessage:
    if (value.MessageOrDie() != nullptr && value.MessageOrDie()->SerializeToString(result)) {
      return WasmResult::Ok;
    }
    return WasmResult::SerializationFailure;
  case CelValue::Type::kString:
    result->assign(value.StringOrDie().value().data(), value.StringOrDie().value().size());
    return WasmResult::Ok;
  case CelValue::Type::kBytes:
    result->assign(value.BytesOrDie().value().data(), value.BytesOrDie().value().size());
    return WasmResult::Ok;
  case CelValue::Type::kInt64: {
    auto out = value.Int64OrDie();
    result->assign(reinterpret_cast<const char*>(&out), sizeof(int64_t));
    return WasmResult::Ok;
  }
  case CelValue::Type::kUint64: {
    auto out = value.Uint64OrDie();
    result->assign(reinterpret_cast<const char*>(&out), sizeof(uint64_t));
    return WasmResult::Ok;
  }
  case CelValue::Type::kDouble: {
    auto out = value.DoubleOrDie();
    result->assign(reinterpret_cast<const char*>(&out), sizeof(double));
    return WasmResult::Ok;
  }
  case CelValue::Type::kBool: {
    auto out = value.BoolOrDie();
    result->assign(reinterpret_cast<const char*>(&out), sizeof(bool));
    return WasmResult::Ok;
  }
  case CelValue::Type::kDuration: {
    auto out = value.DurationOrDie();
    result->assign(reinterpret_cast<const char*>(&out), sizeof(absl::Duration));
    return WasmResult::Ok;
  }
  case CelValue::Type::kTimestamp: {
    auto out = value.TimestampOrDie();
    result->assign(reinterpret_cast<const char*>(&out), sizeof(absl::Time));
    return WasmResult::Ok;
  }
  case CelValue::Type::kMap: {
    ProtobufWkt::Value out;
    if (!exportValue(value, &out)) {
      return WasmResult::SerializationFailure;
    }
    if (!out.struct_value().SerializeToString(result)) {
      return WasmResult::SerializationFailure;
    }
    return WasmResult::Ok;
  }
  case CelValue::Type::kList: {
    ProtobufWkt::Value out;
    if (!exportValue(value, &out)) {
      return WasmResult::SerializationFailure;
    }
    if (!out.list_value().SerializeToString(result)) {
      return WasmResult::SerializationFailure;
    }
    return WasmResult::Ok;
  }
  default:
    return WasmResult::SerializationFailure;
  }
  return WasmResult::SerializationFailure;
}

// An expression wrapper for the WASM state
class WasmStateWrapper : public google::api::expr::runtime::CelMap {
public:
  WasmStateWrapper(const StreamInfo::FilterState& filter_state, ProtobufWkt::Arena* arena)
      : filter_state_(filter_state), arena_(arena) {}
  absl::optional<google::api::expr::runtime::CelValue>
  operator[](google::api::expr::runtime::CelValue key) const override {
    if (!key.IsString()) {
      return {};
    }
    auto value = key.StringOrDie().value();
    try {
      const WasmState& result = filter_state_.getDataReadOnly<WasmState>(value);
      return google::api::expr::runtime::CelValue::CreateMessage(&result.value(), arena_);
    } catch (const EnvoyException& e) {
      return {};
    }
  }
  int size() const override { NOT_IMPLEMENTED_GCOVR_EXCL_LINE; }
  bool empty() const override { NOT_IMPLEMENTED_GCOVR_EXCL_LINE; }
  const google::api::expr::runtime::CelList* ListKeys() const override {
    NOT_IMPLEMENTED_GCOVR_EXCL_LINE;
  }

private:
  const StreamInfo::FilterState& filter_state_;
  ProtobufWkt::Arena* arena_;
};

WasmResult Context::getProperty(absl::string_view path, std::string* result) {
  using google::api::expr::runtime::CelValue;
  using google::api::expr::runtime::FieldBackedListImpl;
  using google::api::expr::runtime::FieldBackedMapImpl;

  bool first = true;
  CelValue value;
  Protobuf::Arena arena;
  const StreamInfo::StreamInfo* info = getRequestStreamInfo();
  const auto request_headers = request_headers_ ? request_headers_ : access_log_request_headers_;
  const auto response_headers =
      response_headers_ ? response_headers_ : access_log_response_headers_;
  const auto response_trailers =
      response_trailers_ ? response_trailers_ : access_log_response_trailers_;

  size_t start = 0;
  while (true) {
    if (start >= path.size()) {
      break;
    }

    size_t end = path.find('\0', start);
    if (end == absl::string_view::npos) {
      // this should not happen unless the input string is not null-terminated in the view
      return WasmResult::ParseFailure;
    }
    auto part = path.substr(start, end - start);
    start = end + 1;

    // top-level ident
    if (first) {
      first = false;
      if (part == "metadata") {
        value = CelValue::CreateMessage(&info->dynamicMetadata(), &arena);
      } else if (part == "filter_state") {
        value = CelValue::CreateMap(
            Protobuf::Arena::Create<WasmStateWrapper>(&arena, info->filterState(), &arena));
      } else if (part == "request") {
        value = CelValue::CreateMap(Protobuf::Arena::Create<Filters::Common::Expr::RequestWrapper>(
            &arena, request_headers, *info));
      } else if (part == "response") {
        value = CelValue::CreateMap(Protobuf::Arena::Create<Filters::Common::Expr::ResponseWrapper>(
            &arena, response_headers, response_trailers, *info));
      } else if (part == "connection") {
        value = CelValue::CreateMap(
            Protobuf::Arena::Create<Filters::Common::Expr::ConnectionWrapper>(&arena, *info));
      } else if (part == "upstream") {
        value = CelValue::CreateMap(
            Protobuf::Arena::Create<Filters::Common::Expr::UpstreamWrapper>(&arena, *info));
      } else if (part == "node") {
        value = CelValue::CreateMessage(&plugin_->local_info_.node(), &arena);
      } else if (part == "source") {
        value = CelValue::CreateMap(
            Protobuf::Arena::Create<Filters::Common::Expr::PeerWrapper>(&arena, *info, false));
      } else if (part == "destination") {
        value = CelValue::CreateMap(
            Protobuf::Arena::Create<Filters::Common::Expr::PeerWrapper>(&arena, *info, true));
      } else if (part == "request_protocol") {
        // TODO(kyessenov) move this upstream to CEL context
        if (info->protocol().has_value()) {
          value =
              CelValue::CreateString(&Http::Utility::getProtocolString(info->protocol().value()));
        } else {
          return WasmResult::NotFound;
        }
        // Reflective accessors
      } else if (part == "listener_direction") {
        value = CelValue::CreateInt64(plugin_->direction_);
      } else if (part == "listener_metadata") {
        value = CelValue::CreateMessage(plugin_->listener_metadata_, &arena);
      } else if (part == "cluster_name" && info->upstreamHost() != nullptr) {
        value = CelValue::CreateString(info->upstreamHost()->cluster().name());
      } else if (part == "cluster_metadata" && info->upstreamHost() != nullptr) {
        value = CelValue::CreateMessage(&info->upstreamHost()->cluster().metadata(), &arena);
      } else if (part == "route_name") {
        value = CelValue::CreateString(&info->getRouteName());
      } else if (part == "route_metadata" && info->routeEntry() != nullptr) {
        value = CelValue::CreateMessage(&info->routeEntry()->metadata(), &arena);
      } else {
        return WasmResult::NotFound;
      }
      continue;
    }

    if (value.IsMap()) {
      auto& map = *value.MapOrDie();
      auto field = map[CelValue::CreateString(part)];
      if (field.has_value()) {
        value = field.value();
      } else {
        return {};
      }
    } else if (value.IsMessage()) {
      auto msg = value.MessageOrDie();
      if (msg == nullptr) {
        return {};
      }
      const Protobuf::Descriptor* desc = msg->GetDescriptor();
      const Protobuf::FieldDescriptor* field_desc = desc->FindFieldByName(std::string(part));
      if (field_desc == nullptr) {
        return {};
      } else if (field_desc->is_map()) {
        value = CelValue::CreateMap(
            Protobuf::Arena::Create<FieldBackedMapImpl>(&arena, msg, field_desc, &arena));
      } else if (field_desc->is_repeated()) {
        value = CelValue::CreateList(
            Protobuf::Arena::Create<FieldBackedListImpl>(&arena, msg, field_desc, &arena));
      } else {
        auto status =
            google::api::expr::runtime::CreateValueFromSingleField(msg, field_desc, &arena, &value);
        if (!status.ok()) {
          return {};
        }
      }
    } else {
      return {};
    }
  }

  return serializeValue(value, result);
}

// Shared Data
WasmResult Context::getSharedData(absl::string_view key, std::pair<std::string, uint32_t>* data) {
  return global_shared_data.get(wasm_->vm_id(), key, data);
}

WasmResult Context::setSharedData(absl::string_view key, absl::string_view value, uint32_t cas) {
  return global_shared_data.set(wasm_->vm_id(), key, value, cas);
}

// Shared Queue

uint32_t Context::registerSharedQueue(absl::string_view queue_name) {
  // Get the id of the root context if this is a stream context because onQueueReady is on the root.
  return global_shared_data.registerQueue(
      wasm_->vm_id(), queue_name, isRootContext() ? id_ : root_context_id_, wasm_->dispatcher_);
}

WasmResult Context::resolveSharedQueue(absl::string_view vm_id, absl::string_view queue_name,
                                       uint32_t* token_ptr) {
  uint32_t token = global_shared_data.resolveQueue(vm_id, queue_name);
  if (!token) {
    return WasmResult::NotFound;
  }
  *token_ptr = token;
  return WasmResult::Ok;
}

WasmResult Context::dequeueSharedQueue(uint32_t token, std::string* data) {
  return global_shared_data.dequeue(token, data);
}

WasmResult Context::enqueueSharedQueue(uint32_t token, absl::string_view value) {
  return global_shared_data.enqueue(token, value);
}

// Network bytes.

WasmResult Context::getDownstreamDataBufferBytes(uint32_t start, uint32_t length,
                                                 absl::string_view* data) {
  if (!network_downstream_data_buffer_)
    return WasmResult::NotFound;
  if (network_downstream_data_buffer_->length() < static_cast<uint64_t>(start + length))
    return WasmResult::InvalidMemoryAccess;
  *data = absl::string_view(
      static_cast<char*>(network_downstream_data_buffer_->linearize(start + length)) + start,
      length);
  return WasmResult::Ok;
}

WasmResult Context::getUpstreamDataBufferBytes(uint32_t start, uint32_t length,
                                               absl::string_view* data) {
  if (!network_upstream_data_buffer_)
    return WasmResult::NotFound;
  if (network_upstream_data_buffer_->length() < static_cast<uint64_t>(start + length))
    return WasmResult::InvalidMemoryAccess;
  *data = absl::string_view(
      static_cast<char*>(network_upstream_data_buffer_->linearize(start + length)) + start, length);
  return WasmResult::Ok;
}

// Header/Trailer/Metadata Maps.
Http::HeaderMap* Context::getMap(HeaderMapType type) {
  switch (type) {
  case HeaderMapType::RequestHeaders:
    return request_headers_;
  case HeaderMapType::RequestTrailers:
    return request_trailers_;
  case HeaderMapType::ResponseHeaders:
    return response_headers_;
  case HeaderMapType::ResponseTrailers:
    return response_trailers_;
  case HeaderMapType::GrpcCreateInitialMetadata:
    return grpc_create_initial_metadata_;
  default:
    return nullptr;
  }
}

const Http::HeaderMap* Context::getConstMap(HeaderMapType type) {
  switch (type) {
  case HeaderMapType::RequestHeaders:
    if (access_log_request_headers_) {
      return access_log_request_headers_;
    }
    return request_headers_;
  case HeaderMapType::RequestTrailers:
    if (access_log_request_trailers_) {
      return access_log_request_trailers_;
    }
    return request_trailers_;
  case HeaderMapType::ResponseHeaders:
    if (access_log_response_headers_) {
      return access_log_response_headers_;
    }
    return response_headers_;
  case HeaderMapType::ResponseTrailers:
    if (access_log_response_trailers_) {
      return access_log_response_trailers_;
    }
    return response_trailers_;
  case HeaderMapType::GrpcCreateInitialMetadata:
    return grpc_create_initial_metadata_;
  case HeaderMapType::GrpcReceiveInitialMetadata:
    return grpc_receive_initial_metadata_.get();
  case HeaderMapType::GrpcReceiveTrailingMetadata:
    return grpc_receive_trailing_metadata_.get();
  }
  return nullptr;
}

void Context::addHeaderMapValue(HeaderMapType type, absl::string_view key,
                                absl::string_view value) {
  auto map = getMap(type);
  if (!map) {
    return;
  }
  const Http::LowerCaseString lower_key(std::move(std::string(key)));
  map->addCopy(lower_key, std::string(value));
}

absl::string_view Context::getHeaderMapValue(HeaderMapType type, absl::string_view key) {
  auto map = getConstMap(type);
  if (!map) {
    return "";
  }
  const Http::LowerCaseString lower_key(std::move(std::string(key)));
  auto entry = map->get(lower_key);
  if (!entry) {
    return "";
  }
  return entry->value().getStringView();
}

Pairs headerMapToPairs(const Http::HeaderMap* map) {
  if (!map) {
    return {};
  }
  Pairs pairs;
  pairs.reserve(map->size());
  map->iterate(
      [](const Http::HeaderEntry& header, void* pairs) -> Http::HeaderMap::Iterate {
        (static_cast<Pairs*>(pairs))
            ->push_back(
                std::make_pair(header.key().getStringView(), header.value().getStringView()));
        return Http::HeaderMap::Iterate::Continue;
      },
      &pairs);
  return pairs;
}

Pairs Context::getHeaderMapPairs(HeaderMapType type) { return headerMapToPairs(getConstMap(type)); }

void Context::setHeaderMapPairs(HeaderMapType type, const Pairs& pairs) {
  auto map = getMap(type);
  if (!map) {
    return;
  }
  std::vector<std::string> keys;
  map->iterate(
      [](const Http::HeaderEntry& header, void* keys) -> Http::HeaderMap::Iterate {
        (static_cast<std::vector<std::string>*>(keys))
            ->push_back(std::string(header.key().getStringView()));
        return Http::HeaderMap::Iterate::Continue;
      },
      &keys);
  for (auto& k : keys) {
    const Http::LowerCaseString lower_key(std::move(k));
    map->remove(lower_key);
  }
  for (auto& p : pairs) {
    const Http::LowerCaseString lower_key(std::move(std::string(p.first)));
    map->addCopy(lower_key, std::move(std::string(p.second)));
  }
}

void Context::removeHeaderMapValue(HeaderMapType type, absl::string_view key) {
  auto map = getMap(type);
  if (!map) {
    return;
  }
  const Http::LowerCaseString lower_key(std::move(std::string(key)));
  map->remove(lower_key);
}

void Context::replaceHeaderMapValue(HeaderMapType type, absl::string_view key,
                                    absl::string_view value) {
  auto map = getMap(type);
  if (!map) {
    return;
  }
  const Http::LowerCaseString lower_key(std::move(std::string(key)));
  auto entry = map->get(lower_key);
  if (entry != nullptr) {
    entry->value(value.data(), value.size());
  } else {
    map->addCopy(lower_key, std::string(value));
  }
}

uint32_t Context::getHeaderMapSize(HeaderMapType type) {
  auto map = getMap(type);
  if (!map) {
    return 0;
  }
  return map->byteSize();
}

// Body Buffer

absl::string_view Context::getRequestBodyBufferBytes(uint32_t start, uint32_t length) {
  if (!requestBodyBuffer_) {
    return "";
  }
  if (requestBodyBuffer_->length() < static_cast<uint64_t>((start + length))) {
    return "";
  }
  return absl::string_view(
      static_cast<char*>(requestBodyBuffer_->linearize(start + length)) + start, length);
}

absl::string_view Context::getResponseBodyBufferBytes(uint32_t start, uint32_t length) {
  if (!responseBodyBuffer_) {
    return "";
  }
  if (responseBodyBuffer_->length() < static_cast<uint64_t>((start + length))) {
    return "";
  }
  return absl::string_view(
      static_cast<char*>(responseBodyBuffer_->linearize(start + length)) + start, length);
}

// Async call via HTTP
uint32_t Context::httpCall(absl::string_view cluster, const Pairs& request_headers,
                           absl::string_view request_body, const Pairs& request_trailers,
                           int timeout_milliseconds) {
  if (timeout_milliseconds < 0) {
    return 0;
  }
  auto cluster_string = std::string(cluster);
  if (clusterManager().get(cluster_string) == nullptr) {
    return 0;
  }

  Http::MessagePtr message(new Http::RequestMessageImpl(buildHeaderMapFromPairs(request_headers)));

  // Check that we were provided certain headers.
  if (message->headers().Path() == nullptr || message->headers().Method() == nullptr ||
      message->headers().Host() == nullptr) {
    return 0;
  }

  if (!request_body.empty()) {
    message->body().reset(new Buffer::OwnedImpl(request_body.data(), request_body.size()));
    message->headers().insertContentLength().value(request_body.size());
  }

  if (request_trailers.size() > 0) {
    message->trailers(buildHeaderMapFromPairs(request_trailers));
  }

  absl::optional<std::chrono::milliseconds> timeout;
  if (timeout_milliseconds > 0) {
    timeout = std::chrono::milliseconds(timeout_milliseconds);
  }

  auto token = next_http_call_token_++;
  // Handle rollover.
  for (;;) {
    if (token == 0) {
      token = next_http_call_token_++;
    }
    if (!http_request_.count(token)) {
      break;
    }
    token = next_http_call_token_++;
  }
  auto& handler = http_request_[token];
  auto http_request = clusterManager()
                          .httpAsyncClientForCluster(cluster_string)
                          .send(std::move(message), handler,
                                Http::AsyncClient::RequestOptions().setTimeout(timeout));
  if (!http_request) {
    http_request_.erase(token);
    return 0;
  }
  handler.context = this;
  handler.token = token;
  handler.request = http_request;
  return token;
}

uint32_t Context::grpcCall(const envoy::api::v2::core::GrpcService& grpc_service,
                           absl::string_view service_name, absl::string_view method_name,
                           absl::string_view request,
                           const absl::optional<std::chrono::milliseconds>& timeout) {
  auto token = next_grpc_token_++;
  if (IsGrpcStreamToken(token)) {
    token = next_grpc_token_++;
  }
  // Handle rollover.
  for (;;) {
    if (token == 0) {
      token = next_grpc_token_ += 2;
    }
    if (!grpc_call_request_.count(token)) {
      break;
    }
    token = next_grpc_token_ += 2;
  }
  auto& handler = grpc_call_request_[token];
  handler.context = this;
  handler.token = token;
  auto grpc_client =
      clusterManager()
          .grpcAsyncClientManager()
          .factoryForGrpcService(grpc_service, plugin_->scope_, true /* skip_cluster_check */)
          ->create();
  // NB: this call causes the onCreateInitialMetadata callback to occur inline *before* this call
  // returns. Consequently the grpc_request is not available. Attempting to close or reset from that
  // callback will fail.
  auto grpc_request =
      grpc_client->sendRaw(service_name, method_name, std::make_unique<Buffer::OwnedImpl>(request),
                           handler, Tracing::NullSpan::instance(), timeout);
  if (!grpc_request) {
    grpc_call_request_.erase(token);
    return 0;
  }
  handler.client = std::move(grpc_client);
  handler.request = grpc_request;
  return token;
}

uint32_t Context::grpcStream(const envoy::api::v2::core::GrpcService& grpc_service,
                             absl::string_view service_name, absl::string_view method_name) {
  auto token = next_grpc_token_++;
  if (IsGrpcCallToken(token)) {
    token = next_grpc_token_++;
  }
  // Handle rollover.
  for (;;) {
    if (token == 0) {
      token = next_grpc_token_ += 2;
    }
    if (!grpc_stream_.count(token)) {
      break;
    }
    token = next_grpc_token_ += 2;
  }
  auto& handler = grpc_stream_[token];
  handler.context = this;
  handler.token = token;
  auto grpc_client =
      clusterManager()
          .grpcAsyncClientManager()
          .factoryForGrpcService(grpc_service, plugin_->scope_, true /* skip_cluster_check */)
          ->create();
  // NB: this call causes the onCreateInitialMetadata callback to occur inline *before* this call
  // returns. Consequently the grpc_stream is not available. Attempting to close or reset from that
  // callback will fail.
  auto grpc_stream = grpc_client->startRaw(service_name, method_name, handler);
  if (!grpc_stream) {
    grpc_stream_.erase(token);
    return 0;
  }
  handler.client = std::move(grpc_client);
  handler.stream = grpc_stream;
  return token;
}

void Context::httpRespond(const Pairs& response_headers, absl::string_view body,
                          const Pairs& response_trailers) {
  (void)response_headers;
  (void)body;
  (void)response_trailers;
}

// StreamInfo
const StreamInfo::StreamInfo* Context::getRequestStreamInfo() const {
  if (encoder_callbacks_) {
    return &encoder_callbacks_->streamInfo();
  } else if (decoder_callbacks_) {
    return &decoder_callbacks_->streamInfo();
  } else if (access_log_stream_info_) {
    return access_log_stream_info_;
  }
  return nullptr;
}

WasmResult Context::setProperty(absl::string_view key, absl::string_view serialized_value) {
  ProtobufWkt::Value value_struct;
  if (!value_struct.ParseFromArray(serialized_value.data(), serialized_value.size())) {
    return WasmResult::ParseFailure;
  }
  if (decoder_callbacks_ == nullptr && encoder_callbacks_ == nullptr) {
    return WasmResult::NotFound;
  }
  StreamInfo::FilterState& filter_state = encoder_callbacks_
                                              ? encoder_callbacks_->streamInfo().filterState()
                                              : decoder_callbacks_->streamInfo().filterState();
  filter_state.setData(key, std::make_unique<WasmState>(value_struct),
                       StreamInfo::FilterState::StateType::Mutable);
  return WasmResult::Ok;
}

void Context::scriptLog(spdlog::level::level_enum level, absl::string_view message) {
  switch (level) {
  case spdlog::level::trace:
    ENVOY_LOG(trace, "wasm log{}: {}", log_prefix(), message);
    return;
  case spdlog::level::debug:
    ENVOY_LOG(debug, "wasm log{}: {}", log_prefix(), message);
    return;
  case spdlog::level::info:
    ENVOY_LOG(info, "wasm log{}: {}", log_prefix(), message);
    return;
  case spdlog::level::warn:
    ENVOY_LOG(warn, "wasm log{}: {}", log_prefix(), message);
    return;
  case spdlog::level::err:
    ENVOY_LOG(error, "wasm log{}: {}", log_prefix(), message);
    return;
  case spdlog::level::critical:
    ENVOY_LOG(critical, "wasm log{}: {}", log_prefix(), message);
    return;
  case spdlog::level::off:
    NOT_IMPLEMENTED_GCOVR_EXCL_LINE;
  }
}

// Connection
bool Context::isSsl() { return decoder_callbacks_->connection()->ssl() != nullptr; }

//
// Calls into the WASM code.
//
void Context::onStart(absl::string_view root_id, absl::string_view vm_configuration) {
  if (wasm_->onStart_) {
    auto root_id_addr = wasm_->copyString(root_id);
    auto config_addr = wasm_->copyString(vm_configuration);
    wasm_->onStart_(this, id_, root_id_addr, root_id.size(), config_addr, vm_configuration.size());
  }
}

bool Context::validateConfiguration(absl::string_view configuration) {
  if (!wasm_->validateConfiguration_) {
    return true;
  }
  auto address = wasm_->copyString(configuration);
  return wasm_->validateConfiguration_(this, id_, address, configuration.size()).u64_ != 0;
}

bool Context::onConfigure(absl::string_view configuration) {
  if (!wasm_->onConfigure_) {
    return true;
  }
  auto address = wasm_->copyString(configuration);
  return wasm_->onConfigure_(this, id_, address, configuration.size()).u64_ != 0;
}

void Context::onCreate(uint32_t root_context_id) {
  if (wasm_->onCreate_) {
    wasm_->onCreate_(this, id_, root_context_id);
  }
}

Network::FilterStatus Context::onNetworkNewConnection() {
  onCreate(root_context_id_);
  if (!wasm_->onNewConnection_) {
    return Network::FilterStatus::Continue;
  }
  if (wasm_->onNewConnection_(this, id_).u64_ == 0) {
    return Network::FilterStatus::Continue;
  }
  return Network::FilterStatus::StopIteration;
}

Network::FilterStatus Context::onDownstreamData(int data_length, bool end_of_stream) {
  if (!wasm_->onDownstreamData_) {
    return Network::FilterStatus::Continue;
  }
  auto result = wasm_->onDownstreamData_(this, id_, static_cast<uint32_t>(data_length),
                                         static_cast<uint32_t>(end_of_stream));
  // TODO(PiotrSikora): pull Proxy-WASM's FilterStatus values.
  return result.u64_ == 0 ? Network::FilterStatus::Continue : Network::FilterStatus::StopIteration;
}

Network::FilterStatus Context::onUpstreamData(int data_length, bool end_of_stream) {
  if (!wasm_->onUpstreamData_) {
    return Network::FilterStatus::Continue;
  }
  auto result = wasm_->onUpstreamData_(this, id_, static_cast<uint32_t>(data_length),
                                       static_cast<uint32_t>(end_of_stream));
  // TODO(PiotrSikora): pull Proxy-WASM's FilterStatus values.
  return result.u64_ == 0 ? Network::FilterStatus::Continue : Network::FilterStatus::StopIteration;
}

void Context::onDownstreamConnectionClose(PeerType peer_type) {
  if (wasm_->onDownstreamConnectionClose_) {
    wasm_->onDownstreamConnectionClose_(this, id_, static_cast<uint32_t>(peer_type));
  }
}

void Context::onUpstreamConnectionClose(PeerType peer_type) {
  if (wasm_->onUpstreamConnectionClose_) {
    wasm_->onUpstreamConnectionClose_(this, id_, static_cast<uint32_t>(peer_type));
  }
}

Http::FilterHeadersStatus Context::onRequestHeaders() {
  onCreate(root_context_id_);
  in_vm_context_created_ = true;
  // Store the stream id so that we can use it in log().
  auto& stream_info = decoder_callbacks_->streamInfo();
  auto& metadata = (*stream_info.dynamicMetadata()
                         .mutable_filter_metadata())[HttpFilters::HttpFilterNames::get().Wasm];
  (*metadata.mutable_fields())[std::string("_stream_id_" + std::string(root_id()))]
      .set_number_value(id_);
  if (!wasm_->onRequestHeaders_) {
    return Http::FilterHeadersStatus::Continue;
  }
  if (wasm_->onRequestHeaders_(this, id_).u64_ == 0) {
    return Http::FilterHeadersStatus::Continue;
  }
  return Http::FilterHeadersStatus::StopIteration;
}

Http::FilterDataStatus Context::onRequestBody(int body_buffer_length, bool end_of_stream) {
  if (!wasm_->onRequestBody_) {
    return Http::FilterDataStatus::Continue;
  }
  switch (wasm_
              ->onRequestBody_(this, id_, static_cast<uint32_t>(body_buffer_length),
                               static_cast<uint32_t>(end_of_stream))
              .u64_) {
  case 0:
    return Http::FilterDataStatus::Continue;
  case 1:
    return Http::FilterDataStatus::StopIterationAndBuffer;
  case 2:
    return Http::FilterDataStatus::StopIterationAndWatermark;
  default:
    return Http::FilterDataStatus::StopIterationNoBuffer;
  }
}

Http::FilterTrailersStatus Context::onRequestTrailers() {
  if (!wasm_->onRequestTrailers_) {
    return Http::FilterTrailersStatus::Continue;
  }
  if (wasm_->onRequestTrailers_(this, id_).u64_ == 0) {
    return Http::FilterTrailersStatus::Continue;
  }
  return Http::FilterTrailersStatus::StopIteration;
}

Http::FilterMetadataStatus Context::onRequestMetadata() {
  if (!wasm_->onRequestMetadata_) {
    return Http::FilterMetadataStatus::Continue;
  }
  if (wasm_->onRequestMetadata_(this, id_).u64_ == 0) {
    return Http::FilterMetadataStatus::Continue;
  }
  return Http::FilterMetadataStatus::Continue; // This is currently the only return code.
}

Http::FilterHeadersStatus Context::onResponseHeaders() {
  if (!in_vm_context_created_) {
    // If the request is invalid then onRequestHeaders() will not be called and neither will
    // onCreate() then sendLocalReply be called which will call this function. In this case we
    // need to call onCreate() so that the Context inside the VM is created before the
    // onResponseHeaders() call.
    onCreate(root_context_id_);
    in_vm_context_created_ = true;
  }
  if (!wasm_->onResponseHeaders_) {
    return Http::FilterHeadersStatus::Continue;
  }
  if (wasm_->onResponseHeaders_(this, id_).u64_ == 0) {
    return Http::FilterHeadersStatus::Continue;
  }
  return Http::FilterHeadersStatus::StopIteration;
}

Http::FilterDataStatus Context::onResponseBody(int body_buffer_length, bool end_of_stream) {
  if (!wasm_->onResponseBody_) {
    return Http::FilterDataStatus::Continue;
  }
  switch (wasm_
              ->onResponseBody_(this, id_, static_cast<uint32_t>(body_buffer_length),
                                static_cast<uint32_t>(end_of_stream))
              .u64_) {
  case 0:
    return Http::FilterDataStatus::Continue;
  case 1:
    return Http::FilterDataStatus::StopIterationAndBuffer;
  case 2:
    return Http::FilterDataStatus::StopIterationAndWatermark;
  default:
    return Http::FilterDataStatus::StopIterationNoBuffer;
  }
}

Http::FilterTrailersStatus Context::onResponseTrailers() {
  if (!wasm_->onResponseTrailers_) {
    return Http::FilterTrailersStatus::Continue;
  }
  if (wasm_->onResponseTrailers_(this, id_).u64_ == 0) {
    return Http::FilterTrailersStatus::Continue;
  }
  return Http::FilterTrailersStatus::StopIteration;
}

Http::FilterMetadataStatus Context::onResponseMetadata() {
  if (!wasm_->onResponseMetadata_) {
    return Http::FilterMetadataStatus::Continue;
  }
  if (wasm_->onResponseMetadata_(this, id_).u64_ == 0) {
    return Http::FilterMetadataStatus::Continue;
  }
  return Http::FilterMetadataStatus::Continue; // This is currently the only return code.
}

void Context::onHttpCallResponse(uint32_t token, const Pairs& response_headers,
                                 absl::string_view response_body, const Pairs& response_trailers) {
  if (!wasm_->onHttpCallResponse_) {
    return;
  }
  uint64_t headers_ptr, headers_size, trailers_ptr, trailers_size;
  exportPairs(this, response_headers, &headers_ptr, &headers_size);
  exportPairs(this, response_trailers, &trailers_ptr, &trailers_size);
  auto body_ptr = wasm_->copyString(response_body);
  auto body_size = response_body.size();
  wasm_->onHttpCallResponse_(this, id_, token, headers_ptr, headers_size, body_ptr, body_size,
                             trailers_ptr, trailers_size);
}

void Context::onQueueReady(uint32_t token) {
  if (wasm_->onQueueReady_) {
    wasm_->onQueueReady_(this, id_, token);
  }
}

void Context::onGrpcCreateInitialMetadata(uint32_t token, Http::HeaderMap& metadata) {
  if (!wasm_->onGrpcCreateInitialMetadata_) {
    return;
  }
  grpc_create_initial_metadata_ = &metadata;
  wasm_->onGrpcCreateInitialMetadata_(this, id_, token);
  grpc_create_initial_metadata_ = nullptr;
}

void Context::onGrpcReceiveInitialMetadata(uint32_t token, Http::HeaderMapPtr&& metadata) {
  if (!wasm_->onGrpcReceiveInitialMetadata_) {
    return;
  }
  grpc_receive_initial_metadata_ = std::move(metadata);
  wasm_->onGrpcReceiveInitialMetadata_(this, id_, token);
  grpc_receive_initial_metadata_ = nullptr;
}

void Context::onGrpcReceiveTrailingMetadata(uint32_t token, Http::HeaderMapPtr&& metadata) {
  if (!wasm_->onGrpcReceiveTrailingMetadata_) {
    return;
  }
  grpc_receive_trailing_metadata_ = std::move(metadata);
  wasm_->onGrpcReceiveTrailingMetadata_(this, id_, token);
  grpc_receive_trailing_metadata_ = nullptr;
}

WasmResult Context::defineMetric(MetricType type, absl::string_view name, uint32_t* metric_id_ptr) {
  auto stat_name = wasm_->stat_name_set_->getDynamic(name);
  if (type == MetricType::Counter) {
    auto id = wasm_->nextCounterMetricId();
    auto c = &plugin_->scope_.counterFromStatName(stat_name);
    wasm_->counters_.emplace(id, c);
    *metric_id_ptr = id;
    return WasmResult::Ok;
  } else if (type == MetricType::Gauge) {
    auto id = wasm_->nextGaugeMetricId();
    auto g = &plugin_->scope_.gaugeFromStatName(stat_name, Stats::Gauge::ImportMode::Accumulate);
    wasm_->gauges_.emplace(id, g);
    *metric_id_ptr = id;
    return WasmResult::Ok;
  } else if (type == MetricType::Histogram) {
    auto id = wasm_->nextHistogramMetricId();
    auto h = &plugin_->scope_.histogramFromStatName(stat_name);
    wasm_->histograms_.emplace(id, h);
    *metric_id_ptr = id;
    return WasmResult::Ok;
  }
  return WasmResult::BadArgument;
}

WasmResult Context::incrementMetric(uint32_t metric_id, int64_t offset) {
  auto type = static_cast<MetricType>(metric_id & Wasm::kMetricTypeMask);
  if (type == MetricType::Counter) {
    auto it = wasm_->counters_.find(metric_id);
    if (it != wasm_->counters_.end()) {
      if (offset > 0) {
        it->second->add(offset);
        return WasmResult::Ok;
      } else {
        return WasmResult::BadArgument;
      }
      return WasmResult::NotFound;
    }
  } else if (type == MetricType::Gauge) {
    auto it = wasm_->gauges_.find(metric_id);
    if (it != wasm_->gauges_.end()) {
      if (offset > 0) {
        it->second->add(offset);
        return WasmResult::Ok;
      } else {
        it->second->sub(-offset);
        return WasmResult::Ok;
      }
    }
    return WasmResult::NotFound;
  }
  return WasmResult::BadArgument;
}

WasmResult Context::recordMetric(uint32_t metric_id, uint64_t value) {
  auto type = static_cast<MetricType>(metric_id & Wasm::kMetricTypeMask);
  if (type == MetricType::Counter) {
    auto it = wasm_->counters_.find(metric_id);
    if (it != wasm_->counters_.end()) {
      it->second->add(value);
      return WasmResult::Ok;
    }
  } else if (type == MetricType::Gauge) {
    auto it = wasm_->gauges_.find(metric_id);
    if (it != wasm_->gauges_.end()) {
      it->second->set(value);
      return WasmResult::Ok;
    }
  } else if (type == MetricType::Histogram) {
    auto it = wasm_->histograms_.find(metric_id);
    if (it != wasm_->histograms_.end()) {
      it->second->recordValue(value);
      return WasmResult::Ok;
    }
  }
  return WasmResult::NotFound;
}

WasmResult Context::getMetric(uint32_t metric_id, uint64_t* result_uint64_ptr) {
  auto type = static_cast<MetricType>(metric_id & Wasm::kMetricTypeMask);
  if (type == MetricType::Counter) {
    auto it = wasm_->counters_.find(metric_id);
    if (it != wasm_->counters_.end()) {
      *result_uint64_ptr = it->second->value();
      return WasmResult::Ok;
    }
    return WasmResult::NotFound;
  } else if (type == MetricType::Gauge) {
    auto it = wasm_->gauges_.find(metric_id);
    if (it != wasm_->gauges_.end()) {
      *result_uint64_ptr = it->second->value();
      return WasmResult::Ok;
    }
    return WasmResult::NotFound;
  }
  return WasmResult::BadArgument;
}

Wasm::Wasm(absl::string_view vm, absl::string_view vm_id, absl::string_view vm_configuration,
           PluginSharedPtr plugin, Upstream::ClusterManager& cluster_manager,
           Event::Dispatcher& dispatcher)
    : vm_id_(std::string(vm_id)), wasm_vm_(Common::Wasm::createWasmVm(vm)),
      creating_plugin_(plugin), cluster_manager_(cluster_manager), dispatcher_(dispatcher),
      time_source_(dispatcher.timeSource()), vm_configuration_(vm_configuration),
<<<<<<< HEAD
      stat_name_set_(std::make_shared<Stats::StatNameSet>(creating_plugin_->scope_.symbolTable())) {
}
=======
      stat_name_set_(creating_plugin_->scope_.symbolTable().makeSet("wasm")) {}
>>>>>>> 53bad248

std::string Plugin::makeLogPrefix() const {
  std::string prefix;
  if (!name_.empty()) {
    prefix = prefix + " " + name_;
  }
  if (!root_id_.empty()) {
    prefix = prefix + " " + std::string(root_id_);
  }
  if (vm_id_.empty()) {
    prefix = prefix + " " + std::string(vm_id_);
  }
  return prefix;
}

void Wasm::registerCallbacks() {
#define _REGISTER_ABI(_fn, _abi)                                                                   \
  wasm_vm_->registerCallback(                                                                      \
      "envoy", #_fn, &_fn##_abi##Handler,                                                          \
      &ConvertFunctionWordToUint32<decltype(_fn##_abi##Handler),                                   \
                                   _fn##_abi##Handler>::convertFunctionWordToUint32)
#define _REGISTER(_fn) _REGISTER_ABI(_fn, )
  if (is_emscripten_) {
    if (emscripten_abi_major_version_ > 0 || emscripten_abi_minor_version_ > 1) {
      // abi 0.2 - abortOnCannotGrowMemory() changed signature to (param i32) (result i32).
      _REGISTER_ABI(abortOnCannotGrowMemory, Abi02);
    } else {
      _REGISTER_ABI(abortOnCannotGrowMemory, Abi00);
    }

    _REGISTER(_emscripten_memcpy_big);
    _REGISTER(_emscripten_get_heap_size);
    _REGISTER(_emscripten_resize_heap);
    _REGISTER(abort);
    _REGISTER(_abort);
    _REGISTER(_llvm_trap);
    _REGISTER(___assert_fail);
    _REGISTER(___cxa_throw);
    _REGISTER(___cxa_pure_virtual);
    _REGISTER(___cxa_allocate_exception);
    _REGISTER(___cxa_uncaught_exception);
    _REGISTER(___cxa_uncaught_exceptions);
    _REGISTER(___call_main);
    _REGISTER(___clock_gettime);
    _REGISTER(___lock);
    _REGISTER(___unlock);
    _REGISTER(___syscall6);
    _REGISTER(___syscall54);
    _REGISTER(___syscall140);
    _REGISTER(___syscall146);
    _REGISTER(___wasi_fd_write);
    _REGISTER(___setErrNo);
    _REGISTER(_pthread_equal);
    _REGISTER(_pthread_mutex_destroy);
    _REGISTER(_pthread_cond_wait);
    _REGISTER(_pthread_getspecific);
    _REGISTER(_pthread_key_create);
    _REGISTER(_pthread_once);
    _REGISTER(_pthread_setspecific);
    _REGISTER(setTempRet0);
    wasm_vm_->makeModule("global.Math");
    wasm_vm_->registerCallback("global.Math", "log", globalMathLogHandler, &globalMathLogHandler);
  }
#undef _REGISTER
#undef _REGISTER_ABI

  // Calls with the "_proxy_" prefix.
#define _REGISTER_PROXY(_fn)                                                                       \
  wasm_vm_->registerCallback(                                                                      \
      "envoy", "_proxy_" #_fn, &_fn##Handler,                                                      \
      &ConvertFunctionWordToUint32<decltype(_fn##Handler),                                         \
                                   _fn##Handler>::convertFunctionWordToUint32);
  _REGISTER_PROXY(log);

  _REGISTER_PROXY(setProperty);
  _REGISTER_PROXY(getProperty);

  _REGISTER_PROXY(continueRequest);
  _REGISTER_PROXY(continueResponse);
  _REGISTER_PROXY(sendLocalResponse);
  _REGISTER_PROXY(clearRouteCache);

  _REGISTER_PROXY(getSharedData);
  _REGISTER_PROXY(setSharedData);

  _REGISTER_PROXY(registerSharedQueue);
  _REGISTER_PROXY(resolveSharedQueue);
  _REGISTER_PROXY(dequeueSharedQueue);
  _REGISTER_PROXY(enqueueSharedQueue);

  _REGISTER_PROXY(getDownstreamDataBufferBytes);
  _REGISTER_PROXY(getUpstreamDataBufferBytes);

  _REGISTER_PROXY(getHeaderMapValue);
  _REGISTER_PROXY(addHeaderMapValue);
  _REGISTER_PROXY(replaceHeaderMapValue);
  _REGISTER_PROXY(removeHeaderMapValue);
  _REGISTER_PROXY(getHeaderMapPairs);
  _REGISTER_PROXY(setHeaderMapPairs);
  _REGISTER_PROXY(getHeaderMapSize);

  _REGISTER_PROXY(getRequestBodyBufferBytes);
  _REGISTER_PROXY(getResponseBodyBufferBytes);

  _REGISTER_PROXY(httpCall);

  _REGISTER_PROXY(grpcCall);
  _REGISTER_PROXY(grpcStream);
  _REGISTER_PROXY(grpcClose);
  _REGISTER_PROXY(grpcCancel);
  _REGISTER_PROXY(grpcSend);

  _REGISTER_PROXY(setTickPeriodMilliseconds);
  _REGISTER_PROXY(getCurrentTimeNanoseconds);

  _REGISTER_PROXY(defineMetric);
  _REGISTER_PROXY(incrementMetric);
  _REGISTER_PROXY(recordMetric);
  _REGISTER_PROXY(getMetric);

  _REGISTER_PROXY(setEffectiveContext);
#undef _REGISTER_PROXY
}

void Wasm::establishEnvironment() {
  if (is_emscripten_) {
    wasm_vm_->setMemoryLayout(emscripten_stack_base_, emscripten_dynamic_base_,
                              emscripten_dynamictop_ptr_);

    global_table_base_ = wasm_vm_->makeGlobal("env", "__table_base", Word(0));
    global_dynamictop_ =
        wasm_vm_->makeGlobal("env", "DYNAMICTOP_PTR", Word(emscripten_dynamictop_ptr_));

    wasm_vm_->makeModule("global");
    global_NaN_ = wasm_vm_->makeGlobal("global", "NaN", std::nan("0"));
    global_Infinity_ =
        wasm_vm_->makeGlobal("global", "Infinity", std::numeric_limits<double>::infinity());
  }
}

void Wasm::getFunctions() {
#define _GET(_fn) wasm_vm_->getFunction("_" #_fn, &_fn##_);
  _GET(malloc);
  _GET(free);
  _GET(__errno_location);
#undef _GET

#define _GET_PROXY(_fn) wasm_vm_->getFunction("_proxy_" #_fn, &_fn##_);
  _GET_PROXY(validateConfiguration);
  _GET_PROXY(onStart);
  _GET_PROXY(onConfigure);
  _GET_PROXY(onTick);

  _GET_PROXY(onCreate);

  _GET_PROXY(onNewConnection);
  _GET_PROXY(onDownstreamData);
  _GET_PROXY(onUpstreamData);
  _GET_PROXY(onDownstreamConnectionClose);
  _GET_PROXY(onUpstreamConnectionClose);

  _GET_PROXY(onRequestHeaders);
  _GET_PROXY(onRequestBody);
  _GET_PROXY(onRequestTrailers);
  _GET_PROXY(onRequestMetadata);
  _GET_PROXY(onResponseHeaders);
  _GET_PROXY(onResponseBody);
  _GET_PROXY(onResponseTrailers);
  _GET_PROXY(onResponseMetadata);
  _GET_PROXY(onHttpCallResponse);
  _GET_PROXY(onGrpcReceive);
  _GET_PROXY(onGrpcClose);
  _GET_PROXY(onGrpcCreateInitialMetadata);
  _GET_PROXY(onGrpcReceiveInitialMetadata);
  _GET_PROXY(onGrpcReceiveTrailingMetadata);
  _GET_PROXY(onQueueReady);
  _GET_PROXY(onDone);
  _GET_PROXY(onLog);
  _GET_PROXY(onDelete);
#undef _GET_PROXY

  if (!malloc_ || !free_) {
    throw WasmException("WASM missing malloc/free");
  }
}

Wasm::Wasm(const Wasm& wasm, Event::Dispatcher& dispatcher)
    : std::enable_shared_from_this<Wasm>(wasm), vm_id_(wasm.vm_id_),
      creating_plugin_(wasm.creating_plugin_), cluster_manager_(wasm.cluster_manager_),
      dispatcher_(dispatcher), time_source_(dispatcher.timeSource()),
<<<<<<< HEAD
      stat_name_set_(wasm.stat_name_set_) {
  if (wasm.wasmVm()->cloneable()) {
    wasm_vm_ = wasm.wasmVm()->clone();
    vm_context_ = std::make_shared<Context>(this);
    getFunctions();
  } else {
    wasm_vm_ = Common::Wasm::createWasmVm(wasm.wasmVm()->runtime());
    if (!initialize(wasm.code(), wasm.allow_precompiled())) {
      throw WasmException("Failed to initialize WASM code");
    }
  }
=======
      stat_name_set_(creating_plugin_->scope_.symbolTable().makeSet("wasm")) {
  wasm_vm_ = wasm.wasmVm()->clone();
  vm_context_ = std::make_shared<Context>(this);
  getFunctions();
>>>>>>> 53bad248
}

bool Wasm::initialize(const std::string& code, bool allow_precompiled) {
  if (!wasm_vm_) {
    return false;
  }

  // If the configured_vm_id is empty, then hash the code to create a unique vm_id.
  if (vm_id_.empty()) {
    vm_id_ = base64Sha256(code);
  }

  auto ok = wasm_vm_->load(code, allow_precompiled);
  if (!ok) {
    return false;
  }
  auto metadata = wasm_vm_->getUserSection("emscripten_metadata");
  if (!metadata.empty()) {
    // See https://github.com/emscripten-core/emscripten/blob/incoming/tools/shared.py#L3059
    is_emscripten_ = true;
    auto start = reinterpret_cast<const uint8_t*>(metadata.data());
    auto end = reinterpret_cast<const uint8_t*>(metadata.data() + metadata.size());
    start = decodeVarint(start, end, &emscripten_metadata_major_version_);
    start = decodeVarint(start, end, &emscripten_metadata_minor_version_);
    start = decodeVarint(start, end, &emscripten_abi_major_version_);
    start = decodeVarint(start, end, &emscripten_abi_minor_version_);
    if (emscripten_metadata_major_version_ > 0 || emscripten_metadata_minor_version_ > 1) {
      // metadata 0.2 - added: wasm_backend.
      uint32_t temp;
      start = decodeVarint(start, end, &temp);
    }
    start = decodeVarint(start, end, &emscripten_memory_size_);
    start = decodeVarint(start, end, &emscripten_table_size_);
    if (emscripten_metadata_major_version_ > 0 || emscripten_metadata_minor_version_ > 0) {
      // metadata 0.1 - added: global_base, dynamic_base, dynamictop_ptr and tempdouble_ptr.
      start = decodeVarint(start, end, &emscripten_global_base_);
      start = decodeVarint(start, end, &emscripten_dynamic_base_);
      start = decodeVarint(start, end, &emscripten_dynamictop_ptr_);
      decodeVarint(start, end, &emscripten_tempdouble_ptr_);
      if (emscripten_metadata_major_version_ > 0 || emscripten_metadata_minor_version_ > 2) {
        // metadata 0.3 - added: standalone_wasm.
        uint32_t temp;
        start = decodeVarint(start, end, &temp);
      }
    } else {
      // Workaround for Emscripten versions without heap (dynamic) base in metadata.
      emscripten_stack_base_ = 64 * 64 * 1024;      // 4MB
      emscripten_dynamic_base_ = 128 * 64 * 1024;   // 8MB
      emscripten_dynamictop_ptr_ = 128 * 64 * 1024; // 8MB
    }
  }
  registerCallbacks();
  establishEnvironment();
  wasm_vm_->link(vm_id_, is_emscripten_);
  vm_context_ = std::make_shared<Context>(this);
  getFunctions();
  wasm_vm_->start(vm_context_.get());
  if (is_emscripten_) {
    ASSERT(std::isnan(global_NaN_->get()));
    ASSERT(std::isinf(global_Infinity_->get()));
  }
  code_ = code;
  allow_precompiled_ = allow_precompiled;
  return true;
}

bool Wasm::configure(Context* root_context, absl::string_view configuration) {
  if (!onConfigure_) {
    return true;
  }
  auto address = copyString(configuration);
  return onConfigure_(root_context, root_context->id(), address, configuration.size()).u64_ != 0;
}

Context* Wasm::start() {
  auto root_id = creating_plugin_->root_id_;
  auto it = root_contexts_.find(root_id);
  if (it != root_contexts_.end()) {
    it->second->onStart(root_id, vm_configuration());
    return it->second.get();
  }
  auto context = std::make_unique<Context>(this, root_id, creating_plugin_);
  auto context_ptr = context.get();
  root_contexts_[root_id] = std::move(context);
  context_ptr->onStart(root_id, vm_configuration());
  return context_ptr;
};

void Wasm::startForTesting(std::unique_ptr<Context> context) {
  auto context_ptr = context.get();
  if (!context->wasm_) {
    // Initialization was delayed till the Wasm object was created.
    context->wasm_ = this;
    context->plugin_ = creating_plugin_;
    context->id_ = allocContextId();
    contexts_[context->id_] = context.get();
  }
  root_contexts_[""] = std::move(context);
  context_ptr->onStart("", "");
}

void Wasm::setErrno(int32_t err) {
  if (!__errno_location_) {
    return;
  }
  Word location = __errno_location_(vmContext());
  setDatatype(location.u64_, err);
}

void Wasm::setTickPeriod(uint32_t context_id, std::chrono::milliseconds new_tick_period) {
  auto& tick_period = tick_period_[context_id];
  auto& timer = timer_[context_id];
  bool was_running = timer && tick_period.count() > 0;
  tick_period = new_tick_period;
  if (tick_period.count() > 0 && !was_running) {
    timer = dispatcher_.createTimer([weak = std::weak_ptr<Wasm>(shared_from_this()), context_id]() {
      auto shared = weak.lock();
      if (shared) {
        shared->tickHandler(context_id);
      }
    });
    timer->enableTimer(tick_period);
  }
}

void Wasm::tickHandler(uint32_t root_context_id) {
  auto& tick_period = tick_period_[root_context_id];
  auto& timer = timer_[root_context_id];
  if (onTick_) {
    onTick_(getContext(root_context_id), root_context_id);
    if (timer && tick_period.count() > 0) {
      timer->enableTimer(tick_period);
    }
  }
}

uint32_t Wasm::allocContextId() {
  while (true) {
    auto id = next_context_id_++;
    // Prevent reuse.
    if (contexts_.find(id) == contexts_.end()) {
      return id;
    }
  }
}

void Wasm::queueReady(uint32_t root_context_id, uint32_t token) {
  auto it = contexts_.find(root_context_id);
  if (it == contexts_.end() || !it->second->isRootContext()) {
    return;
  }
  it->second->onQueueReady(token);
}

Network::FilterStatus Context::onNewConnection() { return onNetworkNewConnection(); };

Network::FilterStatus Context::onData(Buffer::Instance& data, bool end_stream) {
  network_downstream_data_buffer_ = &data;
  auto result = onDownstreamData(data.length(), end_stream);
  network_downstream_data_buffer_ = nullptr;
  return result;
}

Network::FilterStatus Context::onWrite(Buffer::Instance& data, bool end_stream) {
  network_upstream_data_buffer_ = &data;
  auto result = onUpstreamData(data.length(), end_stream);
  network_upstream_data_buffer_ = nullptr;
  if (end_stream) {
    // This is called when seeing end_stream=true and not on an upstream connection event,
    // because registering for latter requires replicating the whole TCP proxy extension.
    onUpstreamConnectionClose(PeerType::Unknown);
  }
  return result;
}

void Context::onEvent(Network::ConnectionEvent event) {
  switch (event) {
  case Network::ConnectionEvent::LocalClose:
    onDownstreamConnectionClose(PeerType::Local);
    break;
  case Network::ConnectionEvent::RemoteClose:
    onDownstreamConnectionClose(PeerType::Remote);
    break;
  default:
    break;
  }
}

void Context::initializeReadFilterCallbacks(Network::ReadFilterCallbacks& callbacks) {
  network_read_filter_callbacks_ = &callbacks;
  network_read_filter_callbacks_->connection().addConnectionCallbacks(*this);
}

void Context::initializeWriteFilterCallbacks(Network::WriteFilterCallbacks& callbacks) {
  network_write_filter_callbacks_ = &callbacks;
}

void Wasm::log(absl::string_view root_id, const Http::HeaderMap* request_headers,
               const Http::HeaderMap* response_headers, const Http::HeaderMap* response_trailers,
               const StreamInfo::StreamInfo& stream_info) {
  // Check dynamic metadata for the id_ of the stream for this root_id.
  Context* context = nullptr;
  auto metadata_it = stream_info.dynamicMetadata().filter_metadata().find(
      HttpFilters::HttpFilterNames::get().Wasm);
  if (metadata_it != stream_info.dynamicMetadata().filter_metadata().end()) {
    auto find_id =
        metadata_it->second.fields().find(std::string("_stream_id_" + std::string(root_id)));
    if (find_id != metadata_it->second.fields().end()) {
      context = getContext(static_cast<uint32_t>(find_id->second.number_value()));
    }
  }
  if (!context) {
    context = getRootContext(root_id);
  }
  context->log(request_headers, response_headers, response_trailers, stream_info);
}

void Context::log(const Http::HeaderMap* request_headers, const Http::HeaderMap* response_headers,
                  const Http::HeaderMap* response_trailers,
                  const StreamInfo::StreamInfo& stream_info) {
  access_log_request_headers_ = request_headers;
  // ? request_trailers  ?
  access_log_response_headers_ = response_headers;
  access_log_response_trailers_ = response_trailers;
  access_log_stream_info_ = &stream_info;

  onLog();

  access_log_request_headers_ = nullptr;
  // ? request_trailers  ?
  access_log_response_headers_ = nullptr;
  access_log_response_trailers_ = nullptr;
  access_log_stream_info_ = nullptr;

  onDelete();
}

void Context::onDestroy() {
  if (destroyed_) {
    return;
  }
  destroyed_ = true;
  onDone();
}

void Context::onDone() {
  if (wasm_->onDone_) {
    wasm_->onDone_(this, id_);
  }
}

void Context::onLog() {
  if (wasm_->onLog_) {
    wasm_->onLog_(this, id_);
  }
}

void Context::onDelete() {
  if (wasm_->onDelete_) {
    wasm_->onDelete_(this, id_);
  }
}

Http::FilterHeadersStatus Context::decodeHeaders(Http::HeaderMap& headers, bool end_stream) {
  request_headers_ = &headers;
  request_end_of_stream_ = end_stream;
  auto result = onRequestHeaders();
  request_headers_ = nullptr;
  return result;
}

Http::FilterDataStatus Context::decodeData(Buffer::Instance& data, bool end_stream) {
  requestBodyBuffer_ = &data;
  auto result = onRequestBody(data.length(), end_stream);
  requestBodyBuffer_ = nullptr;
  return result;
}

Http::FilterTrailersStatus Context::decodeTrailers(Http::HeaderMap& trailers) {
  request_trailers_ = &trailers;
  auto result = onRequestTrailers();
  request_trailers_ = nullptr;
  return result;
}

Http::FilterMetadataStatus Context::decodeMetadata(Http::MetadataMap& response_metadata) {
  response_metadata_ = &response_metadata;
  auto result = onRequestMetadata();
  response_metadata_ = nullptr;
  return result;
}

void Context::setDecoderFilterCallbacks(Envoy::Http::StreamDecoderFilterCallbacks& callbacks) {
  decoder_callbacks_ = &callbacks;
}

Http::FilterHeadersStatus Context::encode100ContinueHeaders(Http::HeaderMap&) {
  return Http::FilterHeadersStatus::Continue;
}

Http::FilterHeadersStatus Context::encodeHeaders(Http::HeaderMap& headers, bool end_stream) {
  response_headers_ = &headers;
  response_end_of_stream_ = end_stream;
  auto result = onResponseHeaders();
  response_headers_ = nullptr;
  return result;
}

Http::FilterDataStatus Context::encodeData(Buffer::Instance& data, bool end_stream) {
  responseBodyBuffer_ = &data;
  auto result = onResponseBody(data.length(), end_stream);
  responseBodyBuffer_ = nullptr;
  return result;
}

Http::FilterTrailersStatus Context::encodeTrailers(Http::HeaderMap& trailers) {
  response_trailers_ = &trailers;
  auto result = onResponseTrailers();
  response_trailers_ = nullptr;
  return result;
}

Http::FilterMetadataStatus Context::encodeMetadata(Http::MetadataMap& response_metadata) {
  response_metadata_ = &response_metadata;
  auto result = onResponseMetadata();
  response_metadata_ = nullptr;
  return result;
}

//  Http::FilterMetadataStatus::Continue;

void Context::setEncoderFilterCallbacks(Envoy::Http::StreamEncoderFilterCallbacks& callbacks) {
  encoder_callbacks_ = &callbacks;
}

void Context::onHttpCallSuccess(uint32_t token, Envoy::Http::MessagePtr& response) {
  auto body =
      absl::string_view(static_cast<char*>(response->body()->linearize(response->body()->length())),
                        response->body()->length());
  onHttpCallResponse(token, headerMapToPairs(&response->headers()), body,
                     headerMapToPairs(response->trailers()));
  http_request_.erase(token);
}

void Context::onHttpCallFailure(uint32_t token, Http::AsyncClient::FailureReason /* reason */) {
  onHttpCallResponse(token, {}, "", {});
  http_request_.erase(token);
}

void AsyncClientHandler::onSuccess(Envoy::Http::MessagePtr&& response) {
  context->onHttpCallSuccess(token, response);
}

void AsyncClientHandler::onFailure(Http::AsyncClient::FailureReason reason) {
  context->onHttpCallFailure(token, reason);
}

void GrpcCallClientHandler::onCreateInitialMetadata(Http::HeaderMap& metadata) {
  context->onGrpcCreateInitialMetadata(token, metadata);
}

void GrpcStreamClientHandler::onCreateInitialMetadata(Http::HeaderMap& metadata) {
  context->onGrpcCreateInitialMetadata(token, metadata);
}

void GrpcStreamClientHandler::onReceiveInitialMetadata(Http::HeaderMapPtr&& metadata) {
  context->onGrpcReceiveInitialMetadata(token, std::move(metadata));
}

void GrpcStreamClientHandler::onReceiveTrailingMetadata(Http::HeaderMapPtr&& metadata) {
  context->onGrpcReceiveTrailingMetadata(token, std::move(metadata));
}

void Context::onGrpcReceive(uint32_t token, Buffer::InstancePtr response) {
  if (wasm_->onGrpcReceive_) {
    auto response_size = response->length();
    auto response_ptr = wasm_->copyBuffer(*response);
    wasm_->onGrpcReceive_(this, id_, token, response_ptr, response_size);
  }
  if (IsGrpcCallToken(token)) {
    grpc_call_request_.erase(token);
  }
}

void Context::onGrpcClose(uint32_t token, const Grpc::Status::GrpcStatus& status,
                          const absl::string_view message) {
  if (wasm_->onGrpcClose_) {
    auto message_ptr = wasm_->copyString(message);
    wasm_->onGrpcClose_(this, id_, token, static_cast<uint64_t>(status), message_ptr,
                        message.size());
  }
  if (IsGrpcCallToken(token)) {
    grpc_call_request_.erase(token);
  } else {
    grpc_stream_.erase(token);
  }
}

WasmResult Context::grpcSend(uint32_t token, absl::string_view message, bool end_stream) {
  if (IsGrpcCallToken(token)) {
    return WasmResult::BadArgument;
  }
  auto it = grpc_stream_.find(token);
  if (it == grpc_stream_.end()) {
    return WasmResult::NotFound;
  }
  if (it != grpc_stream_.end() && it->second.stream) {
    it->second.stream->sendMessageRaw(
        Buffer::InstancePtr(new Buffer::OwnedImpl(message.data(), message.size())), end_stream);
  }
  return WasmResult::Ok;
}

WasmResult Context::grpcClose(uint32_t token) {
  if (IsGrpcCallToken(token)) {
    auto it = grpc_call_request_.find(token);
    if (it == grpc_call_request_.end()) {
      return WasmResult::NotFound;
    }
    if (it != grpc_call_request_.end() && it->second.request) {
      it->second.request->cancel();
    }
    grpc_call_request_.erase(token);
  } else {
    auto it = grpc_stream_.find(token);
    if (it == grpc_stream_.end()) {
      return WasmResult::NotFound;
    }
    if (it != grpc_stream_.end() && it->second.stream) {
      it->second.stream->closeStream();
    }
    grpc_stream_.erase(token);
  }
  return WasmResult::Ok;
}

WasmResult Context::grpcCancel(uint32_t token) {
  if (IsGrpcCallToken(token)) {
    auto it = grpc_call_request_.find(token);
    if (it == grpc_call_request_.end()) {
      return WasmResult::NotFound;
    }
    if (it != grpc_call_request_.end() && it->second.request) {
      it->second.request->cancel();
    }
    grpc_call_request_.erase(token);
  } else {
    auto it = grpc_stream_.find(token);
    if (it == grpc_stream_.end()) {
      return WasmResult::NotFound;
    }
    if (it != grpc_stream_.end() && it->second.stream) {
      it->second.stream->resetStream();
    }
    grpc_stream_.erase(token);
  }
  return WasmResult::Ok;
}

void GrpcCallClientHandler::onSuccessRaw(Buffer::InstancePtr&& response, Tracing::Span&) {
  context->onGrpcReceive(token, std::move(response));
}

void GrpcCallClientHandler::onFailure(Grpc::Status::GrpcStatus status, const std::string& message,
                                      Tracing::Span&) {
  context->onGrpcClose(token, status, message);
}

bool GrpcStreamClientHandler::onReceiveMessageRaw(Buffer::InstancePtr&& response) {
  context->onGrpcReceive(token, std::move(response));
  return true;
}

void GrpcStreamClientHandler::onRemoteClose(Grpc::Status::GrpcStatus status,
                                            const std::string& message) {
  context->onGrpcClose(token, status, message);
}

static std::shared_ptr<Wasm> createWasmInternal(const envoy::config::wasm::v2::VmConfig& vm_config,
                                                PluginSharedPtr plugin,
                                                Upstream::ClusterManager& cluster_manager,
                                                Event::Dispatcher& dispatcher, Api::Api& api,
                                                std::unique_ptr<Context> root_context_for_testing) {
  auto wasm =
      std::make_shared<Wasm>(vm_config.runtime(), vm_config.vm_id(), vm_config.configuration(),
                             plugin, cluster_manager, dispatcher);
  const auto& code = Config::DataSource::read(vm_config.code(), true, api);
  const auto& path = Config::DataSource::getPath(vm_config.code())
                         .value_or(code.empty() ? EMPTY_STRING : INLINE_STRING);
  if (code.empty()) {
    throw WasmException(fmt::format("Failed to load WASM code from {}", path));
  }
  if (!wasm->initialize(code, vm_config.allow_precompiled())) {
    throw WasmException(fmt::format("Failed to initialize WASM code from {}", path));
  }
  if (!root_context_for_testing) {
    wasm->start();
  } else {
    wasm->startForTesting(std::move(root_context_for_testing));
  }
  return wasm;
}

std::shared_ptr<Wasm> createWasm(const envoy::config::wasm::v2::VmConfig& vm_config,
                                 PluginSharedPtr plugin_config,
                                 Upstream::ClusterManager& cluster_manager,
                                 Event::Dispatcher& dispatcher, Api::Api& api) {
  return createWasmInternal(vm_config, plugin_config, cluster_manager, dispatcher, api,
                            nullptr /* root_context_for_testing */);
} // namespace Wasm

std::shared_ptr<Wasm> createWasmForTesting(const envoy::config::wasm::v2::VmConfig& vm_config,
                                           PluginSharedPtr plugin,
                                           Upstream::ClusterManager& cluster_manager,
                                           Event::Dispatcher& dispatcher, Api::Api& api,
                                           std::unique_ptr<Context> root_context_for_testing) {
  return createWasmInternal(vm_config, plugin, cluster_manager, dispatcher, api,
                            std::move(root_context_for_testing));
}

std::shared_ptr<Wasm> createThreadLocalWasm(Wasm& base_wasm, absl::string_view configuration,
                                            Event::Dispatcher& dispatcher) {
  auto wasm = std::make_shared<Wasm>(base_wasm, dispatcher);
  Context* root_context = wasm->start();
  if (!wasm->configure(root_context, configuration)) {
    throw WasmException("Failed to configure WASM code");
  }
  if (!wasm->vm_id().empty()) {
    local_wasms[wasm->vm_id()] = wasm;
  }
  return wasm;
}

std::shared_ptr<Wasm> getThreadLocalWasmPtr(absl::string_view vm_id) {
  auto it = local_wasms.find(vm_id);
  if (it == local_wasms.end()) {
    return nullptr;
  }
  auto wasm = it->second.lock();
  if (!wasm) {
    local_wasms.erase(vm_id);
  }
  return wasm;
}

std::shared_ptr<Wasm> getOrCreateThreadLocalWasm(Wasm& base_wasm, absl::string_view configuration,
                                                 Event::Dispatcher& dispatcher) {
  auto wasm = getThreadLocalWasmPtr(base_wasm.vm_id());
  if (wasm) {
    auto root_context = wasm->start();
    if (!wasm->configure(root_context, configuration)) {
      throw WasmException("Failed to configure WASM code");
    }
    return wasm;
  }
  return createThreadLocalWasm(base_wasm, configuration, dispatcher);
}

} // namespace Wasm
} // namespace Common
} // namespace Extensions
} // namespace Envoy<|MERGE_RESOLUTION|>--- conflicted
+++ resolved
@@ -2088,12 +2088,7 @@
     : vm_id_(std::string(vm_id)), wasm_vm_(Common::Wasm::createWasmVm(vm)),
       creating_plugin_(plugin), cluster_manager_(cluster_manager), dispatcher_(dispatcher),
       time_source_(dispatcher.timeSource()), vm_configuration_(vm_configuration),
-<<<<<<< HEAD
-      stat_name_set_(std::make_shared<Stats::StatNameSet>(creating_plugin_->scope_.symbolTable())) {
-}
-=======
-      stat_name_set_(creating_plugin_->scope_.symbolTable().makeSet("wasm")) {}
->>>>>>> 53bad248
+      stat_name_set_(creating_plugin_->scope_.symbolTable().makeSet("Wasm").release()) {}
 
 std::string Plugin::makeLogPrefix() const {
   std::string prefix;
@@ -2284,7 +2279,6 @@
     : std::enable_shared_from_this<Wasm>(wasm), vm_id_(wasm.vm_id_),
       creating_plugin_(wasm.creating_plugin_), cluster_manager_(wasm.cluster_manager_),
       dispatcher_(dispatcher), time_source_(dispatcher.timeSource()),
-<<<<<<< HEAD
       stat_name_set_(wasm.stat_name_set_) {
   if (wasm.wasmVm()->cloneable()) {
     wasm_vm_ = wasm.wasmVm()->clone();
@@ -2296,12 +2290,6 @@
       throw WasmException("Failed to initialize WASM code");
     }
   }
-=======
-      stat_name_set_(creating_plugin_->scope_.symbolTable().makeSet("wasm")) {
-  wasm_vm_ = wasm.wasmVm()->clone();
-  vm_context_ = std::make_shared<Context>(this);
-  getFunctions();
->>>>>>> 53bad248
 }
 
 bool Wasm::initialize(const std::string& code, bool allow_precompiled) {
