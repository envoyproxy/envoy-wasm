--- conflicted
+++ resolved
@@ -37,26 +37,15 @@
       config.config().name(), config.config().root_id(), config.config().vm_config().vm_id(),
       envoy::api::v2::core::TrafficDirection::UNSPECIFIED, context.localInfo(),
       nullptr /* listener_metadata */);
-<<<<<<< HEAD
-  auto base_wasm =
-      Common::Wasm::createWasm(config.config().vm_config(), plugin, context.scope().createScope(""),
-                               context.clusterManager(), context.dispatcher(), context.api());
-  // NB: the Slot set() call doesn't complete inline, so all arguments must outlive this call.
-  tls_slot->set([base_wasm, plugin, configuration](Event::Dispatcher& dispatcher) {
-    return std::static_pointer_cast<ThreadLocal::ThreadLocalObject>(
-        Common::Wasm::getOrCreateThreadLocalWasm(*base_wasm, plugin, *configuration, dispatcher));
-  });
-  return std::make_shared<WasmAccessLog>(root_id, std::move(tls_slot), std::move(filter));
-=======
 
-  auto callback = [access_log, &context,
+  auto callback = [access_log, &context, plugin,
                    configuration](std::shared_ptr<Common::Wasm::Wasm> base_wasm) {
     auto tls_slot = context.threadLocal().allocateSlot();
 
     // NB: the Slot set() call doesn't complete inline, so all arguments must outlive this call.
-    tls_slot->set([base_wasm, configuration](Event::Dispatcher& dispatcher) {
+    tls_slot->set([base_wasm, plugin, configuration](Event::Dispatcher& dispatcher) {
       return std::static_pointer_cast<ThreadLocal::ThreadLocalObject>(
-          Common::Wasm::getOrCreateThreadLocalWasm(*base_wasm, *configuration, dispatcher));
+          Common::Wasm::getOrCreateThreadLocalWasm(*base_wasm, plugin, *configuration, dispatcher));
     });
     access_log->setTlsSlot(std::move(tls_slot));
   };
@@ -66,7 +55,6 @@
                            context.api(), remote_data_provider_, std::move(callback));
 
   return access_log;
->>>>>>> 7c040dfd
 }
 
 ProtobufTypes::MessagePtr WasmAccessLogFactory::createEmptyConfigProto() {
