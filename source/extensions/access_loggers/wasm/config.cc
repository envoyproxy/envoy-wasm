#include "extensions/access_loggers/wasm/config.h"

#include <unordered_map>

#include "envoy/config/accesslog/v2/wasm.pb.validate.h"
#include "envoy/registry/registry.h"
#include "envoy/server/filter_config.h"

#include "common/access_log/access_log_formatter.h"
#include "common/common/logger.h"
#include "common/protobuf/protobuf.h"

#include "extensions/access_loggers/wasm/wasm_access_log_impl.h"
#include "extensions/access_loggers/well_known_names.h"
#include "extensions/common/wasm/wasm.h"

namespace Envoy {
namespace Extensions {
namespace AccessLoggers {
namespace Wasm {

AccessLog::InstanceSharedPtr
WasmAccessLogFactory::createAccessLogInstance(const Protobuf::Message& proto_config,
                                              AccessLog::FilterPtr&& filter,
                                              Server::Configuration::FactoryContext& context) {
  const auto& config =
      MessageUtil::downcastAndValidate<const envoy::config::accesslog::v2::WasmAccessLog&>(
          proto_config, context.messageValidationVisitor());
  auto vm_id = config.config().vm_config().vm_id();
  auto root_id = config.config().root_id();
  auto configuration = std::make_shared<std::string>(config.config().configuration());
  auto access_log = std::make_shared<WasmAccessLog>(root_id, nullptr, std::move(filter));

  // Create a base WASM to verify that the code loads before setting/cloning the for the
  // individual threads.
  auto plugin = std::make_shared<Common::Wasm::Plugin>(
      config.config().name(), config.config().root_id(), config.config().vm_config().vm_id(),
      envoy::api::v2::core::TrafficDirection::UNSPECIFIED, context.localInfo(),
<<<<<<< HEAD
      nullptr /* listener_metadata */, context.scope());

  auto callback = [access_log, &context,
                   configuration](std::shared_ptr<Common::Wasm::Wasm> base_wasm) {
    auto tls_slot = context.threadLocal().allocateSlot();

    // NB: the Slot set() call doesn't complete inline, so all arguments must outlive this call.
    tls_slot->set([base_wasm, configuration](Event::Dispatcher& dispatcher) {
      return std::static_pointer_cast<ThreadLocal::ThreadLocalObject>(
          Common::Wasm::getOrCreateThreadLocalWasm(*base_wasm, *configuration, dispatcher));
    });
    access_log->setTlsSlot(std::move(tls_slot));
  };

  Common::Wasm::createWasm(config.config().vm_config(), plugin, context.clusterManager(),
                           context.initManager(), context.dispatcher(), context.api(),
                           remote_data_provider_, std::move(callback));

  return access_log;
=======
      nullptr /* listener_metadata */);
  auto base_wasm =
      Common::Wasm::createWasm(config.config().vm_config(), plugin, context.scope().createScope(""),
                               context.clusterManager(), context.dispatcher(), context.api());
  // NB: the Slot set() call doesn't complete inline, so all arguments must outlive this call.
  tls_slot->set([base_wasm, configuration](Event::Dispatcher& dispatcher) {
    return std::static_pointer_cast<ThreadLocal::ThreadLocalObject>(
        Common::Wasm::getOrCreateThreadLocalWasm(*base_wasm, *configuration, dispatcher));
  });
  return std::make_shared<WasmAccessLog>(root_id, std::move(tls_slot), std::move(filter));
>>>>>>> 5496a60f
}

ProtobufTypes::MessagePtr WasmAccessLogFactory::createEmptyConfigProto() {
  return ProtobufTypes::MessagePtr{new envoy::config::accesslog::v2::WasmAccessLog()};
}

std::string WasmAccessLogFactory::name() const { return AccessLogNames::get().Wasm; }

std::unordered_map<std::string, std::string>
WasmAccessLogFactory::convertJsonFormatToMap(ProtobufWkt::Struct json_format) {
  std::unordered_map<std::string, std::string> output;
  for (const auto& pair : json_format.fields()) {
    if (pair.second.kind_case() != ProtobufWkt::Value::kStringValue) {
      throw EnvoyException("Only string values are supported in the JSON access log format.");
    }
    output.emplace(pair.first, pair.second.string_value());
  }
  return output;
}

/**
 * Static registration for the wasm access log. @see RegisterFactory.
 */
static Registry::RegisterFactory<WasmAccessLogFactory,
                                 Server::Configuration::AccessLogInstanceFactory>
    register_;

} // namespace Wasm
} // namespace AccessLoggers
} // namespace Extensions
} // namespace Envoy<|MERGE_RESOLUTION|>--- conflicted
+++ resolved
@@ -36,8 +36,7 @@
   auto plugin = std::make_shared<Common::Wasm::Plugin>(
       config.config().name(), config.config().root_id(), config.config().vm_config().vm_id(),
       envoy::api::v2::core::TrafficDirection::UNSPECIFIED, context.localInfo(),
-<<<<<<< HEAD
-      nullptr /* listener_metadata */, context.scope());
+      nullptr /* listener_metadata */);
 
   auto callback = [access_log, &context,
                    configuration](std::shared_ptr<Common::Wasm::Wasm> base_wasm) {
@@ -51,23 +50,11 @@
     access_log->setTlsSlot(std::move(tls_slot));
   };
 
-  Common::Wasm::createWasm(config.config().vm_config(), plugin, context.clusterManager(),
-                           context.initManager(), context.dispatcher(), context.api(),
-                           remote_data_provider_, std::move(callback));
+  Common::Wasm::createWasm(config.config().vm_config(), plugin, context.scope().createScope(""),
+                           context.clusterManager(), context.initManager(), context.dispatcher(),
+                           context.api(), remote_data_provider_, std::move(callback));
 
   return access_log;
-=======
-      nullptr /* listener_metadata */);
-  auto base_wasm =
-      Common::Wasm::createWasm(config.config().vm_config(), plugin, context.scope().createScope(""),
-                               context.clusterManager(), context.dispatcher(), context.api());
-  // NB: the Slot set() call doesn't complete inline, so all arguments must outlive this call.
-  tls_slot->set([base_wasm, configuration](Event::Dispatcher& dispatcher) {
-    return std::static_pointer_cast<ThreadLocal::ThreadLocalObject>(
-        Common::Wasm::getOrCreateThreadLocalWasm(*base_wasm, *configuration, dispatcher));
-  });
-  return std::make_shared<WasmAccessLog>(root_id, std::move(tls_slot), std::move(filter));
->>>>>>> 5496a60f
 }
 
 ProtobufTypes::MessagePtr WasmAccessLogFactory::createEmptyConfigProto() {
