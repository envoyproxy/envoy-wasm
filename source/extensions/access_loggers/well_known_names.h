--- conflicted
+++ resolved
@@ -18,13 +18,10 @@
   const std::string File = "envoy.file_access_log";
   // HTTP gRPC access log
   const std::string HttpGrpc = "envoy.http_grpc_access_log";
-<<<<<<< HEAD
+  // TCP gRPC access log
+  const std::string TcpGrpc = "envoy.tcp_grpc_access_log";
   // WASM access log
   const std::string Wasm = "envoy.wasm_access_log";
-=======
-  // TCP gRPC access log
-  const std::string TcpGrpc = "envoy.tcp_grpc_access_log";
->>>>>>> c5738e1f
 };
 
 using AccessLogNames = ConstSingleton<AccessLogNameValues>;
