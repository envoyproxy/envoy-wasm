--- conflicted
+++ resolved
@@ -178,11 +178,7 @@
     }
     uint64_t new_val = (val * 10) + (cur - '0');
     if (new_val / 8 < val) {
-<<<<<<< HEAD
       // Overflow occurred
-=======
-      // Overflow occurred.
->>>>>>> 374dca79
       return absl::nullopt;
     }
     val = new_val;
@@ -190,11 +186,7 @@
   }
 
   if (bytes_consumed) {
-<<<<<<< HEAD
     // Consume some digits
-=======
-    // Consume some digits.
->>>>>>> 374dca79
     str.remove_prefix(bytes_consumed);
     return val;
   }
