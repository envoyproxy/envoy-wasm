--- conflicted
+++ resolved
@@ -64,13 +64,10 @@
   const std::string OriginalSrc = "envoy.filters.http.original_src";
   // Dynamic forward proxy filter
   const std::string DynamicForwardProxy = "envoy.filters.http.dynamic_forward_proxy";
-<<<<<<< HEAD
   // WebAssembly filter
   const std::string Wasm = "envoy.filters.http.wasm";
-=======
   // AWS request signing filter
   const std::string AwsRequestSigning = "envoy.filters.http.aws_request_signing";
->>>>>>> 950c8001
 };
 
 using HttpFilterNames = ConstSingleton<HttpFilterNameValues>;
