#include "extensions/filters/http/wasm/wasm_filter.h"

#include "envoy/http/codes.h"

#include "common/buffer/buffer_impl.h"
#include "common/common/assert.h"
#include "common/common/enum_to_int.h"
#include "common/http/header_map_impl.h"
#include "common/http/message_impl.h"
#include "common/http/utility.h"

namespace Envoy {
namespace Extensions {
namespace HttpFilters {
namespace Wasm {

FilterConfig::FilterConfig(const envoy::config::filter::http::wasm::v2::Wasm& config,
                           Server::Configuration::FactoryContext& context)
    : tls_slot_(context.threadLocal().allocateSlot()) {
  plugin_ = std::make_shared<Common::Wasm::Plugin>(
      config.config().name(), config.config().root_id(), config.config().vm_config().vm_id(),
<<<<<<< HEAD
      context.direction(), context.localInfo(), &context.listenerMetadata(), context.scope(),
      nullptr /* owned_scope */);

  auto callback = [&config, this](std::shared_ptr<Common::Wasm::Wasm> base_wasm) {
    auto configuration = std::make_shared<std::string>(config.config().configuration());
    // NB: the Slot set() call doesn't complete inline, so all arguments must outlive this call.
    tls_slot_->set([base_wasm, configuration](Event::Dispatcher& dispatcher) {
      return std::static_pointer_cast<ThreadLocal::ThreadLocalObject>(
          Common::Wasm::getOrCreateThreadLocalWasm(*base_wasm, *configuration, dispatcher));
    });
  };

  Common::Wasm::createWasm(config.config().vm_config(), plugin_, context.clusterManager(),
                           context.initManager(), context.dispatcher(), context.api(),
                           remote_data_provider_, std::move(callback));
=======
      context.direction(), context.localInfo(), &context.listenerMetadata());
  auto base_wasm = Common::Wasm::createWasm(
      config.config().vm_config(), plugin_, context.scope().createScope(""),
      context.clusterManager(), context.dispatcher(), context.api());
  auto configuration = std::make_shared<std::string>(config.config().configuration());
  // NB: the Slot set() call doesn't complete inline, so all arguments must outlive this call.
  tls_slot_->set([base_wasm, configuration](Event::Dispatcher& dispatcher) {
    return std::static_pointer_cast<ThreadLocal::ThreadLocalObject>(
        Common::Wasm::getOrCreateThreadLocalWasm(*base_wasm, *configuration, dispatcher));
  });
>>>>>>> 5496a60f
}

} // namespace Wasm
} // namespace HttpFilters
} // namespace Extensions
} // namespace Envoy<|MERGE_RESOLUTION|>--- conflicted
+++ resolved
@@ -19,9 +19,7 @@
     : tls_slot_(context.threadLocal().allocateSlot()) {
   plugin_ = std::make_shared<Common::Wasm::Plugin>(
       config.config().name(), config.config().root_id(), config.config().vm_config().vm_id(),
-<<<<<<< HEAD
-      context.direction(), context.localInfo(), &context.listenerMetadata(), context.scope(),
-      nullptr /* owned_scope */);
+      context.direction(), context.localInfo(), &context.listenerMetadata());
 
   auto callback = [&config, this](std::shared_ptr<Common::Wasm::Wasm> base_wasm) {
     auto configuration = std::make_shared<std::string>(config.config().configuration());
@@ -32,21 +30,9 @@
     });
   };
 
-  Common::Wasm::createWasm(config.config().vm_config(), plugin_, context.clusterManager(),
-                           context.initManager(), context.dispatcher(), context.api(),
-                           remote_data_provider_, std::move(callback));
-=======
-      context.direction(), context.localInfo(), &context.listenerMetadata());
-  auto base_wasm = Common::Wasm::createWasm(
-      config.config().vm_config(), plugin_, context.scope().createScope(""),
-      context.clusterManager(), context.dispatcher(), context.api());
-  auto configuration = std::make_shared<std::string>(config.config().configuration());
-  // NB: the Slot set() call doesn't complete inline, so all arguments must outlive this call.
-  tls_slot_->set([base_wasm, configuration](Event::Dispatcher& dispatcher) {
-    return std::static_pointer_cast<ThreadLocal::ThreadLocalObject>(
-        Common::Wasm::getOrCreateThreadLocalWasm(*base_wasm, *configuration, dispatcher));
-  });
->>>>>>> 5496a60f
+  Common::Wasm::createWasm(config.config().vm_config(), plugin_, context.scope().createScope(""),
+                           context.clusterManager(), context.initManager(), context.dispatcher(),
+                           context.api(), remote_data_provider_, std::move(callback));
 }
 
 } // namespace Wasm
