#include "extensions/filters/network/wasm/wasm_filter.h"

#include "common/buffer/buffer_impl.h"
#include "common/common/assert.h"
#include "common/common/enum_to_int.h"

namespace Envoy {
namespace Extensions {
namespace NetworkFilters {
namespace Wasm {

FilterConfig::FilterConfig(const envoy::config::filter::network::wasm::v2::Wasm& config,
                           Server::Configuration::FactoryContext& context)
    : tls_slot_(context.threadLocal().allocateSlot()) {
  plugin_ = std::make_shared<Common::Wasm::Plugin>(
      config.config().name(), config.config().root_id(), config.config().vm_config().vm_id(),
      context.direction(), context.localInfo(), &context.listenerMetadata());
<<<<<<< HEAD
  auto base_wasm = Common::Wasm::createWasm(
      config.config().vm_config(), plugin_, context.scope().createScope(""),
      context.clusterManager(), context.dispatcher(), context.api());
  auto configuration = std::make_shared<std::string>(config.config().configuration());
  // NB: the Slot set() call doesn't complete inline, so all arguments must outlive this call.
  auto plugin = plugin_;
  tls_slot_->set([base_wasm, plugin, configuration](Event::Dispatcher& dispatcher) {
    return std::static_pointer_cast<ThreadLocal::ThreadLocalObject>(
        Common::Wasm::getOrCreateThreadLocalWasm(*base_wasm, plugin, *configuration, dispatcher));
  });
=======

  auto callback = [&config, this](std::shared_ptr<Common::Wasm::Wasm> base_wasm) {
    auto configuration = std::make_shared<std::string>(config.config().configuration());
    // NB: the Slot set() call doesn't complete inline, so all arguments must outlive this call.
    tls_slot_->set([base_wasm, configuration](Event::Dispatcher& dispatcher) {
      return std::static_pointer_cast<ThreadLocal::ThreadLocalObject>(
          Common::Wasm::getOrCreateThreadLocalWasm(*base_wasm, *configuration, dispatcher));
    });
  };

  Common::Wasm::createWasm(config.config().vm_config(), plugin_, context.scope().createScope(""),
                           context.clusterManager(), context.initManager(), context.dispatcher(),
                           context.api(), remote_data_provider_, std::move(callback));
>>>>>>> 7c040dfd
}

} // namespace Wasm
} // namespace NetworkFilters
} // namespace Extensions
} // namespace Envoy<|MERGE_RESOLUTION|>--- conflicted
+++ resolved
@@ -15,32 +15,20 @@
   plugin_ = std::make_shared<Common::Wasm::Plugin>(
       config.config().name(), config.config().root_id(), config.config().vm_config().vm_id(),
       context.direction(), context.localInfo(), &context.listenerMetadata());
-<<<<<<< HEAD
-  auto base_wasm = Common::Wasm::createWasm(
-      config.config().vm_config(), plugin_, context.scope().createScope(""),
-      context.clusterManager(), context.dispatcher(), context.api());
-  auto configuration = std::make_shared<std::string>(config.config().configuration());
-  // NB: the Slot set() call doesn't complete inline, so all arguments must outlive this call.
+
   auto plugin = plugin_;
-  tls_slot_->set([base_wasm, plugin, configuration](Event::Dispatcher& dispatcher) {
-    return std::static_pointer_cast<ThreadLocal::ThreadLocalObject>(
-        Common::Wasm::getOrCreateThreadLocalWasm(*base_wasm, plugin, *configuration, dispatcher));
-  });
-=======
-
-  auto callback = [&config, this](std::shared_ptr<Common::Wasm::Wasm> base_wasm) {
+  auto callback = [&config, plugin, this](std::shared_ptr<Common::Wasm::Wasm> base_wasm) {
     auto configuration = std::make_shared<std::string>(config.config().configuration());
     // NB: the Slot set() call doesn't complete inline, so all arguments must outlive this call.
-    tls_slot_->set([base_wasm, configuration](Event::Dispatcher& dispatcher) {
+    tls_slot_->set([base_wasm, plugin, configuration](Event::Dispatcher& dispatcher) {
       return std::static_pointer_cast<ThreadLocal::ThreadLocalObject>(
-          Common::Wasm::getOrCreateThreadLocalWasm(*base_wasm, *configuration, dispatcher));
+          Common::Wasm::getOrCreateThreadLocalWasm(*base_wasm, plugin, *configuration, dispatcher));
     });
   };
 
   Common::Wasm::createWasm(config.config().vm_config(), plugin_, context.scope().createScope(""),
                            context.clusterManager(), context.initManager(), context.dispatcher(),
                            context.api(), remote_data_provider_, std::move(callback));
->>>>>>> 7c040dfd
 }
 
 } // namespace Wasm
