--- conflicted
+++ resolved
@@ -21,9 +21,7 @@
                              Server::CreateWasmCallback&& cb) {
   auto plugin = std::make_shared<Common::Wasm::Plugin>(
       config.config().name(), config.config().root_id(), config.config().vm_config().vm_id(),
-      envoy::api::v2::core::TrafficDirection::UNSPECIFIED, context.localInfo(),
-<<<<<<< HEAD
-      nullptr /* listener_metadata */, context.scope(), context.owned_scope());
+      envoy::api::v2::core::TrafficDirection::UNSPECIFIED, context.localInfo(), nullptr);
 
   auto callback = [&context, &config, cb](std::shared_ptr<Common::Wasm::Wasm> base_wasm) {
     if (config.singleton()) {
@@ -46,35 +44,9 @@
     cb(nullptr);
   };
 
-  // Create a base WASM to verify that the code loads before setting/cloning the for the
-  // individual threads.
-  Common::Wasm::createWasm(config.config().vm_config(), plugin, context.clusterManager(),
-                           context.initManager(), context.dispatcher(), context.api(),
-                           remote_data_provider_, std::move(callback));
-=======
-      nullptr /* listener_metadata */);
-  auto base_wasm =
-      Common::Wasm::createWasm(config.config().vm_config(), plugin, context.scope(),
-                               context.clusterManager(), context.dispatcher(), context.api());
-  if (config.singleton()) {
-    // Return the WASM VM which will be stored as a singleton by the Server.
-    auto root_context = base_wasm->start();
-    base_wasm->configure(root_context, config.config().configuration());
-    return base_wasm;
-  }
-  // Per-thread WASM VM.
-  // NB: the Slot set() call doesn't complete inline, so all arguments must outlive this call.
-  // NB: no need to keep the resulting slot as Wasm is cached on each thread.
-  auto configuration = std::make_shared<std::string>(config.config().configuration());
-  context.threadLocal().allocateSlot()->set(
-      [base_wasm, configuration](Event::Dispatcher& dispatcher) {
-        return std::static_pointer_cast<ThreadLocal::ThreadLocalObject>(
-            Common::Wasm::getOrCreateThreadLocalWasm(*base_wasm, *configuration, dispatcher));
-      });
-  // Do not return this WASM VM since this is per-thread. Returning it would indicate that this is a
-  // singleton.
-  return nullptr;
->>>>>>> 5496a60f
+  Common::Wasm::createWasm(config.config().vm_config(), plugin, context.scope(),
+                           context.clusterManager(), context.initManager(), context.dispatcher(),
+                           context.api(), remote_data_provider_, std::move(callback));
 }
 
 /**
