#include "extensions/wasm/config.h"

#include <stdio.h>

#include "envoy/registry/registry.h"

#include "common/common/empty_string.h"
#include "common/config/datasource.h"
#include "common/protobuf/utility.h"

#include "extensions/common/wasm/wasm.h"

namespace Envoy {
namespace Extensions {
namespace Wasm {

static const std::string INLINE_STRING = "<inline>";

void WasmFactory::createWasm(const envoy::config::wasm::v2::WasmService& config,
                             Server::Configuration::WasmFactoryContext& context,
                             Server::CreateWasmCallback&& cb) {
  auto plugin = std::make_shared<Common::Wasm::Plugin>(
      config.config().name(), config.config().root_id(), config.config().vm_config().vm_id(),
      envoy::api::v2::core::TrafficDirection::UNSPECIFIED, context.localInfo(), nullptr);

  auto callback = [&context, &config, plugin,
                   cb](std::shared_ptr<Common::Wasm::WasmHandle> base_wasm) {
    if (config.singleton()) {
      // Return the WASM VM which will be stored as a singleton by the Server.
      auto root_context = base_wasm->wasm()->start(plugin);
<<<<<<< HEAD
      if (!base_wasm->wasm()->configure(root_context, config.config().configuration())) {
=======
      if (!base_wasm->wasm()->configure(root_context, plugin, config.config().configuration())) {
>>>>>>> 59f170e1
        cb(nullptr);
      }
      return cb(base_wasm);
    }
    // Per-thread WASM VM.
    // NB: the Slot set() call doesn't complete inline, so all arguments must outlive this call.
    // NB: no need to keep the resulting slot as Wasm is cached on each thread.
    auto configuration = std::make_shared<std::string>(config.config().configuration());
    context.threadLocal().allocateSlot()->set([base_wasm, plugin,
                                               configuration](Event::Dispatcher& dispatcher) {
      return std::static_pointer_cast<ThreadLocal::ThreadLocalObject>(
          Common::Wasm::getOrCreateThreadLocalWasm(*base_wasm, plugin, *configuration, dispatcher));
    });
    // Do not return this WASM VM since this is per-thread. Returning it would indicate that
    // this is a singleton.
    cb(nullptr);
  };

  Common::Wasm::createWasm(config.config().vm_config(), plugin, context.scope(),
                           context.clusterManager(), context.initManager(), context.dispatcher(),
                           context.api(), remote_data_provider_, std::move(callback));
}

/**
 * Static registration for the wasm factory. @see RegistryFactory.
 */
static Registry::RegisterFactory<WasmFactory, Server::Configuration::WasmFactory> registered_;

} // namespace Wasm
} // namespace Extensions
} // namespace Envoy<|MERGE_RESOLUTION|>--- conflicted
+++ resolved
@@ -28,11 +28,7 @@
     if (config.singleton()) {
       // Return the WASM VM which will be stored as a singleton by the Server.
       auto root_context = base_wasm->wasm()->start(plugin);
-<<<<<<< HEAD
-      if (!base_wasm->wasm()->configure(root_context, config.config().configuration())) {
-=======
       if (!base_wasm->wasm()->configure(root_context, plugin, config.config().configuration())) {
->>>>>>> 59f170e1
         cb(nullptr);
       }
       return cb(base_wasm);
