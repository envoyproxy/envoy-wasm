--- conflicted
+++ resolved
@@ -15,10 +15,7 @@
     deps = [
         ":admin_filter_lib",
         ":clusters_handler_lib",
-<<<<<<< HEAD
-=======
         ":config_dump_handler_lib",
->>>>>>> e3c06cb7
         ":config_tracker_lib",
         ":init_dump_handler_lib",
         ":listeners_handler_lib",
@@ -245,8 +242,6 @@
 )
 
 envoy_cc_library(
-<<<<<<< HEAD
-=======
     name = "config_dump_handler_lib",
     srcs = ["config_dump_handler.cc"],
     hdrs = ["config_dump_handler.h"],
@@ -282,7 +277,6 @@
 )
 
 envoy_cc_library(
->>>>>>> e3c06cb7
     name = "utils_lib",
     srcs = ["utils.cc"],
     hdrs = ["utils.h"],
