--- conflicted
+++ resolved
@@ -49,11 +49,8 @@
         "//source/common/protobuf:utility_lib",
         "//source/common/tracing:http_tracer_lib",
         "@envoy_api//envoy/config/bootstrap/v2:pkg_cc_proto",
-<<<<<<< HEAD
+        "@envoy_api//envoy/config/trace/v2:pkg_cc_proto",
         "@envoy_api//envoy/config/wasm/v2:pkg_cc_proto",
-=======
-        "@envoy_api//envoy/config/trace/v2:pkg_cc_proto",
->>>>>>> cddf4acd
     ],
 )
 
