#pragma once

#include <chrono>
#include <cstdint>
#include <functional>
#include <list>
#include <memory>
#include <string>
#include <vector>

#include "envoy/access_log/access_log.h"
#include "envoy/common/random_generator.h"
#include "envoy/common/scope_tracker.h"
#include "envoy/common/time.h"
#include "envoy/event/deferred_deletable.h"
#include "envoy/http/api_listener.h"
#include "envoy/http/codec.h"
#include "envoy/http/codes.h"
#include "envoy/http/context.h"
#include "envoy/http/filter.h"
#include "envoy/http/header_map.h"
#include "envoy/network/connection.h"
#include "envoy/network/drain_decision.h"
#include "envoy/network/filter.h"
#include "envoy/router/rds.h"
#include "envoy/router/scopes.h"
#include "envoy/runtime/runtime.h"
#include "envoy/server/overload_manager.h"
#include "envoy/ssl/connection.h"
#include "envoy/stats/scope.h"
#include "envoy/stats/stats_macros.h"
#include "envoy/stream_info/filter_state.h"
#include "envoy/tracing/http_tracer.h"
#include "envoy/upstream/upstream.h"

#include "common/buffer/watermark_buffer.h"
#include "common/common/dump_state_utils.h"
#include "common/common/linked_object.h"
#include "common/grpc/common.h"
#include "common/http/conn_manager_config.h"
#include "common/http/user_agent.h"
#include "common/http/utility.h"
#include "common/local_reply/local_reply.h"
#include "common/stream_info/stream_info_impl.h"
#include "common/tracing/http_tracer_impl.h"

namespace Envoy {
namespace Http {

/**
 * Implementation of both ConnectionManager and ServerConnectionCallbacks. This is a
 * Network::Filter that can be installed on a connection that will perform HTTP protocol agnostic
 * handling of a connection and all requests/pushes that occur on a connection.
 */
class ConnectionManagerImpl : Logger::Loggable<Logger::Id::http>,
                              public Network::ReadFilter,
                              public ServerConnectionCallbacks,
                              public Network::ConnectionCallbacks,
                              public Http::ApiListener {
public:
  ConnectionManagerImpl(ConnectionManagerConfig& config, const Network::DrainDecision& drain_close,
                        Random::RandomGenerator& random_generator, Http::Context& http_context,
                        Runtime::Loader& runtime, const LocalInfo::LocalInfo& local_info,
                        Upstream::ClusterManager& cluster_manager,
                        Server::OverloadManager& overload_manager, TimeSource& time_system);
  ~ConnectionManagerImpl() override;

  static ConnectionManagerStats generateStats(const std::string& prefix, Stats::Scope& scope);
  static ConnectionManagerTracingStats generateTracingStats(const std::string& prefix,
                                                            Stats::Scope& scope);
  static void chargeTracingStats(const Tracing::Reason& tracing_reason,
                                 ConnectionManagerTracingStats& tracing_stats);
  static ConnectionManagerListenerStats generateListenerStats(const std::string& prefix,
                                                              Stats::Scope& scope);
  static const ResponseHeaderMap& continueHeader();

  // Currently the ConnectionManager creates a codec lazily when either:
  //   a) onConnection for H3.
  //   b) onData for H1 and H2.
  // With the introduction of ApiListeners, neither event occurs. This function allows consumer code
  // to manually create a codec.
  // TODO(junr03): consider passing a synthetic codec instead of creating once. The codec in the
  // ApiListener case is solely used to determine the protocol version.
  void createCodec(Buffer::Instance& data);

  // Network::ReadFilter
  Network::FilterStatus onData(Buffer::Instance& data, bool end_stream) override;
  Network::FilterStatus onNewConnection() override;
  void initializeReadFilterCallbacks(Network::ReadFilterCallbacks& callbacks) override;

  // Http::ConnectionCallbacks
  void onGoAway(GoAwayErrorCode error_code) override;

  // Http::ServerConnectionCallbacks
  RequestDecoder& newStream(ResponseEncoder& response_encoder,
                            bool is_internally_created = false) override;

  // Network::ConnectionCallbacks
  void onEvent(Network::ConnectionEvent event) override;
  // Pass connection watermark events on to all the streams associated with that connection.
  void onAboveWriteBufferHighWatermark() override {
    codec_->onUnderlyingConnectionAboveWriteBufferHighWatermark();
  }
  void onBelowWriteBufferLowWatermark() override {
    codec_->onUnderlyingConnectionBelowWriteBufferLowWatermark();
  }

  TimeSource& timeSource() { return time_source_; }

private:
  struct ActiveStream;
  class FilterManager;

  /**
   * Base class wrapper for both stream encoder and decoder filters.
   */
  struct ActiveStreamFilterBase : public virtual StreamFilterCallbacks {
    ActiveStreamFilterBase(FilterManager& parent, bool dual_filter)
        : parent_(parent), iteration_state_(IterationState::Continue),
          iterate_from_current_filter_(false), headers_continued_(false),
          continue_headers_continued_(false), end_stream_(false), dual_filter_(dual_filter),
          decode_headers_called_(false), encode_headers_called_(false) {}

    // Functions in the following block are called after the filter finishes processing
    // corresponding data. Those functions handle state updates and data storage (if needed)
    // according to the status returned by filter's callback functions.
    bool commonHandleAfter100ContinueHeadersCallback(FilterHeadersStatus status);
    bool commonHandleAfterHeadersCallback(FilterHeadersStatus status, bool& headers_only);
    bool commonHandleAfterDataCallback(FilterDataStatus status, Buffer::Instance& provided_data,
                                       bool& buffer_was_streaming);
    bool commonHandleAfterTrailersCallback(FilterTrailersStatus status);

    // Buffers provided_data.
    void commonHandleBufferData(Buffer::Instance& provided_data);

    // If iteration has stopped for all frame types, calls this function to buffer the data before
    // the filter processes data. The function also updates streaming state.
    void commonBufferDataIfStopAll(Buffer::Instance& provided_data, bool& buffer_was_streaming);

    void commonContinue();
    virtual bool canContinue() PURE;
    virtual Buffer::WatermarkBufferPtr createBuffer() PURE;
    virtual Buffer::WatermarkBufferPtr& bufferedData() PURE;
    virtual bool complete() PURE;
    virtual bool has100Continueheaders() PURE;
    virtual void do100ContinueHeaders() PURE;
    virtual void doHeaders(bool end_stream) PURE;
    virtual void doData(bool end_stream) PURE;
    virtual void doTrailers() PURE;
    virtual bool hasTrailers() PURE;
    virtual void doMetadata() PURE;
    // TODO(soya3129): make this pure when adding impl to encoder filter.
    virtual void handleMetadataAfterHeadersCallback() PURE;

    // Http::StreamFilterCallbacks
    const Network::Connection* connection() override;
    Event::Dispatcher& dispatcher() override;
    void resetStream() override;
    Router::RouteConstSharedPtr route() override;
    Router::RouteConstSharedPtr route(const Router::RouteCallback& cb) override;
    Upstream::ClusterInfoConstSharedPtr clusterInfo() override;
    void clearRouteCache() override;
    uint64_t streamId() const override;
    StreamInfo::StreamInfo& streamInfo() override;
    Tracing::Span& activeSpan() override;
    Tracing::Config& tracingConfig() override;
    const ScopeTrackedObject& scope() override;

    // Functions to set or get iteration state.
    bool canIterate() { return iteration_state_ == IterationState::Continue; }
    bool stoppedAll() {
      return iteration_state_ == IterationState::StopAllBuffer ||
             iteration_state_ == IterationState::StopAllWatermark;
    }
    void allowIteration() {
      ASSERT(iteration_state_ != IterationState::Continue);
      iteration_state_ = IterationState::Continue;
    }
    MetadataMapVector* getSavedRequestMetadata() {
      if (saved_request_metadata_ == nullptr) {
        saved_request_metadata_ = std::make_unique<MetadataMapVector>();
      }
      return saved_request_metadata_.get();
    }
    MetadataMapVector* getSavedResponseMetadata() {
      if (saved_response_metadata_ == nullptr) {
        saved_response_metadata_ = std::make_unique<MetadataMapVector>();
      }
      return saved_response_metadata_.get();
    }

    // A vector to save metadata when the current filter's [de|en]codeMetadata() can not be called,
    // either because [de|en]codeHeaders() of the current filter returns StopAllIteration or because
    // [de|en]codeHeaders() adds new metadata to [de|en]code, but we don't know
    // [de|en]codeHeaders()'s return value yet. The storage is created on demand.
    std::unique_ptr<MetadataMapVector> saved_request_metadata_{nullptr};
    std::unique_ptr<MetadataMapVector> saved_response_metadata_{nullptr};
    // The state of iteration.
    enum class IterationState {
      Continue,            // Iteration has not stopped for any frame type.
      StopSingleIteration, // Iteration has stopped for headers, 100-continue, or data.
      StopAllBuffer,       // Iteration has stopped for all frame types, and following data should
                           // be buffered.
      StopAllWatermark,    // Iteration has stopped for all frame types, and following data should
                           // be buffered until high watermark is reached.
    };
    FilterManager& parent_;
    IterationState iteration_state_;
    // If the filter resumes iteration from a StopAllBuffer/Watermark state, the current filter
    // hasn't parsed data and trailers. As a result, the filter iteration should start with the
    // current filter instead of the next one. If true, filter iteration starts with the current
    // filter. Otherwise, starts with the next filter in the chain.
    bool iterate_from_current_filter_ : 1;
    bool headers_continued_ : 1;
    bool continue_headers_continued_ : 1;
    // If true, end_stream is called for this filter.
    bool end_stream_ : 1;
    const bool dual_filter_ : 1;
    bool decode_headers_called_ : 1;
    bool encode_headers_called_ : 1;
  };

  /**
   * Wrapper for a stream decoder filter.
   */
  struct ActiveStreamDecoderFilter : public ActiveStreamFilterBase,
                                     public StreamDecoderFilterCallbacks,
                                     LinkedObject<ActiveStreamDecoderFilter> {
    ActiveStreamDecoderFilter(FilterManager& parent, StreamDecoderFilterSharedPtr filter,
                              bool dual_filter)
        : ActiveStreamFilterBase(parent, dual_filter), handle_(filter) {}

    // ActiveStreamFilterBase
    bool canContinue() override;
    Buffer::WatermarkBufferPtr createBuffer() override;
    Buffer::WatermarkBufferPtr& bufferedData() override;
    bool complete() override;
    bool has100Continueheaders() override { return false; }
    void do100ContinueHeaders() override { NOT_REACHED_GCOVR_EXCL_LINE; }
    void doHeaders(bool end_stream) override;
    void doData(bool end_stream) override;
    void doMetadata() override {
      if (saved_request_metadata_ != nullptr) {
        drainSavedRequestMetadata();
      }
    }
    void doTrailers() override;
    bool hasTrailers() override;

    void drainSavedRequestMetadata();
    // This function is called after the filter calls decodeHeaders() to drain accumulated metadata.
    void handleMetadataAfterHeadersCallback() override;

    // Http::StreamDecoderFilterCallbacks
    void addDecodedData(Buffer::Instance& data, bool streaming) override;
    void injectDecodedDataToFilterChain(Buffer::Instance& data, bool end_stream) override;
    RequestTrailerMap& addDecodedTrailers() override;
    MetadataMapVector& addDecodedMetadata() override;
    void continueDecoding() override;
    const Buffer::Instance* decodingBuffer() override;

    void modifyDecodingBuffer(std::function<void(Buffer::Instance&)> callback) override;

    void sendLocalReply(Code code, absl::string_view body,
                        std::function<void(ResponseHeaderMap& headers)> modify_headers,
                        const absl::optional<Grpc::Status::GrpcStatus> grpc_status,
                        absl::string_view details) override;
    void encode100ContinueHeaders(ResponseHeaderMapPtr&& headers) override;
    void encodeHeaders(ResponseHeaderMapPtr&& headers, bool end_stream) override;
    void encodeData(Buffer::Instance& data, bool end_stream) override;
    void encodeTrailers(ResponseTrailerMapPtr&& trailers) override;
    void encodeMetadata(MetadataMapPtr&& metadata_map_ptr) override;
    void onDecoderFilterAboveWriteBufferHighWatermark() override;
    void onDecoderFilterBelowWriteBufferLowWatermark() override;
    void
    addDownstreamWatermarkCallbacks(DownstreamWatermarkCallbacks& watermark_callbacks) override;
    void
    removeDownstreamWatermarkCallbacks(DownstreamWatermarkCallbacks& watermark_callbacks) override;
    void setDecoderBufferLimit(uint32_t limit) override;
    uint32_t decoderBufferLimit() override;
    bool recreateStream() override;

    void addUpstreamSocketOptions(const Network::Socket::OptionsSharedPtr& options) override;

    Network::Socket::OptionsSharedPtr getUpstreamSocketOptions() const override;

    // Each decoder filter instance checks if the request passed to the filter is gRPC
    // so that we can issue gRPC local responses to gRPC requests. Filter's decodeHeaders()
    // called here may change the content type, so we must check it before the call.
    FilterHeadersStatus decodeHeaders(RequestHeaderMap& headers, bool end_stream) {
      is_grpc_request_ = Grpc::Common::isGrpcRequestHeaders(headers);
      FilterHeadersStatus status = handle_->decodeHeaders(headers, end_stream);
      if (end_stream) {
        handle_->decodeComplete();
      }
      return status;
    }

    void requestDataTooLarge();
    void requestDataDrained();

    void requestRouteConfigUpdate(
        Http::RouteConfigUpdatedCallbackSharedPtr route_config_updated_cb) override;
    absl::optional<Router::ConfigConstSharedPtr> routeConfig() override;

    StreamDecoderFilterSharedPtr handle_;
    bool is_grpc_request_{};
  };

  using ActiveStreamDecoderFilterPtr = std::unique_ptr<ActiveStreamDecoderFilter>;

  /**
   * Wrapper for a stream encoder filter.
   */
  struct ActiveStreamEncoderFilter : public ActiveStreamFilterBase,
                                     public StreamEncoderFilterCallbacks,
                                     LinkedObject<ActiveStreamEncoderFilter> {
    ActiveStreamEncoderFilter(FilterManager& parent, StreamEncoderFilterSharedPtr filter,
                              bool dual_filter)
        : ActiveStreamFilterBase(parent, dual_filter), handle_(filter) {}

    // ActiveStreamFilterBase
    bool canContinue() override { return true; }
    Buffer::WatermarkBufferPtr createBuffer() override;
    Buffer::WatermarkBufferPtr& bufferedData() override;
    bool complete() override;
    bool has100Continueheaders() override;
    void do100ContinueHeaders() override;
    void doHeaders(bool end_stream) override;
    void doData(bool end_stream) override;
    void drainSavedResponseMetadata();
    void handleMetadataAfterHeadersCallback() override;

    void doMetadata() override {
      if (saved_response_metadata_ != nullptr) {
        drainSavedResponseMetadata();
      }
    }
    void doTrailers() override;
    bool hasTrailers() override;

    // Http::StreamEncoderFilterCallbacks
    void addEncodedData(Buffer::Instance& data, bool streaming) override;
    void injectEncodedDataToFilterChain(Buffer::Instance& data, bool end_stream) override;
    ResponseTrailerMap& addEncodedTrailers() override;
    void addEncodedMetadata(MetadataMapPtr&& metadata_map) override;
    void onEncoderFilterAboveWriteBufferHighWatermark() override;
    void onEncoderFilterBelowWriteBufferLowWatermark() override;
    void setEncoderBufferLimit(uint32_t limit) override;
    uint32_t encoderBufferLimit() override;
    void continueEncoding() override;
    const Buffer::Instance* encodingBuffer() override;
    void modifyEncodingBuffer(std::function<void(Buffer::Instance&)> callback) override;
    Http1StreamEncoderOptionsOptRef http1StreamEncoderOptions() override;

    void responseDataTooLarge();
    void responseDataDrained();

    StreamEncoderFilterSharedPtr handle_;
  };

  using ActiveStreamEncoderFilterPtr = std::unique_ptr<ActiveStreamEncoderFilter>;

  // Used to abstract making of RouteConfig update request.
  // RdsRouteConfigUpdateRequester is used when an RdsRouteConfigProvider is configured,
  // NullRouteConfigUpdateRequester is used in all other cases (specifically when
  // ScopedRdsConfigProvider/InlineScopedRoutesConfigProvider is configured)
  class RouteConfigUpdateRequester {
  public:
    virtual ~RouteConfigUpdateRequester() = default;
    virtual void requestRouteConfigUpdate(const std::string, Event::Dispatcher&,
                                          Http::RouteConfigUpdatedCallbackSharedPtr) {
      NOT_IMPLEMENTED_GCOVR_EXCL_LINE;
    };
  };

  class RdsRouteConfigUpdateRequester : public RouteConfigUpdateRequester {
  public:
    RdsRouteConfigUpdateRequester(Router::RouteConfigProvider* route_config_provider)
        : route_config_provider_(route_config_provider) {}
    void requestRouteConfigUpdate(
        const std::string host_header, Event::Dispatcher& thread_local_dispatcher,
        Http::RouteConfigUpdatedCallbackSharedPtr route_config_updated_cb) override;

  private:
    Router::RouteConfigProvider* route_config_provider_;
  };

  class NullRouteConfigUpdateRequester : public RouteConfigUpdateRequester {
  public:
    NullRouteConfigUpdateRequester() = default;
  };

  /**
   * Callbacks invoked by the FilterManager to pass filter data/events back to the caller.
   */
  class FilterManagerCallbacks {
<<<<<<< HEAD
  public:
    virtual ~FilterManagerCallbacks() = default;

    /**
     * Called when the provided headers have been encoded by all the filters in the chain.
     * @param response_headers the encoded headers.
     * @param end_stream whether this is a header only response.
     */
    virtual void encodeHeaders(ResponseHeaderMap& response_headers, bool end_stream) PURE;

    /**
     * Called when the provided 100 Continue headers have been encoded by all the filters in the
     * chain.
     * @param response_headers the encoded headers.
     */
    virtual void encode100ContinueHeaders(ResponseHeaderMap& response_headers) PURE;

    /**
     * Called when the provided data has been encoded by all filters in the chain.
     * @param data the encoded data.
     * @param end_stream whether this is the end of the response.
     */
    virtual void encodeData(Buffer::Instance& data, bool end_stream) PURE;

    /**
     * Called when the provided trailers have been encoded by all filters in the chain.
     * @param trailers the encoded trailers.
     */
    virtual void encodeTrailers(ResponseTrailerMap& trailers) PURE;

    /**
     * Called when the provided metadata has been encoded by all filters in the chain.
     * @param trailers the encoded trailers.
     */
    virtual void encodeMetadata(MetadataMapVector& metadata) PURE;

    /**
     * Called when the stream write buffer is no longer above the low watermark.
     */
    virtual void onDecoderFilterBelowWriteBufferLowWatermark() PURE;

    /**
     * Called when the stream write buffer is above above the high watermark.
     */
    virtual void onDecoderFilterAboveWriteBufferHighWatermark() PURE;

    /**
     * Called when the FilterManager creates an Upgrade filter chain.
     */
    virtual void upgradeFilterChainCreated() PURE;
  };

  /**
   * FilterManager manages decoding a request through a series of decoding filter and the encoding
   * of the resulting response.
   */
  class FilterManager : public FilterChainFactoryCallbacks {
  public:
    FilterManager(ActiveStream& active_stream, FilterManagerCallbacks& filter_manager_callbacks,
                  uint32_t buffer_limit, FilterChainFactory& filter_chain_factory,
                  Http::Protocol protocol, TimeSource& time_source,
                  StreamInfo::FilterStateSharedPtr parent_filter_state,
                  StreamInfo::FilterState::LifeSpan filter_state_life_span)
        : active_stream_(active_stream), filter_manager_callbacks_(filter_manager_callbacks),
          buffer_limit_(buffer_limit), filter_chain_factory_(filter_chain_factory),
=======
  public:
    virtual ~FilterManagerCallbacks() = default;

    /**
     * Called when the provided headers have been encoded by all the filters in the chain.
     * @param response_headers the encoded headers.
     * @param end_stream whether this is a header only response.
     */
    virtual void encodeHeaders(ResponseHeaderMap& response_headers, bool end_stream) PURE;

    /**
     * Called when the provided 100 Continue headers have been encoded by all the filters in the
     * chain.
     * @param response_headers the encoded headers.
     */
    virtual void encode100ContinueHeaders(ResponseHeaderMap& response_headers) PURE;

    /**
     * Called when the provided data has been encoded by all filters in the chain.
     * @param data the encoded data.
     * @param end_stream whether this is the end of the response.
     */
    virtual void encodeData(Buffer::Instance& data, bool end_stream) PURE;

    /**
     * Called when the provided trailers have been encoded by all filters in the chain.
     * @param trailers the encoded trailers.
     */
    virtual void encodeTrailers(ResponseTrailerMap& trailers) PURE;

    /**
     * Called when the provided metadata has been encoded by all filters in the chain.
     * @param trailers the encoded trailers.
     */
    virtual void encodeMetadata(MetadataMapVector& metadata) PURE;

    /**
     * Called after encoding has completed.
     */
    virtual void endStream() PURE;

    /**
     * Called when the stream write buffer is no longer above the low watermark.
     */
    virtual void onDecoderFilterBelowWriteBufferLowWatermark() PURE;

    /**
     * Called when the stream write buffer is above above the high watermark.
     */
    virtual void onDecoderFilterAboveWriteBufferHighWatermark() PURE;

    /**
     * Called when the FilterManager creates an Upgrade filter chain.
     */
    virtual void upgradeFilterChainCreated() PURE;
  };

  /**
   * FilterManager manages decoding a request through a series of decoding filter and the encoding
   * of the resulting response.
   */
  class FilterManager : public ScopeTrackedObject, FilterChainFactoryCallbacks {
  public:
    FilterManager(ActiveStream& active_stream, FilterManagerCallbacks& filter_manager_callbacks,
                  uint32_t buffer_limit, FilterChainFactory& filter_chain_factory,
                  const LocalReply::LocalReply& local_reply, Http::Protocol protocol,
                  TimeSource& time_source, StreamInfo::FilterStateSharedPtr parent_filter_state,
                  StreamInfo::FilterState::LifeSpan filter_state_life_span)
        : active_stream_(active_stream), filter_manager_callbacks_(filter_manager_callbacks),
          buffer_limit_(buffer_limit), filter_chain_factory_(filter_chain_factory),
          local_reply_(local_reply),
>>>>>>> 374dca79
          stream_info_(protocol, time_source, parent_filter_state, filter_state_life_span) {}
    ~FilterManager() override {
      for (const auto& log_handler : access_log_handlers_) {
        log_handler->log(request_headers_.get(), response_headers_.get(), response_trailers_.get(),
                         stream_info_);
      }
<<<<<<< HEAD
=======

      ASSERT(state_.filter_call_state_ == 0);
    }

    // ScopeTrackedObject
    void dumpState(std::ostream& os, int indent_level = 0) const override {
      const char* spaces = spacesForLevel(indent_level);
      os << spaces << "FilterManager " << this << DUMP_MEMBER(state_.has_continue_headers_)
         << DUMP_MEMBER(state_.decoding_headers_only_) << DUMP_MEMBER(state_.encoding_headers_only_)
         << "\n";

      DUMP_DETAILS(request_headers_);
      DUMP_DETAILS(request_trailers_);
      DUMP_DETAILS(response_headers_);
      DUMP_DETAILS(response_trailers_);
      DUMP_DETAILS(&stream_info_);
>>>>>>> 374dca79
    }

    // Http::FilterChainFactoryCallbacks
    void addStreamDecoderFilter(StreamDecoderFilterSharedPtr filter) override {
      addStreamDecoderFilterWorker(filter, false);
    }
    void addStreamEncoderFilter(StreamEncoderFilterSharedPtr filter) override {
      addStreamEncoderFilterWorker(filter, false);
    }
    void addStreamFilter(StreamFilterSharedPtr filter) override {
      addStreamDecoderFilterWorker(filter, true);
      addStreamEncoderFilterWorker(filter, true);
    }
    void addAccessLogHandler(AccessLog::InstanceSharedPtr handler) override;

    void destroyFilters() {
      state_.destroyed_ = true;

      for (auto& filter : decoder_filters_) {
        filter->handle_->onDestroy();
      }

      for (auto& filter : encoder_filters_) {
        // Do not call on destroy twice for dual registered filters.
        if (!filter->dual_filter_) {
          filter->handle_->onDestroy();
        }
      }
    }

    /**
     * Decodes the provided headers starting at the first filter in the chain.
     * @param headers the headers to decode.
     * @param end_stream whether the request is header only.
     */
    void decodeHeaders(RequestHeaderMap& headers, bool end_stream) {
      decodeHeaders(nullptr, headers, end_stream);
    }

    /**
     * Decodes the provided data starting at the first filter in the chain.
     * @param data the data to decode.
     * @param end_stream whether this data is the end of the request.
     */
    void decodeData(Buffer::Instance& data, bool end_stream) {
      decodeData(nullptr, data, end_stream, FilterIterationStartState::CanStartFromCurrent);
    }

    /**
     * Decodes the provided trailers starting at the first filter in the chain.
     * @param trailers the trailers to decode.
     */
    void decodeTrailers(RequestTrailerMapPtr&& trailers) {
      ASSERT(request_trailers_ == nullptr);

      request_trailers_ = std::move(trailers);
      decodeTrailers(nullptr, *request_trailers_);
    }

    /**
     * Decodes the provided metadata starting at the first filter in the chain.
     * @param metadata_map the metadata to decode.
     */
    void decodeMetadata(MetadataMap& metadata_map) { decodeMetadata(nullptr, metadata_map); }

    // TODO(snowp): Make private as filter chain construction is moved into FM.
    void addStreamDecoderFilterWorker(StreamDecoderFilterSharedPtr filter, bool dual_filter);
    void addStreamEncoderFilterWorker(StreamEncoderFilterSharedPtr filter, bool dual_filter);

    void disarmRequestTimeout();

    /**
     * If end_stream is true, marks decoding as complete. This is a noop if end_stream is false.
     * @param end_stream whether decoding is complete.
     */
    void maybeEndDecode(bool end_stream);

    /**
     * If end_stream is true, marks encoding as complete. This is a noop if end_stream is false.
     * @param end_stream whether encoding is complete.
     */
    void maybeEndEncode(bool end_stream);

    /**
     * Sends a local reply by constructing a response and passing it through all the encoder
     * filters. The resulting response will be passed out via the FilterManagerCallbacks.
     */
    void sendLocalReplyViaFilterChain(
        bool is_grpc_request, Code code, absl::string_view body,
        const std::function<void(ResponseHeaderMap& headers)>& modify_headers, bool is_head_request,
        const absl::optional<Grpc::Status::GrpcStatus> grpc_status, absl::string_view details);

<<<<<<< HEAD
=======
    /**
     * Sends a local reply by constructing a response and skipping the encoder filters. The
     * resulting response will be passed out via the FilterManagerCallbacks.
     */
    void sendDirectLocalReply(Code code, absl::string_view body,
                              const std::function<void(ResponseHeaderMap& headers)>& modify_headers,
                              bool is_head_request,
                              const absl::optional<Grpc::Status::GrpcStatus> grpc_status);

>>>>>>> 374dca79
    // Possibly increases buffer_limit_ to the value of limit.
    void setBufferLimit(uint32_t limit);

    /**
     * @return bool whether any above high watermark triggers are currently active
     */
    bool aboveHighWatermark() { return high_watermark_count_ != 0; }

    // Pass on watermark callbacks to watermark subscribers. This boils down to passing watermark
    // events for this stream and the downstream connection to the router filter.
    void callHighWatermarkCallbacks();
    void callLowWatermarkCallbacks();

    void setRequestHeaders(RequestHeaderMapPtr&& request_headers) {
      // TODO(snowp): Ideally we don't need this function, but during decodeHeaders we might issue
      // local replies before the FilterManager::decodeData has been called. We could likely get rid
      // of this by updating the calls to sendLocalReply to pass ownership over the headers + adding
      // asserts that we don't call the overload that doesn't pass ownership unless decodeData has
      // been called.
      ASSERT(request_headers_ == nullptr);
      request_headers_ = std::move(request_headers);
    }

<<<<<<< HEAD
    void setResponseHeaders(ResponseHeaderMapPtr&& response_headers) {
      // Note: sometimes the headers get reset (local reply while response is buffering), so we
      // don't assert here.
      response_headers_ = std::move(response_headers);
=======
    /**
     * Marks local processing as complete.
     */
    void setLocalComplete() { state_.local_complete_ = true; }

    /**
     * Whether the filters have been destroyed.
     */
    bool destroyed() const { return state_.destroyed_; }

    /**
     * Whether remote processing has been marked as complete.
     */
    bool remoteComplete() const { return state_.remote_complete_; }

    /**
     * Instructs the FilterManager to not create a filter chain. This makes it possible to issue
     * a local reply without the overhead of creating and traversing the filters.
     */
    void skipFilterChainCreation() {
      ASSERT(!state_.created_filter_chain_);
      state_.created_filter_chain_ = true;
>>>>>>> 374dca79
    }

    /**
     * Returns the current request headers, or nullptr if header decoding hasn't started yet.
     */
    RequestHeaderMap* requestHeaders() const { return request_headers_.get(); }

    /**
     * Returns the current request trailers, or nullptr if trailer decoding hasn't started yet.
     */
    RequestTrailerMap* requestTrailers() const { return request_trailers_.get(); }

    /**
     * Returns the current response headers, or nullptr if header encoding hasn't started yet.
     */
    ResponseHeaderMap* responseHeaders() const { return response_headers_.get(); }

    /**
     * Returns the current response trailers, or nullptr if trailer encoding hasn't started yet.
     */
    ResponseTrailerMap* responseTrailers() const { return response_trailers_.get(); }

    // TODO(snowp): This should probably return a StreamInfo instead of the impl.
    StreamInfo::StreamInfoImpl& streamInfo() { return stream_info_; }
    const StreamInfo::StreamInfoImpl& streamInfo() const { return stream_info_; }

    // Set up the Encoder/Decoder filter chain.
    bool createFilterChain();

  private:
    // Indicates which filter to start the iteration with.
    enum class FilterIterationStartState { AlwaysStartFromNext, CanStartFromCurrent };

    // Returns the encoder filter to start iteration with.
    std::list<ActiveStreamEncoderFilterPtr>::iterator
    commonEncodePrefix(ActiveStreamEncoderFilter* filter, bool end_stream,
                       FilterIterationStartState filter_iteration_start_state);
    // Returns the decoder filter to start iteration with.
    std::list<ActiveStreamDecoderFilterPtr>::iterator
    commonDecodePrefix(ActiveStreamDecoderFilter* filter,
                       FilterIterationStartState filter_iteration_start_state);
    void addDecodedData(ActiveStreamDecoderFilter& filter, Buffer::Instance& data, bool streaming);
    RequestTrailerMap& addDecodedTrailers();
    MetadataMapVector& addDecodedMetadata();
    // Helper function for the case where we have a header only request, but a filter adds a body
    // to it.
    void maybeContinueDecoding(
        const std::list<ActiveStreamDecoderFilterPtr>::iterator& maybe_continue_data_entry);
    void decodeHeaders(ActiveStreamDecoderFilter* filter, RequestHeaderMap& headers,
                       bool end_stream);
    // Sends data through decoding filter chains. filter_iteration_start_state indicates which
    // filter to start the iteration with.
    void decodeData(ActiveStreamDecoderFilter* filter, Buffer::Instance& data, bool end_stream,
                    FilterIterationStartState filter_iteration_start_state);
    void decodeTrailers(ActiveStreamDecoderFilter* filter, RequestTrailerMap& trailers);
    void decodeMetadata(ActiveStreamDecoderFilter* filter, MetadataMap& metadata_map);
    void addEncodedData(ActiveStreamEncoderFilter& filter, Buffer::Instance& data, bool streaming);
    ResponseTrailerMap& addEncodedTrailers();
    void sendLocalReply(bool is_grpc_request, Code code, absl::string_view body,
                        const std::function<void(ResponseHeaderMap& headers)>& modify_headers,
                        const absl::optional<Grpc::Status::GrpcStatus> grpc_status,
                        absl::string_view details);
    void encode100ContinueHeaders(ActiveStreamEncoderFilter* filter, ResponseHeaderMap& headers);
    // As with most of the encode functions, this runs encodeHeaders on various
    // filters before calling encodeHeadersInternal which does final header munging and passes the
    // headers to the encoder.
    void maybeContinueEncoding(
        const std::list<ActiveStreamEncoderFilterPtr>::iterator& maybe_continue_data_entry);
    void encodeHeaders(ActiveStreamEncoderFilter* filter, ResponseHeaderMap& headers,
                       bool end_stream);
    // Sends data through encoding filter chains. filter_iteration_start_state indicates which
    // filter to start the iteration with, and finally calls encodeDataInternal
    // to update stats, do end stream bookkeeping, and send the data to encoder.
    void encodeData(ActiveStreamEncoderFilter* filter, Buffer::Instance& data, bool end_stream,
                    FilterIterationStartState filter_iteration_start_state);
    void encodeTrailers(ActiveStreamEncoderFilter* filter, ResponseTrailerMap& trailers);
    void encodeMetadata(ActiveStreamEncoderFilter* filter, MetadataMapPtr&& metadata_map_ptr);

    // Returns true if new metadata is decoded. Otherwise, returns false.
    bool processNewlyAddedMetadata();

    // Returns true if filter has stopped iteration for all frame types. Otherwise, returns false.
    // filter_streaming is the variable to indicate if stream is streaming, and its value may be
    // changed by the function.
    bool handleDataIfStopAll(ActiveStreamFilterBase& filter, Buffer::Instance& data,
                             bool& filter_streaming);

    MetadataMapVector* getRequestMetadataMapVector() {
      if (request_metadata_map_vector_ == nullptr) {
        request_metadata_map_vector_ = std::make_unique<MetadataMapVector>();
      }
      return request_metadata_map_vector_.get();
    }

    ActiveStream& active_stream_;

    FilterManagerCallbacks& filter_manager_callbacks_;

    std::list<ActiveStreamDecoderFilterPtr> decoder_filters_;
    std::list<ActiveStreamEncoderFilterPtr> encoder_filters_;
    std::list<AccessLog::InstanceSharedPtr> access_log_handlers_;

    ResponseHeaderMapPtr continue_headers_;
    ResponseHeaderMapPtr response_headers_;
    ResponseTrailerMapPtr response_trailers_;
    RequestHeaderMapPtr request_headers_;
    RequestTrailerMapPtr request_trailers_;
    // Stores metadata added in the decoding filter that is being processed. Will be cleared before
    // processing the next filter. The storage is created on demand. We need to store metadata
    // temporarily in the filter in case the filter has stopped all while processing headers.
    std::unique_ptr<MetadataMapVector> request_metadata_map_vector_;
    Buffer::WatermarkBufferPtr buffered_response_data_;
    Buffer::WatermarkBufferPtr buffered_request_data_;
    uint32_t buffer_limit_{0};
    uint32_t high_watermark_count_{0};
    std::list<DownstreamWatermarkCallbacks*> watermark_callbacks_;

    FilterChainFactory& filter_chain_factory_;
<<<<<<< HEAD
=======
    const LocalReply::LocalReply& local_reply_;
>>>>>>> 374dca79
    StreamInfo::StreamInfoImpl stream_info_;
    // TODO(snowp): Once FM has been moved to its own file we'll make these private classes of FM,
    // at which point they no longer need to be friends.
    friend ActiveStreamFilterBase;
    friend ActiveStreamDecoderFilter;
    friend ActiveStreamEncoderFilter;
<<<<<<< HEAD
=======

    /**
     * Flags that keep track of which filter calls are currently in progress.
     */
    // clang-format off
    struct FilterCallState {
      static constexpr uint32_t DecodeHeaders   = 0x01;
      static constexpr uint32_t DecodeData      = 0x02;
      static constexpr uint32_t DecodeTrailers  = 0x04;
      static constexpr uint32_t EncodeHeaders   = 0x08;
      static constexpr uint32_t EncodeData      = 0x10;
      static constexpr uint32_t EncodeTrailers  = 0x20;
      // Encode100ContinueHeaders is a bit of a special state as 100 continue
      // headers may be sent during request processing. This state is only used
      // to verify we do not encode100Continue headers more than once per
      // filter.
      static constexpr uint32_t Encode100ContinueHeaders  = 0x40;
      // Used to indicate that we're processing the final [En|De]codeData frame,
      // i.e. end_stream = true
      static constexpr uint32_t LastDataFrame = 0x80;
    };
    // clang-format on

    struct State {
      State()
          : remote_complete_(false), local_complete_(false), has_continue_headers_(false),
            created_filter_chain_(false) {}

      uint32_t filter_call_state_{0};

      bool remote_complete_ : 1;
      bool local_complete_ : 1; // This indicates that local is complete prior to filter processing.
                                // A filter can still stop the stream from being complete as seen
                                // by the codec.
      // By default, we will assume there are no 100-Continue headers. If encode100ContinueHeaders
      // is ever called, this is set to true so commonContinue resumes processing the 100-Continue.
      bool has_continue_headers_ : 1;
      bool created_filter_chain_ : 1;

      // The following 3 members are booleans rather than part of the space-saving bitfield as they
      // are passed as arguments to functions expecting bools. Extend State using the bitfield
      // where possible.
      bool encoder_filters_streaming_{true};
      bool decoder_filters_streaming_{true};
      bool destroyed_{false};
      // Whether a filter has indicated that the response should be treated as a headers only
      // response.
      bool encoding_headers_only_{false};
      // Whether a filter has indicated that the request should be treated as a headers only
      // request.
      bool decoding_headers_only_{false};

      // Used to track which filter is the latest filter that has received data.
      ActiveStreamEncoderFilter* latest_data_encoding_filter_{};
      ActiveStreamDecoderFilter* latest_data_decoding_filter_{};
    };

    State state_;
>>>>>>> 374dca79
  };

  /**
   * Wraps a single active stream on the connection. These are either full request/response pairs
   * or pushes.
   */
  struct ActiveStream : LinkedObject<ActiveStream>,
                        public Event::DeferredDeletable,
                        public StreamCallbacks,
                        public RequestDecoder,
                        public Tracing::Config,
                        public ScopeTrackedObject,
                        public FilterManagerCallbacks {
    ActiveStream(ConnectionManagerImpl& connection_manager, uint32_t buffer_limit);
    ~ActiveStream() override;

    void chargeStats(const ResponseHeaderMap& headers);
    const Network::Connection* connection();
    void sendLocalReply(bool is_grpc_request, Code code, absl::string_view body,
                        const std::function<void(ResponseHeaderMap& headers)>& modify_headers,
                        const absl::optional<Grpc::Status::GrpcStatus> grpc_status,
                        absl::string_view details) override;
    uint64_t streamId() { return stream_id_; }

    // This is a helper function for encodeHeaders and responseDataTooLarge which allows for
    // shared code for the two headers encoding paths. It does header munging, updates timing
    // stats, and sends the headers to the encoder.
    void encodeHeadersInternal(ResponseHeaderMap& headers, bool end_stream);
    // This is a helper function for encodeData and responseDataTooLarge which allows for shared
    // code for the two data encoding paths. It does stats updates and tracks potential end of
    // stream.
    void encodeDataInternal(Buffer::Instance& data, bool end_stream);

    // Http::StreamCallbacks
    void onResetStream(StreamResetReason reason,
                       absl::string_view transport_failure_reason) override;
    void onAboveWriteBufferHighWatermark() override;
    void onBelowWriteBufferLowWatermark() override;

    // Http::StreamDecoder
    void decodeData(Buffer::Instance& data, bool end_stream) override;
    void decodeMetadata(MetadataMapPtr&&) override;

    // Http::RequestDecoder
    void decodeHeaders(RequestHeaderMapPtr&& headers, bool end_stream) override;
    void decodeTrailers(RequestTrailerMapPtr&& trailers) override;

    // Tracing::TracingConfig
    Tracing::OperationName operationName() const override;
    const Tracing::CustomTagMap* customTags() const override;
    bool verbose() const override;
    uint32_t maxPathTagLength() const override;

    // ScopeTrackedObject
    void dumpState(std::ostream& os, int indent_level = 0) const override {
      const char* spaces = spacesForLevel(indent_level);
      os << spaces << "ActiveStream " << this << DUMP_MEMBER(stream_id_)
         << DUMP_MEMBER(state_.is_head_request_);

<<<<<<< HEAD
      DUMP_DETAILS(filter_manager_.requestHeaders());
      DUMP_DETAILS(filter_manager_.requestTrailers());
      DUMP_DETAILS(filter_manager_.responseHeaders());
      DUMP_DETAILS(filter_manager_.responseTrailers());
      DUMP_DETAILS(&filter_manager_.streamInfo());
=======
      DUMP_DETAILS(&filter_manager_);
>>>>>>> 374dca79
    }

    // FilterManagerCallbacks
    void encodeHeaders(ResponseHeaderMap& response_headers, bool end_stream) override;
    void encode100ContinueHeaders(ResponseHeaderMap& response_headers) override;
    void encodeData(Buffer::Instance& data, bool end_stream) override;
    void encodeTrailers(ResponseTrailerMap& trailers) override;
    void encodeMetadata(MetadataMapVector& metadata) override;
<<<<<<< HEAD
=======
    void endStream() override {
      ASSERT(!state_.codec_saw_local_complete_);
      state_.codec_saw_local_complete_ = true;
      filter_manager_.streamInfo().onLastDownstreamTxByteSent();
      request_response_timespan_->complete();
      connection_manager_.doEndStream(*this);
    }
>>>>>>> 374dca79
    void onDecoderFilterBelowWriteBufferLowWatermark() override;
    void onDecoderFilterAboveWriteBufferHighWatermark() override;
    void upgradeFilterChainCreated() override {
      connection_manager_.stats_.named_.downstream_cx_upgrades_total_.inc();
      connection_manager_.stats_.named_.downstream_cx_upgrades_active_.inc();
<<<<<<< HEAD
=======
      state_.successful_upgrade_ = true;
>>>>>>> 374dca79
    }

    void traceRequest();

    // Updates the snapped_route_config_ (by reselecting scoped route configuration), if a scope is
    // not found, snapped_route_config_ is set to Router::NullConfigImpl.
    void snapScopedRouteConfig();

    void refreshCachedRoute();
    void refreshCachedRoute(const Router::RouteCallback& cb);
    void
    requestRouteConfigUpdate(Event::Dispatcher& thread_local_dispatcher,
                             Http::RouteConfigUpdatedCallbackSharedPtr route_config_updated_cb);
    absl::optional<Router::ConfigConstSharedPtr> routeConfig();

    void refreshCachedTracingCustomTags();

<<<<<<< HEAD
    /**
     * Flags that keep track of which filter calls are currently in progress.
     */
    // clang-format off
    struct FilterCallState {
      static constexpr uint32_t DecodeHeaders   = 0x01;
      static constexpr uint32_t DecodeData      = 0x02;
      static constexpr uint32_t DecodeTrailers  = 0x04;
      static constexpr uint32_t EncodeHeaders   = 0x08;
      static constexpr uint32_t EncodeData      = 0x10;
      static constexpr uint32_t EncodeTrailers  = 0x20;
      // Encode100ContinueHeaders is a bit of a special state as 100 continue
      // headers may be sent during request processing. This state is only used
      // to verify we do not encode100Continue headers more than once per
      // filter.
      static constexpr uint32_t Encode100ContinueHeaders  = 0x40;
      // Used to indicate that we're processing the final [En|De]codeData frame,
      // i.e. end_stream = true
      static constexpr uint32_t LastDataFrame = 0x80;
    };
    // clang-format on

=======
>>>>>>> 374dca79
    // All state for the stream. Put here for readability.
    struct State {
      State()
          : codec_saw_local_complete_(false), saw_connection_close_(false),
            successful_upgrade_(false), is_internally_created_(false), decorated_propagate_(true),
            is_head_request_(false), non_100_response_headers_encoded_(false) {}

      bool codec_saw_local_complete_ : 1; // This indicates that local is complete as written all
                                          // the way through to the codec.
      bool saw_connection_close_ : 1;
      bool successful_upgrade_ : 1;

      // True if this stream is internally created. Currently only used for
      // internal redirects or other streams created via recreateStream().
      bool is_internally_created_ : 1;

      bool decorated_propagate_ : 1;
      bool is_head_request_ : 1;
      // Tracks if headers other than 100-Continue have been encoded to the codec.
      bool non_100_response_headers_encoded_ : 1;
    };

    // Per-stream idle timeout callback.
    void onIdleTimeout();
    // Reset per-stream idle timer.
    void resetIdleTimer();
    // Per-stream request timeout callback.
    void onRequestTimeout();
    // Per-stream alive duration reached.
    void onStreamMaxDurationReached();
    bool hasCachedRoute() { return cached_route_.has_value() && cached_route_.value(); }

    // Return local port of the connection.
    uint32_t localPort();

    friend std::ostream& operator<<(std::ostream& os, const ActiveStream& s) {
      s.dumpState(os);
      return os;
    }

    Tracing::CustomTagMap& getOrMakeTracingCustomTagMap() {
      if (tracing_custom_tags_ == nullptr) {
        tracing_custom_tags_ = std::make_unique<Tracing::CustomTagMap>();
      }
      return *tracing_custom_tags_;
    }

    ConnectionManagerImpl& connection_manager_;
    FilterManager filter_manager_;
    Router::ConfigConstSharedPtr snapped_route_config_;
    Router::ScopedConfigConstSharedPtr snapped_scoped_routes_config_;
    Tracing::SpanPtr active_span_;
    const uint64_t stream_id_;
    ResponseEncoder* response_encoder_{};
    Stats::TimespanPtr request_response_timespan_;
    // Per-stream idle timeout.
    Event::TimerPtr stream_idle_timer_;
    // Per-stream request timeout.
    Event::TimerPtr request_timer_;
    // Per-stream alive duration.
    Event::TimerPtr max_stream_duration_timer_;
    std::chrono::milliseconds idle_timeout_ms_{};
    State state_;
    absl::optional<Router::RouteConstSharedPtr> cached_route_;
    absl::optional<Upstream::ClusterInfoConstSharedPtr> cached_cluster_info_;
    const std::string* decorated_operation_{nullptr};
    Network::Socket::OptionsSharedPtr upstream_options_;
    std::unique_ptr<RouteConfigUpdateRequester> route_config_update_requester_;
    std::unique_ptr<Tracing::CustomTagMap> tracing_custom_tags_{nullptr};

    friend FilterManager;
  };

  using ActiveStreamPtr = std::unique_ptr<ActiveStream>;

  /**
   * Check to see if the connection can be closed after gracefully waiting to send pending codec
   * data.
   */
  void checkForDeferredClose();

  /**
   * Do a delayed destruction of a stream to allow for stack unwind. Also calls onDestroy() for
   * each filter.
   */
  void doDeferredStreamDestroy(ActiveStream& stream);

  /**
   * Process a stream that is ending due to upstream response or reset.
   */
  void doEndStream(ActiveStream& stream);

  void resetAllStreams(absl::optional<StreamInfo::ResponseFlag> response_flag);
  void onIdleTimeout();
  void onConnectionDurationTimeout();
  void onDrainTimeout();
  void startDrainSequence();
  Tracing::HttpTracer& tracer() { return *config_.tracer(); }
  void handleCodecError(absl::string_view error);
  void doConnectionClose(absl::optional<Network::ConnectionCloseType> close_type,
                         absl::optional<StreamInfo::ResponseFlag> response_flag);

  enum class DrainState { NotDraining, Draining, Closing };

  ConnectionManagerConfig& config_;
  ConnectionManagerStats& stats_; // We store a reference here to avoid an extra stats() call on the
                                  // config in the hot path.
  ServerConnectionPtr codec_;
  std::list<ActiveStreamPtr> streams_;
  Stats::TimespanPtr conn_length_;
  const Network::DrainDecision& drain_close_;
  DrainState drain_state_{DrainState::NotDraining};
  UserAgent user_agent_;
  // An idle timer for the connection. This is only armed when there are no streams on the
  // connection. When there are active streams it is disarmed in favor of each stream's
  // stream_idle_timer_.
  Event::TimerPtr connection_idle_timer_;
  // A connection duration timer. Armed during handling new connection if enabled in config.
  Event::TimerPtr connection_duration_timer_;
  Event::TimerPtr drain_timer_;
  Random::RandomGenerator& random_generator_;
  Http::Context& http_context_;
  Runtime::Loader& runtime_;
  const LocalInfo::LocalInfo& local_info_;
  Upstream::ClusterManager& cluster_manager_;
  Network::ReadFilterCallbacks* read_callbacks_{};
  ConnectionManagerListenerStats& listener_stats_;
  // References into the overload manager thread local state map. Using these lets us avoid a map
  // lookup in the hot path of processing each request.
  const Server::OverloadActionState& overload_stop_accepting_requests_ref_;
  const Server::OverloadActionState& overload_disable_keepalive_ref_;
  TimeSource& time_source_;
  bool remote_close_{};
};

} // namespace Http
} // namespace Envoy<|MERGE_RESOLUTION|>--- conflicted
+++ resolved
@@ -395,73 +395,6 @@
    * Callbacks invoked by the FilterManager to pass filter data/events back to the caller.
    */
   class FilterManagerCallbacks {
-<<<<<<< HEAD
-  public:
-    virtual ~FilterManagerCallbacks() = default;
-
-    /**
-     * Called when the provided headers have been encoded by all the filters in the chain.
-     * @param response_headers the encoded headers.
-     * @param end_stream whether this is a header only response.
-     */
-    virtual void encodeHeaders(ResponseHeaderMap& response_headers, bool end_stream) PURE;
-
-    /**
-     * Called when the provided 100 Continue headers have been encoded by all the filters in the
-     * chain.
-     * @param response_headers the encoded headers.
-     */
-    virtual void encode100ContinueHeaders(ResponseHeaderMap& response_headers) PURE;
-
-    /**
-     * Called when the provided data has been encoded by all filters in the chain.
-     * @param data the encoded data.
-     * @param end_stream whether this is the end of the response.
-     */
-    virtual void encodeData(Buffer::Instance& data, bool end_stream) PURE;
-
-    /**
-     * Called when the provided trailers have been encoded by all filters in the chain.
-     * @param trailers the encoded trailers.
-     */
-    virtual void encodeTrailers(ResponseTrailerMap& trailers) PURE;
-
-    /**
-     * Called when the provided metadata has been encoded by all filters in the chain.
-     * @param trailers the encoded trailers.
-     */
-    virtual void encodeMetadata(MetadataMapVector& metadata) PURE;
-
-    /**
-     * Called when the stream write buffer is no longer above the low watermark.
-     */
-    virtual void onDecoderFilterBelowWriteBufferLowWatermark() PURE;
-
-    /**
-     * Called when the stream write buffer is above above the high watermark.
-     */
-    virtual void onDecoderFilterAboveWriteBufferHighWatermark() PURE;
-
-    /**
-     * Called when the FilterManager creates an Upgrade filter chain.
-     */
-    virtual void upgradeFilterChainCreated() PURE;
-  };
-
-  /**
-   * FilterManager manages decoding a request through a series of decoding filter and the encoding
-   * of the resulting response.
-   */
-  class FilterManager : public FilterChainFactoryCallbacks {
-  public:
-    FilterManager(ActiveStream& active_stream, FilterManagerCallbacks& filter_manager_callbacks,
-                  uint32_t buffer_limit, FilterChainFactory& filter_chain_factory,
-                  Http::Protocol protocol, TimeSource& time_source,
-                  StreamInfo::FilterStateSharedPtr parent_filter_state,
-                  StreamInfo::FilterState::LifeSpan filter_state_life_span)
-        : active_stream_(active_stream), filter_manager_callbacks_(filter_manager_callbacks),
-          buffer_limit_(buffer_limit), filter_chain_factory_(filter_chain_factory),
-=======
   public:
     virtual ~FilterManagerCallbacks() = default;
 
@@ -533,15 +466,12 @@
         : active_stream_(active_stream), filter_manager_callbacks_(filter_manager_callbacks),
           buffer_limit_(buffer_limit), filter_chain_factory_(filter_chain_factory),
           local_reply_(local_reply),
->>>>>>> 374dca79
           stream_info_(protocol, time_source, parent_filter_state, filter_state_life_span) {}
     ~FilterManager() override {
       for (const auto& log_handler : access_log_handlers_) {
         log_handler->log(request_headers_.get(), response_headers_.get(), response_trailers_.get(),
                          stream_info_);
       }
-<<<<<<< HEAD
-=======
 
       ASSERT(state_.filter_call_state_ == 0);
     }
@@ -558,7 +488,6 @@
       DUMP_DETAILS(response_headers_);
       DUMP_DETAILS(response_trailers_);
       DUMP_DETAILS(&stream_info_);
->>>>>>> 374dca79
     }
 
     // Http::FilterChainFactoryCallbacks
@@ -651,8 +580,6 @@
         const std::function<void(ResponseHeaderMap& headers)>& modify_headers, bool is_head_request,
         const absl::optional<Grpc::Status::GrpcStatus> grpc_status, absl::string_view details);
 
-<<<<<<< HEAD
-=======
     /**
      * Sends a local reply by constructing a response and skipping the encoder filters. The
      * resulting response will be passed out via the FilterManagerCallbacks.
@@ -662,7 +589,6 @@
                               bool is_head_request,
                               const absl::optional<Grpc::Status::GrpcStatus> grpc_status);
 
->>>>>>> 374dca79
     // Possibly increases buffer_limit_ to the value of limit.
     void setBufferLimit(uint32_t limit);
 
@@ -686,12 +612,6 @@
       request_headers_ = std::move(request_headers);
     }
 
-<<<<<<< HEAD
-    void setResponseHeaders(ResponseHeaderMapPtr&& response_headers) {
-      // Note: sometimes the headers get reset (local reply while response is buffering), so we
-      // don't assert here.
-      response_headers_ = std::move(response_headers);
-=======
     /**
      * Marks local processing as complete.
      */
@@ -714,7 +634,6 @@
     void skipFilterChainCreation() {
       ASSERT(!state_.created_filter_chain_);
       state_.created_filter_chain_ = true;
->>>>>>> 374dca79
     }
 
     /**
@@ -833,18 +752,13 @@
     std::list<DownstreamWatermarkCallbacks*> watermark_callbacks_;
 
     FilterChainFactory& filter_chain_factory_;
-<<<<<<< HEAD
-=======
     const LocalReply::LocalReply& local_reply_;
->>>>>>> 374dca79
     StreamInfo::StreamInfoImpl stream_info_;
     // TODO(snowp): Once FM has been moved to its own file we'll make these private classes of FM,
     // at which point they no longer need to be friends.
     friend ActiveStreamFilterBase;
     friend ActiveStreamDecoderFilter;
     friend ActiveStreamEncoderFilter;
-<<<<<<< HEAD
-=======
 
     /**
      * Flags that keep track of which filter calls are currently in progress.
@@ -903,7 +817,6 @@
     };
 
     State state_;
->>>>>>> 374dca79
   };
 
   /**
@@ -963,15 +876,7 @@
       os << spaces << "ActiveStream " << this << DUMP_MEMBER(stream_id_)
          << DUMP_MEMBER(state_.is_head_request_);
 
-<<<<<<< HEAD
-      DUMP_DETAILS(filter_manager_.requestHeaders());
-      DUMP_DETAILS(filter_manager_.requestTrailers());
-      DUMP_DETAILS(filter_manager_.responseHeaders());
-      DUMP_DETAILS(filter_manager_.responseTrailers());
-      DUMP_DETAILS(&filter_manager_.streamInfo());
-=======
       DUMP_DETAILS(&filter_manager_);
->>>>>>> 374dca79
     }
 
     // FilterManagerCallbacks
@@ -980,8 +885,6 @@
     void encodeData(Buffer::Instance& data, bool end_stream) override;
     void encodeTrailers(ResponseTrailerMap& trailers) override;
     void encodeMetadata(MetadataMapVector& metadata) override;
-<<<<<<< HEAD
-=======
     void endStream() override {
       ASSERT(!state_.codec_saw_local_complete_);
       state_.codec_saw_local_complete_ = true;
@@ -989,16 +892,12 @@
       request_response_timespan_->complete();
       connection_manager_.doEndStream(*this);
     }
->>>>>>> 374dca79
     void onDecoderFilterBelowWriteBufferLowWatermark() override;
     void onDecoderFilterAboveWriteBufferHighWatermark() override;
     void upgradeFilterChainCreated() override {
       connection_manager_.stats_.named_.downstream_cx_upgrades_total_.inc();
       connection_manager_.stats_.named_.downstream_cx_upgrades_active_.inc();
-<<<<<<< HEAD
-=======
       state_.successful_upgrade_ = true;
->>>>>>> 374dca79
     }
 
     void traceRequest();
@@ -1016,31 +915,6 @@
 
     void refreshCachedTracingCustomTags();
 
-<<<<<<< HEAD
-    /**
-     * Flags that keep track of which filter calls are currently in progress.
-     */
-    // clang-format off
-    struct FilterCallState {
-      static constexpr uint32_t DecodeHeaders   = 0x01;
-      static constexpr uint32_t DecodeData      = 0x02;
-      static constexpr uint32_t DecodeTrailers  = 0x04;
-      static constexpr uint32_t EncodeHeaders   = 0x08;
-      static constexpr uint32_t EncodeData      = 0x10;
-      static constexpr uint32_t EncodeTrailers  = 0x20;
-      // Encode100ContinueHeaders is a bit of a special state as 100 continue
-      // headers may be sent during request processing. This state is only used
-      // to verify we do not encode100Continue headers more than once per
-      // filter.
-      static constexpr uint32_t Encode100ContinueHeaders  = 0x40;
-      // Used to indicate that we're processing the final [En|De]codeData frame,
-      // i.e. end_stream = true
-      static constexpr uint32_t LastDataFrame = 0x80;
-    };
-    // clang-format on
-
-=======
->>>>>>> 374dca79
     // All state for the stream. Put here for readability.
     struct State {
       State()
