--- conflicted
+++ resolved
@@ -22,21 +22,8 @@
   }
 }
 
-<<<<<<< HEAD
-AsyncRequest* AsyncClientImpl::send(const Protobuf::MethodDescriptor& service_method,
-                                    const Protobuf::Message& request,
-                                    AsyncRequestCallbacks& callbacks, Tracing::Span& parent_span,
-                                    const absl::optional<std::chrono::milliseconds>& timeout) {
-  return sendRaw(service_method.service()->full_name(), service_method.name(),
-                 Common::serializeToGrpcFrame(request), callbacks, parent_span, timeout);
-}
-
-AsyncRequest* AsyncClientImpl::sendRaw(absl::string_view service_full_name,
-                                       absl::string_view method_name, Buffer::InstancePtr request,
-=======
 AsyncRequest* AsyncClientImpl::sendRaw(absl::string_view service_full_name,
                                        absl::string_view method_name, Buffer::InstancePtr&& request,
->>>>>>> 4fa3e9fa
                                        RawAsyncRequestCallbacks& callbacks,
                                        Tracing::Span& parent_span,
                                        const absl::optional<std::chrono::milliseconds>& timeout) {
@@ -53,15 +40,9 @@
   return async_request;
 }
 
-<<<<<<< HEAD
-AsyncStream* AsyncClientImpl::startRaw(absl::string_view service_full_name,
-                                       absl::string_view method_name,
-                                       RawAsyncStreamCallbacks& callbacks) {
-=======
 RawAsyncStream* AsyncClientImpl::startRaw(absl::string_view service_full_name,
                                           absl::string_view method_name,
                                           RawAsyncStreamCallbacks& callbacks) {
->>>>>>> 4fa3e9fa
   const absl::optional<std::chrono::milliseconds> no_timeout;
   auto grpc_stream = std::make_unique<AsyncStreamImpl>(*this, service_full_name, method_name,
                                                        callbacks, no_timeout);
@@ -78,14 +59,6 @@
 AsyncStreamImpl::AsyncStreamImpl(AsyncClientImpl& parent, absl::string_view service_full_name,
                                  absl::string_view method_name, RawAsyncStreamCallbacks& callbacks,
                                  const absl::optional<std::chrono::milliseconds>& timeout)
-<<<<<<< HEAD
-    : AsyncStreamImpl(parent, service_method.service()->full_name(), service_method.name(),
-                      callbacks, timeout) {}
-AsyncStreamImpl::AsyncStreamImpl(AsyncClientImpl& parent, absl::string_view service_full_name,
-                                 absl::string_view method_name, RawAsyncStreamCallbacks& callbacks,
-                                 const absl::optional<std::chrono::milliseconds>& timeout)
-=======
->>>>>>> 4fa3e9fa
     : parent_(parent), service_full_name_(service_full_name), method_name_(method_name),
       callbacks_(callbacks), timeout_(timeout) {}
 
@@ -162,22 +135,14 @@
       streamError(Status::GrpcStatus::Internal);
       return;
     }
-<<<<<<< HEAD
-    if (!callbacks_.onReceiveRawMessage(frame.data_ ? std::move(frame.data_)
-=======
     if (!callbacks_.onReceiveMessageRaw(frame.data_ ? std::move(frame.data_)
->>>>>>> 4fa3e9fa
                                                     : std::make_unique<Buffer::OwnedImpl>())) {
       streamError(Status::GrpcStatus::Internal);
       return;
     }
   }
 
-<<<<<<< HEAD
-  if (!http_reset_ && end_stream) {
-=======
   if (end_stream) {
->>>>>>> 4fa3e9fa
     streamError(Status::GrpcStatus::Unknown);
   }
 }
@@ -211,11 +176,7 @@
 }
 
 void AsyncStreamImpl::sendMessage(const Protobuf::Message& request, bool end_stream) {
-  sendRawMessage(Common::serializeToGrpcFrame(request), end_stream);
-}
-
-void AsyncStreamImpl::sendRawMessage(Buffer::InstancePtr request, bool end_stream) {
-  stream_->sendData(*request, end_stream);
+  stream_->sendData(*Common::serializeToGrpcFrame(request), end_stream);
 }
 
 void AsyncStreamImpl::sendMessageRaw(Buffer::InstancePtr&& buffer, bool end_stream) {
@@ -245,11 +206,7 @@
 }
 
 AsyncRequestImpl::AsyncRequestImpl(AsyncClientImpl& parent, absl::string_view service_full_name,
-<<<<<<< HEAD
-                                   absl::string_view method_name, Buffer::InstancePtr request,
-=======
                                    absl::string_view method_name, Buffer::InstancePtr&& request,
->>>>>>> 4fa3e9fa
                                    RawAsyncRequestCallbacks& callbacks, Tracing::Span& parent_span,
                                    const absl::optional<std::chrono::milliseconds>& timeout)
     : AsyncStreamImpl(parent, service_full_name, method_name, *this, timeout),
@@ -262,24 +219,12 @@
   current_span_->setTag(Tracing::Tags::get().Component, Tracing::Tags::get().Proxy);
 }
 
-AsyncRequestImpl::AsyncRequestImpl(AsyncClientImpl& parent,
-                                   const Protobuf::MethodDescriptor& service_method,
-                                   const Protobuf::Message& request,
-                                   AsyncRequestCallbacks& callbacks, Tracing::Span& parent_span,
-                                   const absl::optional<std::chrono::milliseconds>& timeout)
-    : AsyncRequestImpl(parent, service_method.service()->full_name(), service_method.name(),
-                       Common::serializeToGrpcFrame(request), callbacks, parent_span, timeout) {}
-
 void AsyncRequestImpl::initialize(bool buffer_body_for_retry) {
   AsyncStreamImpl::initialize(buffer_body_for_retry);
   if (this->hasResetStream()) {
     return;
   }
-<<<<<<< HEAD
-  this->sendRawMessage(std::move(request_), true);
-=======
   this->sendMessageRaw(std::move(request_), true);
->>>>>>> 4fa3e9fa
 }
 
 void AsyncRequestImpl::cancel() {
@@ -295,11 +240,7 @@
 
 void AsyncRequestImpl::onReceiveInitialMetadata(Http::HeaderMapPtr&&) {}
 
-<<<<<<< HEAD
-bool AsyncRequestImpl::onReceiveRawMessage(Buffer::InstancePtr response) {
-=======
 bool AsyncRequestImpl::onReceiveMessageRaw(Buffer::InstancePtr&& response) {
->>>>>>> 4fa3e9fa
   response_ = std::move(response);
   return true;
 }
