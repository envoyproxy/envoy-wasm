version: 2.1

executors:
  ubuntu-build:
    description: "A regular build executor based on ubuntu image"
    docker:
      # NOTE: Update bazel/toolchains/rbe_toolchains_config.bzl with sha256 digest to match the image here.
      - image: piotrsikora/envoy-build-ubuntu@sha256:3e21cb688fe6e8dcafa87178bba664948c48314576267551d330f4eca1103a50
    resource_class: xlarge
    working_directory: /source

jobs:
<<<<<<< HEAD
   release:
     executor: ubuntu-build
     environment:
       BAZEL_TEST_TARGETS: "//test/extensions/access_loggers/wasm/... //test/extensions/filters/http/wasm/... //test/extensions/wasm/... //test/extensions/common/wasm/..."
     steps:
       - run: rm -rf /home/circleci/project/.git # CircleCI git caching is likely broken
       - checkout
       - run:
           environment:
             BAZEL_BUILD_EXTRA_OPTIONS: "--define wasm=enabled" # v8 + WAVM (build only).
           command: ci/do_circle_ci.sh bazel.release.server_only
       - run:
           environment:
             BAZEL_BUILD_EXTRA_OPTIONS: "--define wasm=v8" # v8 only, WAVM segfaults in tests.
           command: ci/do_circle_ci.sh bazel.release ${BAZEL_TEST_TARGETS}
       - store_artifacts:
           path: /build/envoy/generated
           destination: /

   asan:
=======
   api:
>>>>>>> c2eae094
     executor: ubuntu-build
     environment:
       BAZEL_BUILD_EXTRA_OPTIONS: "--define wasm=v8" # v8 only, ASan detects leaks in WAVM library.
       BAZEL_TEST_TARGETS: "//test/extensions/access_loggers/wasm/... //test/extensions/filters/http/wasm/... //test/extensions/wasm/... //test/extensions/common/wasm/..."
     steps:
       - run: rm -rf /home/circleci/project/.git # CircleCI git caching is likely broken
       - checkout
       - run: ci/do_circle_ci.sh bazel.asan ${BAZEL_TEST_TARGETS}
       - store_artifacts:
           path: /build/envoy/generated
           destination: /

   coverage:
     executor: ubuntu-build
     environment:
       BAZEL_BUILD_EXTRA_OPTIONS: "--define wasm=v8" # v8 only, LSan detects leaks in WAVM library.
       BAZEL_TEST_TARGETS: "//test/extensions/access_loggers/wasm/... //test/extensions/filters/http/wasm/... //test/extensions/wasm/... //test/extensions/common/wasm/..."
       VALIDATE_COVERAGE: 0
     steps:
       - run: rm -rf /home/circleci/project/.git # CircleCI git caching is likely broken
       - checkout
       - run:
           command:
             ci/do_circle_ci.sh bazel.coverage ${BAZEL_TEST_TARGETS}
           no_output_timeout: 60m
       - store_artifacts:
           path: /build/envoy/generated
           destination: /

   format:
     executor: ubuntu-build
     steps:
       - run: rm -rf /home/circleci/project/.git # CircleCI git caching is likely broken
       - checkout
       - run: pip install -r tools/requirements.txt
       - run: ci/do_circle_ci.sh check_format
       - run: ci/do_circle_ci.sh check_repositories
       - run: ci/do_circle_ci.sh check_spelling
       # TODO(PiotrSikora): re-enable once fixed.
       # - run: ci/do_circle_ci.sh check_spelling_pedantic

   macos:
     macos:
       xcode: "11.0.0"
     environment:
       BAZEL_BUILD_EXTRA_OPTIONS: "--define wasm=v8" # v8 only, WAVM segfaults in tests.
       BAZEL_TEST_TARGETS: "//test/extensions/access_loggers/wasm/... //test/extensions/filters/http/wasm/... //test/extensions/wasm/... //test/extensions/common/wasm/..."
       CC: clang
       CXX: clang++
     steps:
       - run: sudo sntp -sS time.apple.com
       - run: rm -rf /home/circleci/project/.git # CircleCI git caching is likely broken
       - checkout
       - restore_cache:
           keys:
             - macos-bazel-cache-{{ checksum "bazel/repository_locations.bzl" }}
       - run: ci/mac_ci_setup.sh
       - run: ci/mac_ci_steps.sh ${BAZEL_TEST_TARGETS}
       - save_cache:
           key: macos-bazel-cache-{{ checksum "bazel/repository_locations.bzl" }}
           paths:
             - /private/var/tmp/_bazel_distiller/

workflows:
  version: 2
  all:
    jobs:
<<<<<<< HEAD
      - release
      - asan
=======
      - api
      - go_control_plane_mirror
      - filter_example_mirror
>>>>>>> c2eae094
      - coverage
      - format
      - macos<|MERGE_RESOLUTION|>--- conflicted
+++ resolved
@@ -10,105 +10,94 @@
     working_directory: /source
 
 jobs:
-<<<<<<< HEAD
-   release:
-     executor: ubuntu-build
-     environment:
-       BAZEL_TEST_TARGETS: "//test/extensions/access_loggers/wasm/... //test/extensions/filters/http/wasm/... //test/extensions/wasm/... //test/extensions/common/wasm/..."
-     steps:
-       - run: rm -rf /home/circleci/project/.git # CircleCI git caching is likely broken
-       - checkout
-       - run:
-           environment:
-             BAZEL_BUILD_EXTRA_OPTIONS: "--define wasm=enabled" # v8 + WAVM (build only).
-           command: ci/do_circle_ci.sh bazel.release.server_only
-       - run:
-           environment:
-             BAZEL_BUILD_EXTRA_OPTIONS: "--define wasm=v8" # v8 only, WAVM segfaults in tests.
-           command: ci/do_circle_ci.sh bazel.release ${BAZEL_TEST_TARGETS}
-       - store_artifacts:
-           path: /build/envoy/generated
-           destination: /
+  release:
+    executor: ubuntu-build
+    environment:
+      BAZEL_TEST_TARGETS: "//test/extensions/access_loggers/wasm/... //test/extensions/filters/http/wasm/... //test/extensions/wasm/... //test/extensions/common/wasm/..."
+    steps:
+      - run: rm -rf /home/circleci/project/.git # CircleCI git caching is likely broken
+      - checkout
+      - run:
+          environment:
+            BAZEL_BUILD_EXTRA_OPTIONS: "--define wasm=enabled" # v8 + WAVM (build only).
+          command: ci/do_circle_ci.sh bazel.release.server_only
+      - run:
+          environment:
+            BAZEL_BUILD_EXTRA_OPTIONS: "--define wasm=v8" # v8 only, WAVM segfaults in tests.
+          command: ci/do_circle_ci.sh bazel.release ${BAZEL_TEST_TARGETS}
+      - store_artifacts:
+          path: /build/envoy/generated
+          destination: /
 
-   asan:
-=======
-   api:
->>>>>>> c2eae094
-     executor: ubuntu-build
-     environment:
-       BAZEL_BUILD_EXTRA_OPTIONS: "--define wasm=v8" # v8 only, ASan detects leaks in WAVM library.
-       BAZEL_TEST_TARGETS: "//test/extensions/access_loggers/wasm/... //test/extensions/filters/http/wasm/... //test/extensions/wasm/... //test/extensions/common/wasm/..."
-     steps:
-       - run: rm -rf /home/circleci/project/.git # CircleCI git caching is likely broken
-       - checkout
-       - run: ci/do_circle_ci.sh bazel.asan ${BAZEL_TEST_TARGETS}
-       - store_artifacts:
-           path: /build/envoy/generated
-           destination: /
+  asan:
+    executor: ubuntu-build
+    environment:
+      BAZEL_BUILD_EXTRA_OPTIONS: "--define wasm=v8" # v8 only, ASan detects leaks in WAVM library.
+      BAZEL_TEST_TARGETS: "//test/extensions/access_loggers/wasm/... //test/extensions/filters/http/wasm/... //test/extensions/wasm/... //test/extensions/common/wasm/..."
+    steps:
+      - run: rm -rf /home/circleci/project/.git # CircleCI git caching is likely broken
+      - checkout
+      - run: ci/do_circle_ci.sh bazel.asan ${BAZEL_TEST_TARGETS}
+      - store_artifacts:
+          path: /build/envoy/generated
+          destination: /
 
-   coverage:
-     executor: ubuntu-build
-     environment:
-       BAZEL_BUILD_EXTRA_OPTIONS: "--define wasm=v8" # v8 only, LSan detects leaks in WAVM library.
-       BAZEL_TEST_TARGETS: "//test/extensions/access_loggers/wasm/... //test/extensions/filters/http/wasm/... //test/extensions/wasm/... //test/extensions/common/wasm/..."
-       VALIDATE_COVERAGE: 0
-     steps:
-       - run: rm -rf /home/circleci/project/.git # CircleCI git caching is likely broken
-       - checkout
-       - run:
-           command:
-             ci/do_circle_ci.sh bazel.coverage ${BAZEL_TEST_TARGETS}
-           no_output_timeout: 60m
-       - store_artifacts:
-           path: /build/envoy/generated
-           destination: /
+  coverage:
+    executor: ubuntu-build
+    environment:
+      BAZEL_BUILD_EXTRA_OPTIONS: "--define wasm=v8" # v8 only, LSan detects leaks in WAVM library.
+      BAZEL_TEST_TARGETS: "//test/extensions/access_loggers/wasm/... //test/extensions/filters/http/wasm/... //test/extensions/wasm/... //test/extensions/common/wasm/..."
+      VALIDATE_COVERAGE: 0
+    steps:
+      - run: rm -rf /home/circleci/project/.git # CircleCI git caching is likely broken
+      - checkout
+      - run:
+          command: ci/do_circle_ci.sh bazel.coverage ${BAZEL_TEST_TARGETS}
+          no_output_timeout: 60m
+      - store_artifacts:
+          path: /build/envoy/generated
+          destination: /
 
-   format:
-     executor: ubuntu-build
-     steps:
-       - run: rm -rf /home/circleci/project/.git # CircleCI git caching is likely broken
-       - checkout
-       - run: pip install -r tools/requirements.txt
-       - run: ci/do_circle_ci.sh check_format
-       - run: ci/do_circle_ci.sh check_repositories
-       - run: ci/do_circle_ci.sh check_spelling
-       # TODO(PiotrSikora): re-enable once fixed.
-       # - run: ci/do_circle_ci.sh check_spelling_pedantic
+  format:
+    executor: ubuntu-build
+    steps:
+      - run: rm -rf /home/circleci/project/.git # CircleCI git caching is likely broken
+      - checkout
+      - run: pip install -r tools/requirements.txt
+      - run: ci/do_circle_ci.sh check_format
+      - run: ci/do_circle_ci.sh check_repositories
+      - run: ci/do_circle_ci.sh check_spelling
+      # TODO(PiotrSikora): re-enable once fixed.
+      # - run: ci/do_circle_ci.sh check_spelling_pedantic
 
-   macos:
-     macos:
-       xcode: "11.0.0"
-     environment:
-       BAZEL_BUILD_EXTRA_OPTIONS: "--define wasm=v8" # v8 only, WAVM segfaults in tests.
-       BAZEL_TEST_TARGETS: "//test/extensions/access_loggers/wasm/... //test/extensions/filters/http/wasm/... //test/extensions/wasm/... //test/extensions/common/wasm/..."
-       CC: clang
-       CXX: clang++
-     steps:
-       - run: sudo sntp -sS time.apple.com
-       - run: rm -rf /home/circleci/project/.git # CircleCI git caching is likely broken
-       - checkout
-       - restore_cache:
-           keys:
-             - macos-bazel-cache-{{ checksum "bazel/repository_locations.bzl" }}
-       - run: ci/mac_ci_setup.sh
-       - run: ci/mac_ci_steps.sh ${BAZEL_TEST_TARGETS}
-       - save_cache:
-           key: macos-bazel-cache-{{ checksum "bazel/repository_locations.bzl" }}
-           paths:
-             - /private/var/tmp/_bazel_distiller/
+  macos:
+    macos:
+      xcode: "11.0.0"
+    environment:
+      BAZEL_BUILD_EXTRA_OPTIONS: "--define wasm=v8" # v8 only, WAVM segfaults in tests.
+      BAZEL_TEST_TARGETS: "//test/extensions/access_loggers/wasm/... //test/extensions/filters/http/wasm/... //test/extensions/wasm/... //test/extensions/common/wasm/..."
+      CC: clang
+      CXX: clang++
+    steps:
+      - run: sudo sntp -sS time.apple.com
+      - run: rm -rf /home/circleci/project/.git # CircleCI git caching is likely broken
+      - checkout
+      - restore_cache:
+          keys:
+            - macos-bazel-cache-{{ checksum "bazel/repository_locations.bzl" }}
+      - run: ci/mac_ci_setup.sh
+      - run: ci/mac_ci_steps.sh ${BAZEL_TEST_TARGETS}
+      - save_cache:
+          key: macos-bazel-cache-{{ checksum "bazel/repository_locations.bzl" }}
+          paths:
+            - /private/var/tmp/_bazel_distiller/
 
 workflows:
   version: 2
   all:
     jobs:
-<<<<<<< HEAD
       - release
       - asan
-=======
-      - api
-      - go_control_plane_mirror
-      - filter_example_mirror
->>>>>>> c2eae094
       - coverage
       - format
       - macos