--- conflicted
+++ resolved
@@ -4,12 +4,8 @@
   ubuntu-build:
     description: "A regular build executor based on ubuntu image"
     docker:
-<<<<<<< HEAD
+      # NOTE: Update bazel/toolchains/rbe_toolchains_config.bzl with sha256 digest to match the image here.
       - image: piotrsikora/envoy:d799827e285e2f4f42f4ecf284ff4cc999f48e35
-=======
-      # NOTE: Update bazel/toolchains/rbe_toolchains_config.bzl with sha256 digest to match the image here.
-      - image: envoyproxy/envoy-build:cb15cc3d2010aff77d6e022ddf6d723fa8becbc0
->>>>>>> c5738e1f
     resource_class: xlarge
     working_directory: /source
 
