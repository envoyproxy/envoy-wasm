--- conflicted
+++ resolved
@@ -5,17 +5,12 @@
 # Setup basic requirements and install them.
 apt-get update
 export DEBIAN_FRONTEND=noninteractive
-<<<<<<< HEAD
-apt-get install -y curl wget software-properties-common make git python python-pip \
-  bc libtool ninja-build automake zip time golang g++ gdb strace wireshark tshark tcpdump
+apt-get install -y curl wget software-properties-common make cmake git python python-pip python3 python3-pip \
+  unzip bc libtool ninja-build automake zip time golang gdb strace wireshark tshark tcpdump
 # Install cmake 3.12.
 curl -sLO https://cmake.org/files/v3.12/cmake-3.12.3-Linux-x86_64.tar.gz
 echo "0210f500c71af0ee7e8c42da76954298144d5f72f725ea381ae5db7b766b000e cmake-3.12.3-Linux-x86_64.tar.gz" | sha256sum --check
 tar -zxf cmake-3.12.3-Linux-x86_64.tar.gz -C /usr --strip-components=1
-=======
-apt-get install -y wget software-properties-common make cmake git python python-pip python3 python3-pip \
-  unzip bc libtool ninja-build automake zip time golang gdb strace wireshark tshark tcpdump
->>>>>>> cff38448
 # clang 7.
 curl http://apt.llvm.org/llvm-snapshot.gpg.key | apt-key add -
 apt-add-repository "deb http://apt.llvm.org/xenial/ llvm-toolchain-xenial-7 main"
