--- conflicted
+++ resolved
@@ -1310,8 +1310,6 @@
   EXPECT_CALL(*file_, write(_)).Times(0);
 }
 
-<<<<<<< HEAD
-=======
 // This is a regression test for fuzz bug https://oss-fuzz.com/testcase-detail/4863844862918656
 // where a missing matcher would attempt to create a ValueMatcher and crash in debug mode. Instead,
 // the configured metadata filter does not match.
@@ -1338,7 +1336,6 @@
   log->log(&request_headers_, &response_headers_, &response_trailers_, stream_info);
 }
 
->>>>>>> 374dca79
 TEST_F(AccessLogImplTest, MetadataFilterNoKey) {
   const std::string default_true_yaml = R"EOF(
 name: accesslog
