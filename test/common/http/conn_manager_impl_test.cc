--- conflicted
+++ resolved
@@ -5954,11 +5954,7 @@
           std::stringstream out;
           object->dumpState(out);
           std::string state = out.str();
-<<<<<<< HEAD
-          EXPECT_THAT(state, testing::HasSubstr("filter_manager_.requestHeaders(): null"));
-=======
           EXPECT_THAT(state, testing::HasSubstr("request_headers_:   null"));
->>>>>>> 374dca79
           EXPECT_THAT(state, testing::HasSubstr("protocol_: 1"));
           return nullptr;
         }))
@@ -5980,7 +5976,7 @@
           std::stringstream out;
           object->dumpState(out);
           std::string state = out.str();
-          EXPECT_THAT(state, testing::HasSubstr("filter_manager_.requestHeaders(): \n"));
+          EXPECT_THAT(state, testing::HasSubstr("request_headers_: \n"));
           EXPECT_THAT(state, testing::HasSubstr("':authority', 'host'\n"));
           EXPECT_THAT(state, testing::HasSubstr("protocol_: 1"));
           return nullptr;
