--- conflicted
+++ resolved
@@ -61,10 +61,7 @@
                                                        Network::Address::IpVersion::v4);
 
   envoy::config::listener::v3::Listener listener_proto = parseListenerFromV3Yaml(yaml);
-<<<<<<< HEAD
-=======
   ON_CALL(udp_gso_syscall_, supportsUdpGso()).WillByDefault(Return(true));
->>>>>>> 374dca79
   EXPECT_CALL(server_.random_, uuid());
   expectCreateListenSocket(envoy::config::core::v3::SocketOption::STATE_PREBIND,
 #ifdef SO_RXQ_OVFL // SO_REUSEPORT is on as configured
