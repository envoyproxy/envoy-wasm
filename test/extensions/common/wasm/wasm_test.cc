--- conflicted
+++ resolved
@@ -104,7 +104,6 @@
   EXPECT_TRUE(wasm_weak.lock()->initialize(code, false));
   auto thread_local_wasm = std::make_shared<Wasm>(wasm_handle, *dispatcher);
   thread_local_wasm.reset();
-<<<<<<< HEAD
 
   auto wasm_lock = wasm_weak.lock();
   wasm_lock->setCreateContextForTesting(
@@ -123,12 +122,6 @@
 
   auto root_context = wasm_weak.lock()->start(plugin);
   wasm_weak.lock()->configure(root_context, plugin);
-=======
-  wasm_weak.lock()->setContextForTesting(test_root_context.get());
-  auto test_root_context_ptr = test_root_context.get();
-  wasm_weak.lock()->startForTesting(std::move(test_root_context), plugin);
-  wasm_weak.lock()->configure(test_root_context_ptr, plugin);
->>>>>>> ede27304
 
   wasm_handle.reset();
   dispatcher->run(Event::Dispatcher::RunType::NonBlock);
@@ -418,7 +411,7 @@
   auto vm_key = "";
   auto plugin_configuration = "";
   auto plugin = std::make_shared<Extensions::Common::Wasm::Plugin>(
-      name, root_id, vm_id, plugin_configuration,
+      name, root_id, vm_id, plugin_configuration, false,
       envoy::config::core::v3::TrafficDirection::UNSPECIFIED, local_info, nullptr);
   auto wasm = std::make_unique<Extensions::Common::Wasm::Wasm>(
       absl::StrCat("envoy.wasm.runtime.", GetParam()), vm_id, vm_configuration, vm_key, scope,
@@ -433,15 +426,18 @@
     code = "CommonWasmTestCpp";
   }
   EXPECT_FALSE(code.empty());
-  auto context = std::make_unique<TestContext>(wasm.get());
-
-  EXPECT_CALL(*context, log_(spdlog::level::debug, Eq("on_foreign start")));
-  EXPECT_CALL(*context, log_(spdlog::level::info, Eq("on_foreign_function 7 13")));
-
   EXPECT_TRUE(wasm->initialize(code, false));
-  auto context_ptr = context.get();
-  wasm->startForTesting(std::move(context), plugin);
-  context_ptr->onForeignFunction(7, 13);
+  TestContext* test_context = nullptr;
+  wasm->setCreateContextForTesting(
+      nullptr, [&test_context](Wasm* wasm, const std::shared_ptr<Plugin>& plugin) -> ContextBase* {
+        auto context = new TestContext(wasm, plugin);
+        EXPECT_CALL(*context, log_(spdlog::level::debug, Eq("on_foreign start")));
+        EXPECT_CALL(*context, log_(spdlog::level::info, Eq("on_foreign_function 7 13")));
+        test_context = context;
+        return context;
+      });
+  wasm->start(plugin);
+  test_context->onForeignFunction(7, 13);
 }
 
 TEST_P(WasmCommonTest, WASI) {
@@ -784,7 +780,12 @@
   WasmCommonContextTest() = default;
 
   void setup(const std::string& code, std::string root_id = "") {
-    setupBase(GetParam(), code, std::make_unique<TestContext>(), root_id);
+    setupBase(
+        GetParam(), code,
+        [](Wasm* wasm, const std::shared_ptr<Plugin>& plugin) -> ContextBase* {
+          return new TestContext(wasm, plugin);
+        },
+        root_id);
   }
   void setupContext() {
     context_ = std::make_unique<TestContext>(wasm_->wasm().get(), root_context_->id(), plugin_);
