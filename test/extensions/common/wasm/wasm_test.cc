#include "envoy/server/lifecycle_notifier.h"

#include "common/common/hex.h"
#include "common/event/dispatcher_impl.h"
#include "common/stats/isolated_store_impl.h"

#include "extensions/common/wasm/wasm.h"

#include "test/mocks/server/mocks.h"
#include "test/mocks/stats/mocks.h"
#include "test/mocks/upstream/mocks.h"
#include "test/test_common/environment.h"
#include "test/test_common/utility.h"
#include "test/test_common/wasm_base.h"

#include "absl/types/optional.h"
#include "gmock/gmock.h"
#include "gtest/gtest.h"
#include "openssl/bytestring.h"
#include "openssl/hmac.h"
#include "openssl/sha.h"

using Envoy::Server::ServerLifecycleNotifier;
using StageCallbackWithCompletion =
    Envoy::Server::ServerLifecycleNotifier::StageCallbackWithCompletion;
<<<<<<< HEAD
=======
using google::api::expr::runtime::CelValue;
>>>>>>> e3c06cb7
using testing::Eq;
using testing::Return;

namespace Envoy {

namespace Server {
<<<<<<< HEAD
class MockServerLifecycleNotifier2 : public MockServerLifecycleNotifier {
=======
class MockServerLifecycleNotifier2 : public ServerLifecycleNotifier {
>>>>>>> e3c06cb7
public:
  MockServerLifecycleNotifier2() = default;
  ~MockServerLifecycleNotifier2() override = default;

<<<<<<< HEAD
  using MockServerLifecycleNotifier::registerCallback;

=======
>>>>>>> e3c06cb7
  ServerLifecycleNotifier::HandlePtr
  registerCallback(Stage stage, StageCallbackWithCompletion callback) override {
    return registerCallback2(stage, callback);
  }

<<<<<<< HEAD
  MOCK_METHOD2(registerCallback2, HandlePtr(Stage stage, StageCallbackWithCompletion callback));
=======
  MOCK_METHOD(ServerLifecycleNotifier::HandlePtr, registerCallback, (Stage, StageCallback));
  MOCK_METHOD(ServerLifecycleNotifier::HandlePtr, registerCallback2,
              (Stage stage, StageCallbackWithCompletion callback));
>>>>>>> e3c06cb7
};
} // namespace Server

namespace Extensions {
namespace Common {
namespace Wasm {

REGISTER_WASM_EXTENSION(EnvoyWasm);

std::string sha256(absl::string_view data) {
  std::vector<uint8_t> digest(SHA256_DIGEST_LENGTH);
  EVP_MD_CTX* ctx(EVP_MD_CTX_new());
  auto rc = EVP_DigestInit(ctx, EVP_sha256());
  RELEASE_ASSERT(rc == 1, "Failed to init digest context");
  rc = EVP_DigestUpdate(ctx, data.data(), data.size());
  RELEASE_ASSERT(rc == 1, "Failed to update digest");
  rc = EVP_DigestFinal(ctx, digest.data(), nullptr);
  RELEASE_ASSERT(rc == 1, "Failed to finalize digest");
  EVP_MD_CTX_free(ctx);
  return std::string(reinterpret_cast<const char*>(&digest[0]), digest.size());
}

class TestContext : public ::Envoy::Extensions::Common::Wasm::Context {
public:
  using ::Envoy::Extensions::Common::Wasm::Context::Context;
  ~TestContext() override = default;
  using ::Envoy::Extensions::Common::Wasm::Context::log;
  proxy_wasm::WasmResult log(uint32_t level, absl::string_view message) override {
    std::cerr << std::string(message) << "\n";
    log_(static_cast<spdlog::level::level_enum>(level), message);
    Extensions::Common::Wasm::Context::log(static_cast<spdlog::level::level_enum>(level), message);
    return proxy_wasm::WasmResult::Ok;
  }
  MOCK_METHOD2(log_, void(spdlog::level::level_enum level, absl::string_view message));
};

class WasmCommonTest : public testing::TestWithParam<std::string> {
public:
  void SetUp() override {
    Logger::Registry::getLog(Logger::Id::wasm).set_level(spdlog::level::debug);
    clearCodeCacheForTesting();
  }
};

// NB: this is required by VC++ which can not handle the use of macros in the macro definitions
// used by INSTANTIATE_TEST_SUITE_P.
auto test_values = testing::Values(
#if defined(ENVOY_WASM_V8)
    "v8",
#endif
#if defined(ENVOY_WASM_WAVM)
    "wavm",
#endif
    "null");
INSTANTIATE_TEST_SUITE_P(Runtimes, WasmCommonTest, test_values);

TEST_P(WasmCommonTest, EnvoyWasm) {
  auto envoy_wasm = std::make_unique<EnvoyWasm>();
  envoy_wasm->initialize();
  Stats::IsolatedStoreImpl stats_store;
  Api::ApiPtr api = Api::createApiForTest(stats_store);
  Upstream::MockClusterManager cluster_manager;
  Event::DispatcherPtr dispatcher(api->allocateDispatcher("wasm_test"));
  auto scope = Stats::ScopeSharedPtr(stats_store.createScope("wasm."));
  NiceMock<LocalInfo::MockLocalInfo> local_info;
  auto plugin = std::make_shared<Extensions::Common::Wasm::Plugin>(
      "", "", "", GetParam(), "", false, envoy::config::core::v3::TrafficDirection::UNSPECIFIED,
      local_info, nullptr);
  auto wasm = std::make_shared<WasmHandle>(
      std::make_unique<Wasm>(absl::StrCat("envoy.wasm.runtime.", GetParam()), "",
                             "vm_configuration", "", scope, cluster_manager, *dispatcher));
  auto wasm_base = std::dynamic_pointer_cast<proxy_wasm::WasmHandleBase>(wasm);
  wasm->wasm()->setFailStateForTesting(proxy_wasm::FailState::UnableToCreateVM);
  EXPECT_EQ(toWasmEvent(wasm_base), EnvoyWasm::WasmEvent::UnableToCreateVM);
  wasm->wasm()->setFailStateForTesting(proxy_wasm::FailState::UnableToCloneVM);
  EXPECT_EQ(toWasmEvent(wasm_base), EnvoyWasm::WasmEvent::UnableToCloneVM);
  wasm->wasm()->setFailStateForTesting(proxy_wasm::FailState::MissingFunction);
  EXPECT_EQ(toWasmEvent(wasm_base), EnvoyWasm::WasmEvent::MissingFunction);
  wasm->wasm()->setFailStateForTesting(proxy_wasm::FailState::UnableToInitializeCode);
  EXPECT_EQ(toWasmEvent(wasm_base), EnvoyWasm::WasmEvent::UnableToInitializeCode);
  wasm->wasm()->setFailStateForTesting(proxy_wasm::FailState::StartFailed);
  EXPECT_EQ(toWasmEvent(wasm_base), EnvoyWasm::WasmEvent::StartFailed);
  wasm->wasm()->setFailStateForTesting(proxy_wasm::FailState::ConfigureFailed);
  EXPECT_EQ(toWasmEvent(wasm_base), EnvoyWasm::WasmEvent::ConfigureFailed);
  wasm->wasm()->setFailStateForTesting(proxy_wasm::FailState::RuntimeError);
  EXPECT_EQ(toWasmEvent(wasm_base), EnvoyWasm::WasmEvent::RuntimeError);

  auto root_context = static_cast<Context*>(wasm->wasm()->createRootContext(plugin));
  uint32_t grpc_call_token1 = root_context->nextGrpcCallToken();
  uint32_t grpc_call_token2 = root_context->nextGrpcCallToken();
  EXPECT_NE(grpc_call_token1, grpc_call_token2);
  root_context->setNextGrpcTokenForTesting(0); // Rollover.
  EXPECT_EQ(root_context->nextGrpcCallToken(), 1);

  uint32_t grpc_stream_token1 = root_context->nextGrpcStreamToken();
  uint32_t grpc_stream_token2 = root_context->nextGrpcStreamToken();
  EXPECT_NE(grpc_stream_token1, grpc_stream_token2);
  root_context->setNextGrpcTokenForTesting(0xFFFFFFFF); // Rollover.
  EXPECT_EQ(root_context->nextGrpcStreamToken(), 2);

  uint32_t http_call_token1 = root_context->nextHttpCallToken();
  uint32_t http_call_token2 = root_context->nextHttpCallToken();
  EXPECT_NE(http_call_token1, http_call_token2);
  root_context->setNextHttpCallTokenForTesting(0); // Rollover.
  EXPECT_EQ(root_context->nextHttpCallToken(), 1);

  EXPECT_EQ(root_context->getBuffer(WasmBufferType::HttpCallResponseBody), nullptr);
  EXPECT_EQ(root_context->getBuffer(WasmBufferType::PluginConfiguration), nullptr);

  delete root_context;

  WasmStatePrototype wasm_state_prototype(true, WasmType::Bytes, "",
                                          StreamInfo::FilterState::LifeSpan::FilterChain);
  auto wasm_state = std::make_unique<WasmState>(wasm_state_prototype);
  Protobuf::Arena arena;
  EXPECT_EQ(wasm_state->exprValue(&arena, true).MessageOrDie(), nullptr);
  wasm_state->setValue("foo");
  auto any = wasm_state->serializeAsProto();
  EXPECT_TRUE(static_cast<ProtobufWkt::Any*>(any.get())->Is<ProtobufWkt::BytesValue>());
}

TEST_P(WasmCommonTest, Logging) {
  Stats::IsolatedStoreImpl stats_store;
  Api::ApiPtr api = Api::createApiForTest(stats_store);
  Upstream::MockClusterManager cluster_manager;
  Event::DispatcherPtr dispatcher(api->allocateDispatcher("wasm_test"));
  auto scope = Stats::ScopeSharedPtr(stats_store.createScope("wasm."));
  NiceMock<LocalInfo::MockLocalInfo> local_info;
  auto name = "";
  auto root_id = "";
  auto vm_id = "";
  auto vm_configuration = "logging";
  auto plugin_configuration = "configure-test";
  std::string code;
  if (GetParam() != "null") {
    code = TestEnvironment::readFileToStringForTest(TestEnvironment::substitute(
        absl::StrCat("{{ test_rundir }}/test/extensions/common/wasm/test_data/test_cpp.wasm")));
  } else {
    // The name of the Null VM plugin.
    code = "CommonWasmTestCpp";
  }
  EXPECT_FALSE(code.empty());
  auto plugin = std::make_shared<Extensions::Common::Wasm::Plugin>(
      name, root_id, vm_id, GetParam(), plugin_configuration, false,
      envoy::config::core::v3::TrafficDirection::UNSPECIFIED, local_info, nullptr);
  auto vm_key = proxy_wasm::makeVmKey(vm_id, vm_configuration, code);
  auto wasm = std::make_shared<Extensions::Common::Wasm::Wasm>(
      absl::StrCat("envoy.wasm.runtime.", GetParam()), vm_id, vm_configuration, vm_key, scope,
      cluster_manager, *dispatcher);
  EXPECT_NE(wasm, nullptr);
  EXPECT_NE(wasm->buildVersion(), "");
  EXPECT_NE(std::unique_ptr<ContextBase>(wasm->createContext(plugin)), nullptr);
  wasm->setCreateContextForTesting(
      [](Wasm*, const std::shared_ptr<Plugin>&) -> ContextBase* { return nullptr; },
      [](Wasm*, const std::shared_ptr<Plugin>&) -> ContextBase* { return nullptr; });
  EXPECT_EQ(std::unique_ptr<ContextBase>(wasm->createContext(plugin)), nullptr);
  auto wasm_weak = std::weak_ptr<Extensions::Common::Wasm::Wasm>(wasm);
  auto wasm_handle = std::make_shared<Extensions::Common::Wasm::WasmHandle>(std::move(wasm));
  EXPECT_TRUE(wasm_weak.lock()->initialize(code, false));
  auto thread_local_wasm = std::make_shared<Wasm>(wasm_handle, *dispatcher);
  thread_local_wasm.reset();

  auto wasm_lock = wasm_weak.lock();
  wasm_lock->setCreateContextForTesting(
      nullptr, [](Wasm* wasm, const std::shared_ptr<Plugin>& plugin) -> ContextBase* {
        auto root_context = new TestContext(wasm, plugin);
        EXPECT_CALL(*root_context,
                    log_(spdlog::level::info, Eq("on_configuration configure-test")));
        EXPECT_CALL(*root_context, log_(spdlog::level::trace, Eq("test trace logging")));
        EXPECT_CALL(*root_context, log_(spdlog::level::debug, Eq("test debug logging")));
        EXPECT_CALL(*root_context, log_(spdlog::level::warn, Eq("test warn logging")));
        EXPECT_CALL(*root_context, log_(spdlog::level::err, Eq("test error logging")));
        EXPECT_CALL(*root_context, log_(spdlog::level::info, Eq("log level is 1")));
        EXPECT_CALL(*root_context, log_(spdlog::level::info, Eq("on_done logging")));
        EXPECT_CALL(*root_context, log_(spdlog::level::info, Eq("on_delete logging")));
        return root_context;
      });

  auto root_context = static_cast<TestContext*>(wasm_weak.lock()->start(plugin));
  EXPECT_EQ(root_context->getConfiguration(), "logging");
  if (GetParam() != "null") {
    EXPECT_TRUE(root_context->validateConfiguration("", plugin));
  }
  wasm_weak.lock()->configure(root_context, plugin);
  EXPECT_EQ(root_context->getStatus().first, 0);

  wasm_handle.reset();
  dispatcher->run(Event::Dispatcher::RunType::NonBlock);
  // This will fault on nullptr if wasm has been deleted.
  plugin->plugin_configuration_ = "done";
  wasm_weak.lock()->configure(root_context, plugin);
  dispatcher->run(Event::Dispatcher::RunType::NonBlock);
  dispatcher->clearDeferredDeleteList();
}

TEST_P(WasmCommonTest, BadSignature) {
  if (GetParam() != "v8") {
    return;
  }
  Stats::IsolatedStoreImpl stats_store;
  Api::ApiPtr api = Api::createApiForTest(stats_store);
  Upstream::MockClusterManager cluster_manager;
  Event::DispatcherPtr dispatcher(api->allocateDispatcher("wasm_test"));
  auto scope = Stats::ScopeSharedPtr(stats_store.createScope("wasm."));
  NiceMock<LocalInfo::MockLocalInfo> local_info;
  auto name = "";
  auto root_id = "";
  auto vm_id = "";
  auto vm_configuration = "";
  auto plugin_configuration = "";
  const auto code = TestEnvironment::readFileToStringForTest(TestEnvironment::substitute(
      "{{ test_rundir }}/test/extensions/common/wasm/test_data/bad_signature_cpp.wasm"));
  EXPECT_FALSE(code.empty());
  auto plugin = std::make_shared<Extensions::Common::Wasm::Plugin>(
      name, root_id, vm_id, GetParam(), plugin_configuration, false,
      envoy::config::core::v3::TrafficDirection::UNSPECIFIED, local_info, nullptr);
  auto vm_key = proxy_wasm::makeVmKey(vm_id, vm_configuration, code);
  auto wasm = std::make_unique<Extensions::Common::Wasm::Wasm>(
      absl::StrCat("envoy.wasm.runtime.", GetParam()), vm_id, vm_configuration, vm_key, scope,
      cluster_manager, *dispatcher);
  EXPECT_FALSE(wasm->initialize(code, false));
  EXPECT_TRUE(wasm->isFailed());
}

TEST_P(WasmCommonTest, Segv) {
  if (GetParam() != "v8") {
    return;
  }
  Stats::IsolatedStoreImpl stats_store;
  Api::ApiPtr api = Api::createApiForTest(stats_store);
  Upstream::MockClusterManager cluster_manager;
  Event::DispatcherPtr dispatcher(api->allocateDispatcher("wasm_test"));
  auto scope = Stats::ScopeSharedPtr(stats_store.createScope("wasm."));
  NiceMock<LocalInfo::MockLocalInfo> local_info;
  auto name = "";
  auto root_id = "";
  auto vm_id = "";
  auto vm_configuration = "segv";
  auto plugin_configuration = "";
  const auto code = TestEnvironment::readFileToStringForTest(TestEnvironment::substitute(
      "{{ test_rundir }}/test/extensions/common/wasm/test_data/test_cpp.wasm"));
  EXPECT_FALSE(code.empty());
  auto plugin = std::make_shared<Extensions::Common::Wasm::Plugin>(
      name, root_id, vm_id, GetParam(), plugin_configuration, false,
      envoy::config::core::v3::TrafficDirection::UNSPECIFIED, local_info, nullptr);
  auto vm_key = proxy_wasm::makeVmKey(vm_id, vm_configuration, code);
  auto wasm = std::make_unique<Extensions::Common::Wasm::Wasm>(
      absl::StrCat("envoy.wasm.runtime.", GetParam()), vm_id, vm_configuration, vm_key, scope,
      cluster_manager, *dispatcher);
  EXPECT_TRUE(wasm->initialize(code, false));
  TestContext* root_context = nullptr;
  wasm->setCreateContextForTesting(
      nullptr, [&root_context](Wasm* wasm, const std::shared_ptr<Plugin>& plugin) -> ContextBase* {
        root_context = new TestContext(wasm, plugin);
        EXPECT_CALL(*root_context, log_(spdlog::level::err, Eq("before badptr")));
        return root_context;
      });
  wasm->start(plugin);
  EXPECT_TRUE(wasm->isFailed());

  // Subsequent calls should be NOOP(s).

  root_context->onResolveDns(0, Envoy::Network::DnsResolver::ResolutionStatus::Success, {});
  Envoy::Stats::MockMetricSnapshot stats_snapshot;
  root_context->onStatsUpdate(stats_snapshot);
}

TEST_P(WasmCommonTest, DivByZero) {
  if (GetParam() != "v8") {
    return;
  }
  Stats::IsolatedStoreImpl stats_store;
  Api::ApiPtr api = Api::createApiForTest(stats_store);
  Upstream::MockClusterManager cluster_manager;
  Event::DispatcherPtr dispatcher(api->allocateDispatcher("wasm_test"));
  auto scope = Stats::ScopeSharedPtr(stats_store.createScope("wasm."));
  NiceMock<LocalInfo::MockLocalInfo> local_info;
  auto name = "";
  auto root_id = "";
  auto vm_id = "";
  auto vm_configuration = "divbyzero";
  auto plugin_configuration = "";
  const auto code = TestEnvironment::readFileToStringForTest(TestEnvironment::substitute(
      "{{ test_rundir }}/test/extensions/common/wasm/test_data/test_cpp.wasm"));
  EXPECT_FALSE(code.empty());
  auto plugin = std::make_shared<Extensions::Common::Wasm::Plugin>(
      name, root_id, vm_id, GetParam(), plugin_configuration, false,
      envoy::config::core::v3::TrafficDirection::UNSPECIFIED, local_info, nullptr);
  auto vm_key = proxy_wasm::makeVmKey(vm_id, vm_configuration, code);
  auto wasm = std::make_unique<Extensions::Common::Wasm::Wasm>(
      absl::StrCat("envoy.wasm.runtime.", GetParam()), vm_id, vm_configuration, vm_key, scope,
      cluster_manager, *dispatcher);
  EXPECT_NE(wasm, nullptr);
  auto context = std::make_unique<TestContext>(wasm.get());
  EXPECT_TRUE(wasm->initialize(code, false));
  wasm->setCreateContextForTesting(
      nullptr, [](Wasm* wasm, const std::shared_ptr<Plugin>& plugin) -> ContextBase* {
        auto root_context = new TestContext(wasm, plugin);
        EXPECT_CALL(*root_context, log_(spdlog::level::err, Eq("before div by zero")));
        return root_context;
      });
  wasm->start(plugin);
}

TEST_P(WasmCommonTest, EmscriptenVersion) {
  if (GetParam() != "v8") {
    return;
  }
  Stats::IsolatedStoreImpl stats_store;
  Api::ApiPtr api = Api::createApiForTest(stats_store);
  Upstream::MockClusterManager cluster_manager;
  Event::DispatcherPtr dispatcher(api->allocateDispatcher("wasm_test"));
  auto scope = Stats::ScopeSharedPtr(stats_store.createScope("wasm."));
  NiceMock<LocalInfo::MockLocalInfo> local_info;
  auto name = "";
  auto root_id = "";
  auto vm_id = "";
  auto vm_configuration = "";
  auto plugin_configuration = "";
  const auto code = TestEnvironment::readFileToStringForTest(TestEnvironment::substitute(
      "{{ test_rundir }}/test/extensions/common/wasm/test_data/test_cpp.wasm"));
  EXPECT_FALSE(code.empty());
  auto plugin = std::make_shared<Extensions::Common::Wasm::Plugin>(
      name, root_id, vm_id, GetParam(), plugin_configuration, false,
      envoy::config::core::v3::TrafficDirection::UNSPECIFIED, local_info, nullptr);
  auto vm_key = proxy_wasm::makeVmKey(vm_id, vm_configuration, code);
  auto wasm = std::make_unique<Extensions::Common::Wasm::Wasm>(
      absl::StrCat("envoy.wasm.runtime.", GetParam()), vm_id, vm_configuration, vm_key, scope,
      cluster_manager, *dispatcher);
  EXPECT_NE(wasm, nullptr);
  auto context = std::make_unique<TestContext>(wasm.get());
  EXPECT_TRUE(wasm->initialize(code, false));

  uint32_t major = 9, minor = 9, abi_major = 9, abi_minor = 9;
  EXPECT_TRUE(wasm->getEmscriptenVersion(&major, &minor, &abi_major, &abi_minor));
  EXPECT_EQ(major, 0);
  EXPECT_LE(minor, 3);
  // Up to (at least) emsdk 1.39.6.
  EXPECT_EQ(abi_major, 0);
  EXPECT_LE(abi_minor, 20);
}

TEST_P(WasmCommonTest, IntrinsicGlobals) {
  Stats::IsolatedStoreImpl stats_store;
  Api::ApiPtr api = Api::createApiForTest(stats_store);
  Upstream::MockClusterManager cluster_manager;
  Event::DispatcherPtr dispatcher(api->allocateDispatcher("wasm_test"));
  auto scope = Stats::ScopeSharedPtr(stats_store.createScope("wasm."));
  NiceMock<LocalInfo::MockLocalInfo> local_info;
  auto name = "";
  auto root_id = "";
  auto vm_id = "";
  auto vm_configuration = "globals";
  auto plugin_configuration = "";
  std::string code;
  if (GetParam() != "null") {
    code = TestEnvironment::readFileToStringForTest(TestEnvironment::substitute(
        absl::StrCat("{{ test_rundir }}/test/extensions/common/wasm/test_data/test_cpp.wasm")));
  } else {
    // The name of the Null VM plugin.
    code = "CommonWasmTestCpp";
  }
  EXPECT_FALSE(code.empty());
  auto plugin = std::make_shared<Extensions::Common::Wasm::Plugin>(
      name, root_id, vm_id, GetParam(), plugin_configuration, false,
      envoy::config::core::v3::TrafficDirection::UNSPECIFIED, local_info, nullptr);
  auto vm_key = proxy_wasm::makeVmKey(vm_id, vm_configuration, code);
  auto wasm = std::make_unique<Extensions::Common::Wasm::Wasm>(
      absl::StrCat("envoy.wasm.runtime.", GetParam()), vm_id, vm_configuration, vm_key, scope,
      cluster_manager, *dispatcher);
  EXPECT_NE(wasm, nullptr);
  EXPECT_TRUE(wasm->initialize(code, false));
  wasm->setCreateContextForTesting(
      nullptr, [](Wasm* wasm, const std::shared_ptr<Plugin>& plugin) -> ContextBase* {
        auto root_context = new TestContext(wasm, plugin);
        EXPECT_CALL(*root_context, log_(spdlog::level::warn, Eq("NaN nan")));
        EXPECT_CALL(*root_context, log_(spdlog::level::warn, Eq("inf inf"))).Times(3);
        return root_context;
      });
  wasm->start(plugin);
}

TEST_P(WasmCommonTest, Utilities) {
  Stats::IsolatedStoreImpl stats_store;
  Api::ApiPtr api = Api::createApiForTest(stats_store);
  Upstream::MockClusterManager cluster_manager;
  Event::DispatcherPtr dispatcher(api->allocateDispatcher("wasm_test"));
  auto scope = Stats::ScopeSharedPtr(stats_store.createScope("wasm."));
  NiceMock<LocalInfo::MockLocalInfo> local_info;
  auto name = "";
  auto root_id = "";
  auto vm_id = "";
  auto vm_configuration = "utilities";
  auto plugin_configuration = "";
  std::string code;
  if (GetParam() != "null") {
    code = TestEnvironment::readFileToStringForTest(TestEnvironment::substitute(
        absl::StrCat("{{ test_rundir }}/test/extensions/common/wasm/test_data/test_cpp.wasm")));
  } else {
    // The name of the Null VM plugin.
    code = "CommonWasmTestCpp";
  }
  EXPECT_FALSE(code.empty());
  auto plugin = std::make_shared<Extensions::Common::Wasm::Plugin>(
      name, root_id, vm_id, GetParam(), plugin_configuration, false,
      envoy::config::core::v3::TrafficDirection::UNSPECIFIED, local_info, nullptr);
  auto vm_key = proxy_wasm::makeVmKey(vm_id, vm_configuration, code);
  auto wasm = std::make_unique<Extensions::Common::Wasm::Wasm>(
      absl::StrCat("envoy.wasm.runtime.", GetParam()), vm_id, vm_configuration, vm_key, scope,
      cluster_manager, *dispatcher);
  EXPECT_NE(wasm, nullptr);
  EXPECT_TRUE(wasm->initialize(code, false));
  wasm->setCreateContextForTesting(
      nullptr, [](Wasm* wasm, const std::shared_ptr<Plugin>& plugin) -> ContextBase* {
        auto root_context = new TestContext(wasm, plugin);
        EXPECT_CALL(*root_context, log_(spdlog::level::info, Eq("on_vm_start utilities")));
        return root_context;
      });
  wasm->start(plugin);

  // Context
  auto context = std::make_unique<Context>();
  context->error("error");

  // Buffer
  Extensions::Common::Wasm::Buffer buffer;
  Extensions::Common::Wasm::Buffer const_buffer;
  Extensions::Common::Wasm::Buffer string_buffer;
  auto buffer_impl = std::make_unique<Envoy::Buffer::OwnedImpl>("contents");
  buffer.set(buffer_impl.get());
  const_buffer.set(static_cast<const ::Envoy::Buffer::Instance*>(buffer_impl.get()));
  string_buffer.set("contents");
  std::string data("contents");
  if (GetParam() != "null") {
    EXPECT_EQ(WasmResult::InvalidMemoryAccess,
              buffer.copyTo(wasm.get(), 0, 1 << 30 /* length too long */, 0, 0));
    EXPECT_EQ(WasmResult::InvalidMemoryAccess,
              buffer.copyTo(wasm.get(), 0, 1, 1 << 30 /* bad pointer location */, 0));
    EXPECT_EQ(WasmResult::InvalidMemoryAccess,
              buffer.copyTo(wasm.get(), 0, 1, 0, 1 << 30 /* bad size location */));
    EXPECT_EQ(WasmResult::BadArgument, buffer.copyFrom(0, 1, data));
    EXPECT_EQ(WasmResult::BadArgument, buffer.copyFrom(1, 1, data));
    EXPECT_EQ(WasmResult::BadArgument, const_buffer.copyFrom(1, 1, data));
    EXPECT_EQ(WasmResult::BadArgument, string_buffer.copyFrom(1, 1, data));
  }
}

TEST_P(WasmCommonTest, Stats) {
  Stats::IsolatedStoreImpl stats_store;
  Api::ApiPtr api = Api::createApiForTest(stats_store);
  Upstream::MockClusterManager cluster_manager;
  Event::DispatcherPtr dispatcher(api->allocateDispatcher("wasm_test"));
  auto scope = Stats::ScopeSharedPtr(stats_store.createScope("wasm."));
  NiceMock<LocalInfo::MockLocalInfo> local_info;
  auto name = "";
  auto root_id = "";
  auto vm_id = "";
  auto vm_configuration = "stats";
  auto plugin_configuration = "";
  std::string code;
  if (GetParam() != "null") {
    code = TestEnvironment::readFileToStringForTest(TestEnvironment::substitute(
        absl::StrCat("{{ test_rundir }}/test/extensions/common/wasm/test_data/test_cpp.wasm")));
  } else {
    // The name of the Null VM plugin.
    code = "CommonWasmTestCpp";
  }
  EXPECT_FALSE(code.empty());
  auto plugin = std::make_shared<Extensions::Common::Wasm::Plugin>(
      name, root_id, vm_id, GetParam(), plugin_configuration, false,
      envoy::config::core::v3::TrafficDirection::UNSPECIFIED, local_info, nullptr);
  auto vm_key = proxy_wasm::makeVmKey(vm_id, vm_configuration, code);
  auto wasm = std::make_unique<Extensions::Common::Wasm::Wasm>(
      absl::StrCat("envoy.wasm.runtime.", GetParam()), vm_id, vm_configuration, vm_key, scope,
      cluster_manager, *dispatcher);
  EXPECT_NE(wasm, nullptr);
  EXPECT_TRUE(wasm->initialize(code, false));
  wasm->setCreateContextForTesting(
      nullptr, [](Wasm* wasm, const std::shared_ptr<Plugin>& plugin) -> ContextBase* {
        auto root_context = new TestContext(wasm, plugin);
        EXPECT_CALL(*root_context, log_(spdlog::level::trace, Eq("get counter = 1")));
        EXPECT_CALL(*root_context, log_(spdlog::level::debug, Eq("get counter = 2")));
        // recordMetric on a Counter is the same as increment.
        EXPECT_CALL(*root_context, log_(spdlog::level::info, Eq("get counter = 5")));
        EXPECT_CALL(*root_context, log_(spdlog::level::warn, Eq("get gauge = 2")));
        // Get is not supported on histograms.
        EXPECT_CALL(*root_context, log_(spdlog::level::err, Eq("get histogram = Unsupported")));
        return root_context;
      });
  wasm->start(plugin);
}

TEST_P(WasmCommonTest, Foreign) {
  Stats::IsolatedStoreImpl stats_store;
  Api::ApiPtr api = Api::createApiForTest(stats_store);
  Upstream::MockClusterManager cluster_manager;
  Event::DispatcherPtr dispatcher(api->allocateDispatcher("wasm_test"));
  auto scope = Stats::ScopeSharedPtr(stats_store.createScope("wasm."));
  NiceMock<LocalInfo::MockLocalInfo> local_info;
  auto name = "";
  auto root_id = "";
  auto vm_id = "";
  auto vm_configuration = "foreign";
  auto vm_key = "";
  auto plugin_configuration = "";
  auto plugin = std::make_shared<Extensions::Common::Wasm::Plugin>(
      name, root_id, vm_id, GetParam(), plugin_configuration, false,
      envoy::config::core::v3::TrafficDirection::UNSPECIFIED, local_info, nullptr);
  auto wasm = std::make_unique<Extensions::Common::Wasm::Wasm>(
      absl::StrCat("envoy.wasm.runtime.", GetParam()), vm_id, vm_configuration, vm_key, scope,
      cluster_manager, *dispatcher);
  EXPECT_NE(wasm, nullptr);
  std::string code;
  if (GetParam() != "null") {
    code = TestEnvironment::readFileToStringForTest(TestEnvironment::substitute(
        absl::StrCat("{{ test_rundir }}/test/extensions/common/wasm/test_data/test_cpp.wasm")));
  } else {
    // The name of the Null VM plugin.
    code = "CommonWasmTestCpp";
  }
  EXPECT_FALSE(code.empty());
  EXPECT_TRUE(wasm->initialize(code, false));
  wasm->setCreateContextForTesting(
      nullptr, [](Wasm* wasm, const std::shared_ptr<Plugin>& plugin) -> ContextBase* {
        auto root_context = new TestContext(wasm, plugin);
        EXPECT_CALL(*root_context, log_(spdlog::level::trace, Eq("compress 2000 -> 23")));
        EXPECT_CALL(*root_context, log_(spdlog::level::debug, Eq("uncompress 23 -> 2000")));
        return root_context;
      });
  wasm->start(plugin);
}

TEST_P(WasmCommonTest, OnForeign) {
  Stats::IsolatedStoreImpl stats_store;
  Api::ApiPtr api = Api::createApiForTest(stats_store);
  Upstream::MockClusterManager cluster_manager;
  Event::DispatcherPtr dispatcher(api->allocateDispatcher("wasm_test"));
  auto scope = Stats::ScopeSharedPtr(stats_store.createScope("wasm."));
  NiceMock<LocalInfo::MockLocalInfo> local_info;
  auto name = "";
  auto root_id = "";
  auto vm_id = "";
  auto vm_configuration = "on_foreign";
  auto vm_key = "";
  auto plugin_configuration = "";
  auto plugin = std::make_shared<Extensions::Common::Wasm::Plugin>(
      name, root_id, vm_id, GetParam(), plugin_configuration, false,
      envoy::config::core::v3::TrafficDirection::UNSPECIFIED, local_info, nullptr);
  auto wasm = std::make_unique<Extensions::Common::Wasm::Wasm>(
      absl::StrCat("envoy.wasm.runtime.", GetParam()), vm_id, vm_configuration, vm_key, scope,
      cluster_manager, *dispatcher);
  EXPECT_NE(wasm, nullptr);
  std::string code;
  if (GetParam() != "null") {
    code = TestEnvironment::readFileToStringForTest(TestEnvironment::substitute(
        absl::StrCat("{{ test_rundir }}/test/extensions/common/wasm/test_data/test_cpp.wasm")));
  } else {
    // The name of the Null VM plugin.
    code = "CommonWasmTestCpp";
  }
  EXPECT_FALSE(code.empty());
  EXPECT_TRUE(wasm->initialize(code, false));
  TestContext* test_context = nullptr;
  wasm->setCreateContextForTesting(
      nullptr, [&test_context](Wasm* wasm, const std::shared_ptr<Plugin>& plugin) -> ContextBase* {
        auto context = new TestContext(wasm, plugin);
        EXPECT_CALL(*context, log_(spdlog::level::debug, Eq("on_foreign start")));
        EXPECT_CALL(*context, log_(spdlog::level::info, Eq("on_foreign_function 7 13")));
        test_context = context;
        return context;
      });
  wasm->start(plugin);
  test_context->onForeignFunction(7, 13);
}

TEST_P(WasmCommonTest, WASI) {
  if (GetParam() == "null") {
    // This test has no meaning unless it is invoked by actual Wasm code
    return;
  }
  Stats::IsolatedStoreImpl stats_store;
  Api::ApiPtr api = Api::createApiForTest(stats_store);
  Upstream::MockClusterManager cluster_manager;
  Event::DispatcherPtr dispatcher(api->allocateDispatcher("wasm_test"));
  auto scope = Stats::ScopeSharedPtr(stats_store.createScope("wasm."));
  NiceMock<LocalInfo::MockLocalInfo> local_info;
  auto name = "";
  auto root_id = "";
  auto vm_id = "";
  auto vm_configuration = "WASI";
  auto vm_key = "";
  auto plugin_configuration = "";
  auto plugin = std::make_shared<Extensions::Common::Wasm::Plugin>(
      name, root_id, vm_id, GetParam(), plugin_configuration, false,
      envoy::config::core::v3::TrafficDirection::UNSPECIFIED, local_info, nullptr);
  auto wasm = std::make_unique<Extensions::Common::Wasm::Wasm>(
      absl::StrCat("envoy.wasm.runtime.", GetParam()), vm_id, vm_configuration, vm_key, scope,
      cluster_manager, *dispatcher);
  EXPECT_NE(wasm, nullptr);
  std::string code;
  if (GetParam() != "null") {
    code = TestEnvironment::readFileToStringForTest(TestEnvironment::substitute(
        absl::StrCat("{{ test_rundir }}/test/extensions/common/wasm/test_data/test_cpp.wasm")));
  } else {
    // The name of the Null VM plugin.
    code = "CommonWasmTestCpp";
  }
  EXPECT_FALSE(code.empty());
  EXPECT_TRUE(wasm->initialize(code, false));
  wasm->setCreateContextForTesting(
      nullptr, [](Wasm* wasm, const std::shared_ptr<Plugin>& plugin) -> ContextBase* {
        auto root_context = new TestContext(wasm, plugin);
        EXPECT_CALL(*root_context, log_(spdlog::level::info, Eq("WASI write to stdout"))).Times(1);
        EXPECT_CALL(*root_context, log_(spdlog::level::err, Eq("WASI write to stderr"))).Times(1);
        return root_context;
      });
  wasm->start(plugin);
}

TEST_P(WasmCommonTest, VmCache) {
  Stats::IsolatedStoreImpl stats_store;
  Api::ApiPtr api = Api::createApiForTest(stats_store);
  NiceMock<Upstream::MockClusterManager> cluster_manager;
  NiceMock<Random::MockRandomGenerator> random;
  NiceMock<Init::MockManager> init_manager;
  NiceMock<Server::MockServerLifecycleNotifier2> lifecycle_notifier;
  Event::DispatcherPtr dispatcher(api->allocateDispatcher("wasm_test"));
  Config::DataSource::RemoteAsyncDataProviderPtr remote_data_provider;
  auto scope = Stats::ScopeSharedPtr(stats_store.createScope("wasm."));
  NiceMock<LocalInfo::MockLocalInfo> local_info;
  auto name = "";
  auto root_id = "";
  auto vm_id = "";
  auto vm_configuration = "vm_cache";
  auto plugin_configuration = "init";
  auto plugin = std::make_shared<Extensions::Common::Wasm::Plugin>(
      name, root_id, vm_id, GetParam(), plugin_configuration, false,
      envoy::config::core::v3::TrafficDirection::UNSPECIFIED, local_info, nullptr);

  ServerLifecycleNotifier::StageCallbackWithCompletion lifecycle_callback;
  EXPECT_CALL(lifecycle_notifier, registerCallback2(_, _))
      .WillRepeatedly(
          Invoke([&](ServerLifecycleNotifier::Stage,
                     StageCallbackWithCompletion callback) -> ServerLifecycleNotifier::HandlePtr {
            lifecycle_callback = callback;
            return nullptr;
          }));

  VmConfig vm_config;
  vm_config.set_runtime(absl::StrCat("envoy.wasm.runtime.", GetParam()));
  ProtobufWkt::StringValue vm_configuration_string;
  vm_configuration_string.set_value(vm_configuration);
  vm_config.mutable_configuration()->PackFrom(vm_configuration_string);
  std::string code;
  if (GetParam() != "null") {
    code = TestEnvironment::readFileToStringForTest(TestEnvironment::substitute(
        absl::StrCat("{{ test_rundir }}/test/extensions/common/wasm/test_data/test_cpp.wasm")));
  } else {
    // The name of the Null VM plugin.
    code = "CommonWasmTestCpp";
  }
  EXPECT_FALSE(code.empty());
  vm_config.mutable_code()->mutable_local()->set_inline_bytes(code);
  WasmHandleSharedPtr wasm_handle;
  createWasm(vm_config, plugin, scope, cluster_manager, init_manager, *dispatcher, random, *api,
             lifecycle_notifier, remote_data_provider,
             [&wasm_handle](const WasmHandleSharedPtr& w) { wasm_handle = w; });
  EXPECT_NE(wasm_handle, nullptr);
  Event::PostCb post_cb = [] {};
  lifecycle_callback(post_cb);

  WasmHandleSharedPtr wasm_handle2;
  createWasm(vm_config, plugin, scope, cluster_manager, init_manager, *dispatcher, random, *api,
             lifecycle_notifier, remote_data_provider,
             [&wasm_handle2](const WasmHandleSharedPtr& w) { wasm_handle2 = w; });
  EXPECT_NE(wasm_handle2, nullptr);
  EXPECT_EQ(wasm_handle, wasm_handle2);

  auto wasm_handle_local = getOrCreateThreadLocalWasm(
      wasm_handle, plugin,
      [&dispatcher](const WasmHandleBaseSharedPtr& base_wasm) -> WasmHandleBaseSharedPtr {
        auto wasm =
            std::make_shared<Wasm>(std::static_pointer_cast<WasmHandle>(base_wasm), *dispatcher);
        wasm->setCreateContextForTesting(
            nullptr, [](Wasm* wasm, const std::shared_ptr<Plugin>& plugin) -> ContextBase* {
              auto root_context = new TestContext(wasm, plugin);
              EXPECT_CALL(*root_context, log_(spdlog::level::info, Eq("on_vm_start vm_cache")));
              EXPECT_CALL(*root_context, log_(spdlog::level::info, Eq("on_configuration init")));
              EXPECT_CALL(*root_context, log_(spdlog::level::info, Eq("on_done logging")));
              EXPECT_CALL(*root_context, log_(spdlog::level::info, Eq("on_delete logging")));
              return root_context;
            });
        return std::make_shared<WasmHandle>(wasm);
      });
  wasm_handle.reset();
  wasm_handle2.reset();

  auto wasm = wasm_handle_local->wasm().get();
  wasm_handle_local.reset();

  dispatcher->run(Event::Dispatcher::RunType::NonBlock);

  plugin->plugin_configuration_ = "done";
  wasm->configure(wasm->getContext(1), plugin);
  plugin.reset();
  dispatcher->run(Event::Dispatcher::RunType::NonBlock);
  dispatcher->clearDeferredDeleteList();
  Event::PostCb post_cb = [] {};
  lifecycle_callback(post_cb);

  proxy_wasm::clearWasmCachesForTesting();
}

TEST_P(WasmCommonTest, RemoteCode) {
  if (GetParam() == "null") {
    return;
  }
  Stats::IsolatedStoreImpl stats_store;
  Api::ApiPtr api = Api::createApiForTest(stats_store);
  NiceMock<Upstream::MockClusterManager> cluster_manager;
  NiceMock<Random::MockRandomGenerator> random;
  NiceMock<Init::MockManager> init_manager;
  NiceMock<Server::MockServerLifecycleNotifier> lifecycle_notifier;
  Init::ExpectableWatcherImpl init_watcher;
  Event::DispatcherPtr dispatcher(api->allocateDispatcher("wasm_test"));
  Config::DataSource::RemoteAsyncDataProviderPtr remote_data_provider;
  auto scope = Stats::ScopeSharedPtr(stats_store.createScope("wasm."));
  NiceMock<LocalInfo::MockLocalInfo> local_info;
  auto name = "";
  auto root_id = "";
  auto vm_id = "";
  auto vm_configuration = "vm_cache";
  auto plugin_configuration = "done";
  auto plugin = std::make_shared<Extensions::Common::Wasm::Plugin>(
      name, root_id, vm_id, GetParam(), plugin_configuration, false,
      envoy::config::core::v3::TrafficDirection::UNSPECIFIED, local_info, nullptr);

  std::string code = TestEnvironment::readFileToStringForTest(TestEnvironment::substitute(
      absl::StrCat("{{ test_rundir }}/test/extensions/common/wasm/test_data/test_cpp.wasm")));

  VmConfig vm_config;
  vm_config.set_runtime(absl::StrCat("envoy.wasm.runtime.", GetParam()));
  ProtobufWkt::BytesValue vm_configuration_bytes;
  vm_configuration_bytes.set_value(vm_configuration);
  vm_config.mutable_configuration()->PackFrom(vm_configuration_bytes);
  std::string sha256 = Extensions::Common::Wasm::sha256(code);
  std::string sha256Hex =
      Hex::encode(reinterpret_cast<const uint8_t*>(&*sha256.begin()), sha256.size());
  vm_config.mutable_code()->mutable_remote()->set_sha256(sha256Hex);
  vm_config.mutable_code()->mutable_remote()->mutable_http_uri()->set_uri(
      "http://example.com/test.wasm");
  vm_config.mutable_code()->mutable_remote()->mutable_http_uri()->set_cluster("example_com");
  vm_config.mutable_code()->mutable_remote()->mutable_http_uri()->mutable_timeout()->set_seconds(5);
  WasmHandleSharedPtr wasm_handle;
  NiceMock<Http::MockAsyncClient> client;
  NiceMock<Http::MockAsyncClientRequest> request(&client);

  EXPECT_CALL(cluster_manager, httpAsyncClientForCluster("example_com"))
      .WillOnce(ReturnRef(cluster_manager.async_client_));
  EXPECT_CALL(cluster_manager.async_client_, send_(_, _, _))
      .WillOnce(
          Invoke([&](Http::RequestMessagePtr&, Http::AsyncClient::Callbacks& callbacks,
                     const Http::AsyncClient::RequestOptions&) -> Http::AsyncClient::Request* {
            Http::ResponseMessagePtr response(
                new Http::ResponseMessageImpl(Http::ResponseHeaderMapPtr{
                    new Http::TestResponseHeaderMapImpl{{":status", "200"}}}));
            response->body() = std::make_unique<::Envoy::Buffer::OwnedImpl>(code);
            callbacks.onSuccess(request, std::move(response));
            return nullptr;
          }));

  Init::TargetHandlePtr init_target_handle;
  EXPECT_CALL(init_manager, add(_)).WillOnce(Invoke([&](const Init::Target& target) {
    init_target_handle = target.createHandle("test");
  }));
  createWasm(vm_config, plugin, scope, cluster_manager, init_manager, *dispatcher, random, *api,
             lifecycle_notifier, remote_data_provider,
             [&wasm_handle](const WasmHandleSharedPtr& w) { wasm_handle = w; });

  EXPECT_CALL(init_watcher, ready());
  init_target_handle->initialize(init_watcher);

  EXPECT_NE(wasm_handle, nullptr);

  auto wasm_handle_local = getOrCreateThreadLocalWasm(
      wasm_handle, plugin,
      [&dispatcher](const WasmHandleBaseSharedPtr& base_wasm) -> WasmHandleBaseSharedPtr {
        auto wasm =
            std::make_shared<Wasm>(std::static_pointer_cast<WasmHandle>(base_wasm), *dispatcher);
        wasm->setCreateContextForTesting(
            nullptr, [](Wasm* wasm, const std::shared_ptr<Plugin>& plugin) -> ContextBase* {
              auto root_context = new TestContext(wasm, plugin);
              EXPECT_CALL(*root_context, log_(spdlog::level::info, Eq("on_vm_start vm_cache")));
              EXPECT_CALL(*root_context, log_(spdlog::level::info, Eq("on_done logging")));
              EXPECT_CALL(*root_context, log_(spdlog::level::info, Eq("on_delete logging")));
              return root_context;
            });
        return std::make_shared<WasmHandle>(wasm);
      });
  wasm_handle.reset();

  auto wasm = wasm_handle_local->wasm().get();
  wasm_handle_local.reset();
  dispatcher->run(Event::Dispatcher::RunType::NonBlock);
  wasm->configure(wasm->getContext(1), plugin);
  plugin.reset();
  dispatcher->run(Event::Dispatcher::RunType::NonBlock);
  dispatcher->clearDeferredDeleteList();
}

TEST_P(WasmCommonTest, RemoteCodeMultipleRetry) {
  if (GetParam() == "null") {
    return;
  }
  Stats::IsolatedStoreImpl stats_store;
  Api::ApiPtr api = Api::createApiForTest(stats_store);
  NiceMock<Upstream::MockClusterManager> cluster_manager;
  NiceMock<Random::MockRandomGenerator> random;
  NiceMock<Init::MockManager> init_manager;
  NiceMock<Server::MockServerLifecycleNotifier> lifecycle_notifier;
  Init::ExpectableWatcherImpl init_watcher;
  Event::DispatcherPtr dispatcher(api->allocateDispatcher("wasm_test"));
  Config::DataSource::RemoteAsyncDataProviderPtr remote_data_provider;
  auto scope = Stats::ScopeSharedPtr(stats_store.createScope("wasm."));
  NiceMock<LocalInfo::MockLocalInfo> local_info;
  auto name = "";
  auto root_id = "";
  auto vm_id = "";
  auto vm_configuration = "vm_cache";
  auto plugin_configuration = "done";
  auto plugin = std::make_shared<Extensions::Common::Wasm::Plugin>(
      name, root_id, vm_id, GetParam(), plugin_configuration, false,
      envoy::config::core::v3::TrafficDirection::UNSPECIFIED, local_info, nullptr);

  std::string code = TestEnvironment::readFileToStringForTest(TestEnvironment::substitute(
      absl::StrCat("{{ test_rundir }}/test/extensions/common/wasm/test_data/test_cpp.wasm")));

  VmConfig vm_config;
  vm_config.set_runtime(absl::StrCat("envoy.wasm.runtime.", GetParam()));
  ProtobufWkt::StringValue vm_configuration_string;
  vm_configuration_string.set_value(vm_configuration);
  vm_config.mutable_configuration()->PackFrom(vm_configuration_string);
  std::string sha256 = Extensions::Common::Wasm::sha256(code);
  std::string sha256Hex =
      Hex::encode(reinterpret_cast<const uint8_t*>(&*sha256.begin()), sha256.size());
  int num_retries = 3;
  vm_config.mutable_code()->mutable_remote()->set_sha256(sha256Hex);
  vm_config.mutable_code()->mutable_remote()->mutable_http_uri()->set_uri(
      "http://example.com/test.wasm");
  vm_config.mutable_code()->mutable_remote()->mutable_http_uri()->set_cluster("example_com");
  vm_config.mutable_code()->mutable_remote()->mutable_http_uri()->mutable_timeout()->set_seconds(5);
  vm_config.mutable_code()
      ->mutable_remote()
      ->mutable_retry_policy()
      ->mutable_num_retries()
      ->set_value(num_retries);
  WasmHandleSharedPtr wasm_handle;
  NiceMock<Http::MockAsyncClient> client;
  NiceMock<Http::MockAsyncClientRequest> request(&client);

  EXPECT_CALL(cluster_manager, httpAsyncClientForCluster("example_com"))
      .WillRepeatedly(ReturnRef(cluster_manager.async_client_));
  EXPECT_CALL(cluster_manager.async_client_, send_(_, _, _))
      .WillRepeatedly(Invoke([&, retry = num_retries](
                                 Http::RequestMessagePtr&, Http::AsyncClient::Callbacks& callbacks,
                                 const Http::AsyncClient::RequestOptions&) mutable
                             -> Http::AsyncClient::Request* {
        if (retry-- == 0) {
          Http::ResponseMessagePtr response(new Http::ResponseMessageImpl(
              Http::ResponseHeaderMapPtr{new Http::TestResponseHeaderMapImpl{{":status", "503"}}}));
          callbacks.onSuccess(request, std::move(response));
          return nullptr;
        } else {
          Http::ResponseMessagePtr response(new Http::ResponseMessageImpl(
              Http::ResponseHeaderMapPtr{new Http::TestResponseHeaderMapImpl{{":status", "200"}}}));
          response->body() = std::make_unique<::Envoy::Buffer::OwnedImpl>(code);
          callbacks.onSuccess(request, std::move(response));
          return nullptr;
        }
      }));

  Init::TargetHandlePtr init_target_handle;
  EXPECT_CALL(init_manager, add(_)).WillOnce(Invoke([&](const Init::Target& target) {
    init_target_handle = target.createHandle("test");
  }));
  createWasm(vm_config, plugin, scope, cluster_manager, init_manager, *dispatcher, random, *api,
             lifecycle_notifier, remote_data_provider,
             [&wasm_handle](const WasmHandleSharedPtr& w) { wasm_handle = w; });

  EXPECT_CALL(init_watcher, ready());
  init_target_handle->initialize(init_watcher);

  dispatcher->run(Event::Dispatcher::RunType::NonBlock);
  EXPECT_NE(wasm_handle, nullptr);

  auto wasm_handle_local = getOrCreateThreadLocalWasm(
      wasm_handle, plugin,
      [&dispatcher](const WasmHandleBaseSharedPtr& base_wasm) -> WasmHandleBaseSharedPtr {
        auto wasm =
            std::make_shared<Wasm>(std::static_pointer_cast<WasmHandle>(base_wasm), *dispatcher);
        wasm->setCreateContextForTesting(
            nullptr, [](Wasm* wasm, const std::shared_ptr<Plugin>& plugin) -> ContextBase* {
              auto root_context = new TestContext(wasm, plugin);
              EXPECT_CALL(*root_context, log_(spdlog::level::info, Eq("on_vm_start vm_cache")));
              EXPECT_CALL(*root_context, log_(spdlog::level::info, Eq("on_done logging")));
              EXPECT_CALL(*root_context, log_(spdlog::level::info, Eq("on_delete logging")));
              return root_context;
            });
        return std::make_shared<WasmHandle>(wasm);
      });
  wasm_handle.reset();

  auto wasm = wasm_handle_local->wasm().get();
  wasm_handle_local.reset();

  dispatcher->run(Event::Dispatcher::RunType::NonBlock);
  wasm->configure(wasm->getContext(1), plugin);
  plugin.reset();
  dispatcher->run(Event::Dispatcher::RunType::NonBlock);
  dispatcher->clearDeferredDeleteList();
}

class WasmCommonContextTest
    : public Common::Wasm::WasmTestBase<testing::TestWithParam<std::string>> {
public:
  WasmCommonContextTest() = default;

  void setup(const std::string& code, std::string vm_configuration, std::string root_id = "") {
    setupBase(
        GetParam(), code,
        [](Wasm* wasm, const std::shared_ptr<Plugin>& plugin) -> ContextBase* {
          return new TestContext(wasm, plugin);
        },
        root_id, vm_configuration);
  }
  void setupContext() {
    context_ = std::make_unique<TestContext>(wasm_->wasm().get(), root_context_->id(), plugin_);
    context_->onCreate();
  }

  TestContext& rootContext() { return *static_cast<TestContext*>(root_context_); }
  TestContext& context() { return *context_; }

  std::unique_ptr<TestContext> context_;
};

INSTANTIATE_TEST_SUITE_P(Runtimes, WasmCommonContextTest, test_values);

TEST_P(WasmCommonContextTest, OnDnsResolve) {
  std::string code;
  if (GetParam() != "null") {
    code = TestEnvironment::readFileToStringForTest(TestEnvironment::substitute(absl::StrCat(
        "{{ test_rundir }}/test/extensions/common/wasm/test_data/test_context_cpp.wasm")));
  } else {
    // The name of the Null VM plugin.
    code = "CommonWasmTestContextCpp";
  }
  EXPECT_FALSE(code.empty());

  std::shared_ptr<Network::MockDnsResolver> dns_resolver(new Network::MockDnsResolver());
  EXPECT_CALL(dispatcher_, createDnsResolver(_, _)).WillRepeatedly(Return(dns_resolver));
  Network::DnsResolver::ResolveCb dns_callback;
  Network::MockActiveDnsQuery active_dns_query;
  EXPECT_CALL(*dns_resolver, resolve(_, _, _))
      .WillRepeatedly(DoAll(testing::SaveArg<2>(&dns_callback), Return(&active_dns_query)));

  setup(code, "context");
  setupContext();
  EXPECT_CALL(rootContext(), log_(spdlog::level::warn, Eq("TestRootContext::onResolveDns 1")));
  EXPECT_CALL(rootContext(), log_(spdlog::level::warn, Eq("TestRootContext::onResolveDns 2")));
  EXPECT_CALL(rootContext(), log_(spdlog::level::info,
                                  Eq("TestRootContext::onResolveDns dns 1001 192.168.1.101:0")));
  EXPECT_CALL(rootContext(), log_(spdlog::level::info,
                                  Eq("TestRootContext::onResolveDns dns 1001 192.168.1.102:0")));
  EXPECT_CALL(rootContext(), log_(spdlog::level::warn, Eq("TestRootContext::onDone 1")));

  dns_callback(
      Network::DnsResolver::ResolutionStatus::Success,
      TestUtility::makeDnsResponse({"192.168.1.101", "192.168.1.102"}, std::chrono::seconds(1001)));

  rootContext().onResolveDns(1 /* token */, Envoy::Network::DnsResolver::ResolutionStatus::Failure,
                             {});
  if (GetParam() == "null") {
    rootContext().onTick(0);
  }
  if (GetParam() == "v8") {
    rootContext().onQueueReady(0);
  }
  // Wait till the Wasm is destroyed and then the late callback should do nothing.
  deferred_runner_.setFunction([dns_callback] {
    dns_callback(Network::DnsResolver::ResolutionStatus::Success,
                 TestUtility::makeDnsResponse({"192.168.1.101", "192.168.1.102"},
                                              std::chrono::seconds(1001)));
  });
}

TEST_P(WasmCommonContextTest, EmptyContext) {
  std::string code;
  if (GetParam() != "null") {
    code = TestEnvironment::readFileToStringForTest(TestEnvironment::substitute(absl::StrCat(
        "{{ test_rundir }}/test/extensions/common/wasm/test_data/test_context_cpp.wasm")));
  } else {
    // The name of the Null VM plugin.
    code = "CommonWasmTestContextCpp";
  }
  EXPECT_FALSE(code.empty());

  setup(code, "context", "empty");
  setupContext();

  root_context_->onResolveDns(0, Envoy::Network::DnsResolver::ResolutionStatus::Success, {});
  NiceMock<Envoy::Stats::MockMetricSnapshot> stats_snapshot;
  root_context_->onStatsUpdate(stats_snapshot);
  root_context_->validateConfiguration("", plugin_);
}

} // namespace Wasm
} // namespace Common
} // namespace Extensions
} // namespace Envoy<|MERGE_RESOLUTION|>--- conflicted
+++ resolved
@@ -23,42 +23,28 @@
 using Envoy::Server::ServerLifecycleNotifier;
 using StageCallbackWithCompletion =
     Envoy::Server::ServerLifecycleNotifier::StageCallbackWithCompletion;
-<<<<<<< HEAD
-=======
 using google::api::expr::runtime::CelValue;
->>>>>>> e3c06cb7
 using testing::Eq;
 using testing::Return;
 
 namespace Envoy {
 
 namespace Server {
-<<<<<<< HEAD
-class MockServerLifecycleNotifier2 : public MockServerLifecycleNotifier {
-=======
 class MockServerLifecycleNotifier2 : public ServerLifecycleNotifier {
->>>>>>> e3c06cb7
 public:
   MockServerLifecycleNotifier2() = default;
   ~MockServerLifecycleNotifier2() override = default;
 
-<<<<<<< HEAD
-  using MockServerLifecycleNotifier::registerCallback;
-
-=======
->>>>>>> e3c06cb7
+  using ServerLifecycleNotifier::registerCallback;
+
   ServerLifecycleNotifier::HandlePtr
   registerCallback(Stage stage, StageCallbackWithCompletion callback) override {
     return registerCallback2(stage, callback);
   }
 
-<<<<<<< HEAD
-  MOCK_METHOD2(registerCallback2, HandlePtr(Stage stage, StageCallbackWithCompletion callback));
-=======
   MOCK_METHOD(ServerLifecycleNotifier::HandlePtr, registerCallback, (Stage, StageCallback));
   MOCK_METHOD(ServerLifecycleNotifier::HandlePtr, registerCallback2,
               (Stage stage, StageCallbackWithCompletion callback));
->>>>>>> e3c06cb7
 };
 } // namespace Server
 
@@ -766,8 +752,6 @@
   plugin.reset();
   dispatcher->run(Event::Dispatcher::RunType::NonBlock);
   dispatcher->clearDeferredDeleteList();
-  Event::PostCb post_cb = [] {};
-  lifecycle_callback(post_cb);
 
   proxy_wasm::clearWasmCachesForTesting();
 }
