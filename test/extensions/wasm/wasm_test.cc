--- conflicted
+++ resolved
@@ -100,11 +100,7 @@
   wasm_weak.lock()->configure(root_context, plugin, "configure-test");
   wasm_handler.reset();
   dispatcher->run(Event::Dispatcher::RunType::NonBlock);
-<<<<<<< HEAD
-  // This will SEGV on nullptr if wasm has been deleeted.
-=======
   // This will SEGV on nullptr if wasm has been deleted.
->>>>>>> df897dba
   wasm_weak.lock()->tickHandler(root_context->id());
   dispatcher->run(Event::Dispatcher::RunType::NonBlock);
   dispatcher->clearDeferredDeleteList();
