--- conflicted
+++ resolved
@@ -77,21 +77,13 @@
       absl::StrCat("envoy.wasm.runtime.", std::get<0>(GetParam())), vm_id, vm_configuration, scope,
       cluster_manager, *dispatcher);
   EXPECT_NE(wasm, nullptr);
-<<<<<<< HEAD
-  auto wasm_ptr = wasm.get();
-=======
   auto wasm_weak = std::weak_ptr<Extensions::Common::Wasm::Wasm>(wasm);
->>>>>>> 59f170e1
   auto wasm_handler = std::make_unique<Extensions::Common::Wasm::WasmHandle>(std::move(wasm));
   const auto code = TestEnvironment::readFileToStringForTest(TestEnvironment::substitute(
       absl::StrCat("{{ test_rundir }}/test/extensions/wasm/test_data/logging_",
                    std::get<1>(GetParam()), ".wasm")));
   EXPECT_FALSE(code.empty());
-<<<<<<< HEAD
-  auto context = std::make_unique<TestContext>(wasm_ptr);
-=======
   auto context = std::make_unique<TestContext>(wasm_weak.lock().get());
->>>>>>> 59f170e1
 
   EXPECT_CALL(*context, scriptLog_(spdlog::level::warn, Eq("warn configure-test")));
   EXPECT_CALL(*context, scriptLog_(spdlog::level::trace, Eq("test trace logging")));
@@ -101,16 +93,6 @@
   EXPECT_CALL(*context, scriptLog_(spdlog::level::info, Eq("onDone logging")));
   EXPECT_CALL(*context, scriptLog_(spdlog::level::info, Eq("onDelete logging")));
 
-<<<<<<< HEAD
-  EXPECT_TRUE(wasm_ptr->initialize(code, false));
-  wasm_ptr->setContext(context.get());
-  auto root_context = context.get();
-  wasm_ptr->startForTesting(std::move(context), plugin);
-  wasm_ptr->configure(root_context, "configure-test");
-  wasm_handler.reset();
-  dispatcher->run(Event::Dispatcher::RunType::NonBlock);
-  wasm_ptr->tickHandler(root_context->id());
-=======
   EXPECT_TRUE(wasm_weak.lock()->initialize(code, false));
   wasm_weak.lock()->setContext(context.get());
   auto root_context = context.get();
@@ -120,7 +102,6 @@
   dispatcher->run(Event::Dispatcher::RunType::NonBlock);
   // This will SEGV on nullptr if wasm has been deleeted.
   wasm_weak.lock()->tickHandler(root_context->id());
->>>>>>> 59f170e1
   dispatcher->run(Event::Dispatcher::RunType::NonBlock);
   dispatcher->clearDeferredDeleteList();
 }
