// NOLINT(namespace-envoy)
#include <memory>
#include <string>
#include <unordered_map>
#include "test/extensions/filters/http/wasm/test_data/test.pb.h"

#ifndef NULL_PLUGIN
#include "proxy_wasm_intrinsics_lite.h"
#include "source/extensions/common/wasm/ext/envoy_proxy_wasm_api.h"
#include "source/extensions/common/wasm/ext/declare_property.pb.h"
#else
#include "extensions/common/wasm/ext/envoy_null_plugin.h"
#include "absl/base/casts.h"
#endif

START_WASM_PLUGIN(HttpWasmTestCpp)

#include "contrib/proxy_expr.h"

class TestRootContext : public RootContext {
public:
  explicit TestRootContext(uint32_t id, std::string_view root_id) : RootContext(id, root_id) {}

  bool onStart(size_t configuration_size) override;
  void onTick() override;
  bool onConfigure(size_t) override;

  std::string test_;
  uint32_t stream_context_id_;
};

class TestContext : public Context {
public:
  explicit TestContext(uint32_t id, RootContext* root) : Context(id, root) {}

  FilterHeadersStatus onRequestHeaders(uint32_t, bool) override;
  FilterTrailersStatus onRequestTrailers(uint32_t) override;
  FilterTrailersStatus onResponseTrailers(uint32_t) override;
  FilterDataStatus onRequestBody(size_t body_buffer_length, bool end_of_stream) override;
  void onLog() override;
  void onDone() override;

private:
  TestRootContext* root() { return static_cast<TestRootContext*>(Context::root()); }
};

static RegisterContextFactory register_TestContext(CONTEXT_FACTORY(TestContext),
                                                   ROOT_FACTORY(TestRootContext));

bool TestRootContext::onStart(size_t configuration_size) {
  test_ = getBufferBytes(WasmBufferType::VmConfiguration, 0, configuration_size)->toString();
  return true;
}

bool TestRootContext::onConfigure(size_t) {
  if (test_ == "property") {
    {
      // Many properties are not available in the root context.
      const std::vector<std::string> properties = {
          "string_state",     "metadata",   "request",        "response",    "connection",
          "connection_id",    "upstream",   "source",         "destination", "cluster_name",
          "cluster_metadata", "route_name", "route_metadata",
      };
      for (const auto& property : properties) {
        if (getProperty({property}).has_value()) {
          logWarn("getProperty should not return a value in the root context");
        }
      }
    }
    {
      // Some properties are defined in the root context.
      std::vector<std::pair<std::vector<std::string>, std::string>> properties = {
          {{"plugin_name"}, "plugin_name"},
          {{"plugin_vm_id"}, "vm_id"},
          {{"listener_direction"}, std::string("\x1\0\0\0\0\0\0\0\0", 8)}, // INBOUND
          {{"listener_metadata"}, ""},
      };
      for (const auto& property : properties) {
        std::string value;
        if (!getValue(property.first, &value)) {
          logWarn("getValue should provide a value in the root context: " + property.second);
        }
        if (value != property.second) {
          logWarn("getValue returned " + value + ", expect " + property.second);
        }
      }
    }
  }
  return true;
}

FilterHeadersStatus TestContext::onRequestHeaders(uint32_t, bool) {
  root()->stream_context_id_ = id();
  auto test = root()->test_;
  if (test == "headers") {
    logDebug(std::string("onRequestHeaders ") + std::to_string(id()) + std::string(" ") + test);
    auto path = getRequestHeader(":path");
    logInfo(std::string("header path ") + std::string(path->view()));
    std::string protocol;
    addRequestHeader("newheader", "newheadervalue");
    auto server = getRequestHeader("server");
    replaceRequestHeader("server", "envoy-wasm");
    auto r = addResponseHeader("bad", "bad");
    if (r != WasmResult::BadArgument) {
      logWarn("unexpected success of addResponseHeader");
    }
    if (addResponseTrailer("bad", "bad") != WasmResult::BadArgument) {
      logWarn("unexpected success of addResponseTrailer");
    }
    if (removeResponseTrailer("bad") != WasmResult::BadArgument) {
      logWarn("unexpected success of remoteResponseTrailer");
    }
    size_t size;
    if (getRequestHeaderSize(&size) != WasmResult::Ok) {
      logWarn("unexpected failure of getRequestHeaderMapSize");
    }
    if (getResponseHeaderSize(&size) != WasmResult::BadArgument) {
      logWarn("unexpected success of getResponseHeaderMapSize");
    }
    if (server->view() == "envoy-wasm-pause") {
      return FilterHeadersStatus::StopIteration;
    } else if (server->view() == "envoy-wasm-end-stream") {
      return FilterHeadersStatus::ContinueAndEndStream;
    } else if (server->view() == "envoy-wasm-stop-buffer") {
      return FilterHeadersStatus::StopAllIterationAndBuffer;
    } else if (server->view() == "envoy-wasm-stop-watermark") {
      return FilterHeadersStatus::StopAllIterationAndWatermark;
    } else {
      return FilterHeadersStatus::Continue;
    }
  } else if (test == "metadata") {
    std::string value;
    if (!getValue({"node", "metadata", "wasm_node_get_key"}, &value)) {
      logDebug("missing node metadata");
    }
    auto r = setFilterStateStringValue("wasm_request_set_key", "wasm_request_set_value");
    if (r != WasmResult::Ok) {
      logDebug(toString(r));
    }
    auto path = getRequestHeader(":path");
    logInfo(std::string("header path ") + path->toString());
    addRequestHeader("newheader", "newheadervalue");
    replaceRequestHeader("server", "envoy-wasm");

    {
      const std::string expr = R"("server is " + request.headers["server"])";
      uint32_t token = 0;
      if (WasmResult::Ok != createExpression(expr, &token)) {
        logError("expr_create error");
      } else {
        std::string eval_result;
        if (!evaluateExpression(token, &eval_result)) {
          logError("expr_eval error");
        } else {
          logInfo(eval_result);
        }
        if (WasmResult::Ok != exprDelete(token)) {
          logError("failed to delete an expression");
        }
      }
    }

    {
      // Validate a valid CEL expression
      const std::string expr = R"(
  envoy.api.v2.core.GrpcService{
    envoy_grpc: envoy.api.v2.core.GrpcService.EnvoyGrpc {
      cluster_name: "test"
    }
  })";
      uint32_t token = 0;
      if (WasmResult::Ok != createExpression(expr, &token)) {
        logError("expr_create error");
      } else {
        GrpcService eval_result;
        if (!evaluateMessage(token, &eval_result)) {
          logError("expr_eval error");
        } else {
          logInfo("grpc service: " + eval_result.envoy_grpc().cluster_name());
        }
        if (WasmResult::Ok != exprDelete(token)) {
          logError("failed to delete an expression");
        }
      }
    }

    {
      // Create a syntactically wrong CEL expression
      uint32_t token = 0;
      if (createExpression("/ /", &token) != WasmResult::BadArgument) {
        logError("expect an error on a syntactically wrong expressions");
      }
    }

    {
      // Create an invalid CEL expression
      uint32_t token = 0;
      if (createExpression("_&&_(a, b, c)", &token) != WasmResult::BadArgument) {
        logError("expect an error on invalid expressions");
      }
    }

    {
      // Evaluate a bad token
      std::string result;
      uint64_t token = 0;
      if (evaluateExpression(token, &result)) {
        logError("expect an error on invalid token in evaluate");
      }
    }

    {
      // Evaluate a missing token
      std::string result;
      uint32_t token = 0xFFFFFFFF;
      if (evaluateExpression(token, &result)) {
        logError("expect an error on unknown token in evaluate");
      }
      // Delete a missing token
      if (exprDelete(token) != WasmResult::Ok) {
        logError("expect no error on unknown token in delete expression");
      }
    }

    {
      // Evaluate two expressions to an error
      uint32_t token1 = 0;
      if (createExpression("1/0", &token1) != WasmResult::Ok) {
        logError("unexpected error on division by zero expression");
      }
      uint32_t token2 = 0;
      if (createExpression("request.duration.size", &token2) != WasmResult::Ok) {
        logError("unexpected error on integer field access expression");
      }
      std::string result;
      if (evaluateExpression(token1, &result)) {
        logError("expect an error on division by zero");
      }
      if (evaluateExpression(token2, &result)) {
        logError("expect an error on integer field access expression");
      }
      if (exprDelete(token1) != WasmResult::Ok) {
        logError("failed to delete an expression");
      }
      if (exprDelete(token2) != WasmResult::Ok) {
        logError("failed to delete an expression");
      }
    }

    {
      int64_t dur;
      if (getValue({"request", "duration"}, &dur)) {
        logInfo("duration is " + std::to_string(dur));
      } else {
        logError("failed to get request duration");
      }
    }

    return FilterHeadersStatus::Continue;
<<<<<<< HEAD
  } else if (test == "async_call") {
    auto context_id = id();
    auto callback = [context_id](uint32_t, size_t body_size, uint32_t) {
      auto response_headers = getHeaderMapPairs(WasmHeaderMapType::HttpCallResponseHeaders);
      // Switch context after getting headers, but before getting body to exercise both code paths.
      getContext(context_id)->setEffectiveContext();
      auto body = getBufferBytes(WasmBufferType::HttpCallResponseBody, 0, body_size);
      auto response_trailers = getHeaderMapPairs(WasmHeaderMapType::HttpCallResponseTrailers);
      for (auto& p : response_headers->pairs()) {
        logInfo(std::string(p.first) + std::string(" -> ") + std::string(p.second));
      }
      logDebug(std::string(body->view()));
      for (auto& p : response_trailers->pairs()) {
        logWarn(std::string(p.first) + std::string(" -> ") + std::string(p.second));
      }
    };
    root()->httpCall("cluster", {{":method", "POST"}, {":path", "/"}, {":authority", "foo"}},
                     "hello world", {{"trail", "cow"}}, 1000, callback);
    return FilterHeadersStatus::StopIteration;
  } else if (test == "grpc_call") {
    GrpcService grpc_service;
    grpc_service.mutable_envoy_grpc()->set_cluster_name("cluster");
    std::string grpc_service_string;
    grpc_service.SerializeToString(&grpc_service_string);
    google::protobuf::Value value;
    value.set_string_value("request");
    HeaderStringPairs initial_metadata;
    root()->grpcCallHandler(grpc_service_string, "service", "method", initial_metadata, value, 1000,
                            std::unique_ptr<GrpcCallHandlerBase>(new MyGrpcCallHandler()));
    return FilterHeadersStatus::StopIteration;
  } else if (test == "tracing") {
    std::string tag_key = "tag_1";
    std::string tag_value = "tag_value_1";
    envoy_set_active_span_tag(tag_key.c_str(), tag_key.size(), tag_value.c_str(), tag_value.size());
    return FilterHeadersStatus::Continue;
  } else if (test == "grpc_stream") {
    GrpcService grpc_service;
    grpc_service.mutable_envoy_grpc()->set_cluster_name("cluster");
    std::string grpc_service_string;
    grpc_service.SerializeToString(&grpc_service_string);
    HeaderStringPairs initial_metadata;
    root()->grpcStreamHandler(grpc_service_string, "service", "method", initial_metadata,
                              std::unique_ptr<GrpcStreamHandlerBase>(new MyGrpcStreamHandler()));
    return FilterHeadersStatus::StopIteration;
=======
>>>>>>> 764747dd
  }
  return FilterHeadersStatus::Continue;
}

FilterTrailersStatus TestContext::onRequestTrailers(uint32_t) {
  auto request_trailer = getRequestTrailer("bogus-trailer");
  if (request_trailer && request_trailer->view() != "") {
    logWarn("request bogus-trailer found");
  }
  CHECK_RESULT(replaceRequestTrailer("new-trailer", "value"));
  CHECK_RESULT(removeRequestTrailer("x"));
  // Not available yet.
  replaceResponseTrailer("new-trailer", "value");
  auto response_trailer = getResponseTrailer("bogus-trailer");
  if (response_trailer && response_trailer->view() != "") {
    logWarn("request bogus-trailer found");
  }
  return FilterTrailersStatus::Continue;
}

FilterTrailersStatus TestContext::onResponseTrailers(uint32_t) {
  auto value = getResponseTrailer("bogus-trailer");
  if (value && value->view() != "") {
    logWarn("response bogus-trailer found");
  }
  CHECK_RESULT(replaceResponseTrailer("new-trailer", "value"));
  return FilterTrailersStatus::StopIteration;
}

FilterDataStatus TestContext::onRequestBody(size_t body_buffer_length, bool) {
  auto test = root()->test_;
  if (test == "headers") {
    auto body = getBufferBytes(WasmBufferType::HttpRequestBody, 0, body_buffer_length);
    logError(std::string("onBody ") + std::string(body->view()));
  } else if (test == "metadata") {
    std::string value;
    if (!getValue({"node", "metadata", "wasm_node_get_key"}, &value)) {
      logDebug("missing node metadata");
    }
    logError(std::string("onBody ") + value);
    std::string request_string;
    std::string request_string2;
    if (!getValue(
            {"metadata", "filter_metadata", "envoy.filters.http.wasm", "wasm_request_get_key"},
            &request_string)) {
      logDebug("missing request metadata");
    }
    if (!getValue(
            {"metadata", "filter_metadata", "envoy.filters.http.wasm", "wasm_request_get_key"},
            &request_string2)) {
      logDebug("missing request metadata");
    }
    logTrace(std::string("Struct ") + request_string + " " + request_string2);
    return FilterDataStatus::Continue;
  }
  return FilterDataStatus::Continue;
}

void TestContext::onLog() {
  auto test = root()->test_;
  if (test == "headers") {
    auto path = getRequestHeader(":path");
    logWarn("onLog " + std::to_string(id()) + " " + std::string(path->view()));
    auto response_header = getResponseHeader("bogus-header");
    if (response_header && response_header->view() != "") {
      logWarn("response bogus-header found");
    }
    auto response_trailer = getResponseTrailer("bogus-trailer");
    if (response_trailer && response_trailer->view() != "") {
      logWarn("response bogus-trailer found");
    }
  } else if (test == "property") {
    setFilterState("wasm_state", "wasm_value");
    auto path = getRequestHeader(":path");
    if (path->view() == "/test_context") {
      logWarn("request.path: " + getProperty({"request", "path"}).value()->toString());
      logWarn("node.metadata: " +
              getProperty({"node", "metadata", "istio.io/metadata"}).value()->toString());
      logWarn("metadata: " + getProperty({"metadata", "filter_metadata", "envoy.filters.http.wasm",
                                          "wasm_request_get_key"})
                                 .value()
                                 ->toString());
      int64_t responseCode;
      if (getValue({"response", "code"}, &responseCode)) {
        logWarn("response.code: " + std::to_string(responseCode));
      }
      logWarn("state: " + getProperty({"wasm_state"}).value()->toString());
    } else {
      logWarn("onLog " + std::to_string(id()) + " " + std::string(path->view()));
    }

    // Wasm state property set and read validation for {i: 1337}
    // Generated using the following input.json:
    // {
    //   "i": 1337
    // }
    // flatc -b schema.fbs input.json
    {
      static const char data[24] = {0x0c, 0x00, 0x00, 0x00, 0x00, 0x00, 0x06, 0x00,
                                    0x0c, 0x00, 0x04, 0x00, 0x06, 0x00, 0x00, 0x00,
                                    0x39, 0x05, 0x00, 0x00, 0x00, 0x00, 0x00, 0x00};
      if (WasmResult::Ok != setFilterState("structured_state", std::string_view(data, 24))) {
        logWarn("setProperty(structured_state) failed");
      }
      int64_t value = 0;
      if (!getValue({"structured_state", "i"}, &value)) {
        logWarn("getProperty(structured_state) failed");
      }
      if (value != 1337) {
        logWarn("getProperty(structured_state) returned " + std::to_string(value));
      }
      std::string buffer;
      if (!getValue({"structured_state"}, &buffer)) {
        logWarn("getValue for structured_state should not fail");
      }
      if (buffer.size() != 24) {
        logWarn("getValue for structured_state should return the buffer");
      }
    }
    {
      if (setFilterState("string_state", "unicorns") != WasmResult::Ok) {
        logWarn("setProperty(string_state) failed");
      }
      std::string value;
      if (!getValue({"string_state"}, &value)) {
        logWarn("getProperty(string_state) failed");
      }
      if (value != "unicorns") {
        logWarn("getProperty(string_state) returned " + value);
      }
    }
    {
      // attempt to write twice for a read only wasm state
      if (setFilterState("string_state", "ponies") == WasmResult::Ok) {
        logWarn("expected second setProperty(string_state) to fail");
      }
      std::string value;
      if (!getValue({"string_state"}, &value)) {
        logWarn("getProperty(string_state) failed");
      }
      if (value != "unicorns") {
        logWarn("getProperty(string_state) returned " + value);
      }
    }
    {
      if (setFilterState("bytes_state", "ponies") != WasmResult::Ok) {
        logWarn("setProperty(bytes_state) failed");
      }
      std::string value;
      if (!getValue({"bytes_state"}, &value)) {
        logWarn("getProperty(bytes_state) failed");
      }
      if (value != "ponies") {
        logWarn("getProperty(bytes_state) returned " + value);
      }
    }
    {
      wasmtest::TestProto test_proto;
      uint32_t i = 53;
      test_proto.set_i(i);
      double j = 13.0;
      test_proto.set_j(j);
      bool k = true;
      test_proto.set_k(k);
      std::string s = "centaur";
      test_proto.set_s(s);
      test_proto.mutable_t()->set_seconds(2);
      test_proto.mutable_t()->set_nanos(3);
      test_proto.add_l("abc");
      test_proto.add_l("xyz");
      (*test_proto.mutable_m())["a"] = "b";

      // validate setting a filter state
      std::string in;
      test_proto.SerializeToString(&in);
      if (setFilterState("protobuf_state", in) != WasmResult::Ok) {
        logWarn("setProperty(protobuf_state) failed");
      }
      // validate uint field
      uint64_t i2;
      if (!getValue({"protobuf_state", "i"}, &i2) || i2 != i) {
        logWarn("uint field returned " + std::to_string(i2));
      }

      // validate double field
      double j2;
      if (!getValue({"protobuf_state", "j"}, &j2) || j2 != j) {
        logWarn("double field returned " + std::to_string(j2));
      }

      // validate bool field
      bool k2;
      if (!getValue({"protobuf_state", "k"}, &k2) || k2 != k) {
        logWarn("bool field returned " + std::to_string(k2));
      }

      // validate string field
      std::string s2;
      if (!getValue({"protobuf_state", "s"}, &s2) || s2 != s) {
        logWarn("string field returned " + s2);
      }

      // validate timestamp field
      int64_t t;
      if (!getValue({"protobuf_state", "t"}, &t) || t != 2000000003ull) {
        logWarn("timestamp field returned " + std::to_string(t));
      }

      // validate malformed field
      std::string a;
      if (getValue({"protobuf_state", "a"}, &a)) {
        logWarn("expect serialization error for malformed type_url string, got " + a);
      }

      // validate null field
      std::string b;
      if (!getValue({"protobuf_state", "b"}, &b) || b != "") {
        logWarn("null field returned " + b);
      }

      // validate list field
      auto l = getProperty({"protobuf_state", "l"});
      if (l.has_value()) {
        auto pairs = l.value()->pairs();
        if (pairs.size() != 2 || pairs[0].first != "abc" || pairs[1].first != "xyz") {
          logWarn("list field did not return the expected value");
        }
      } else {
        logWarn("list field returned none");
      }

      // validate map field
      auto m = getProperty({"protobuf_state", "m"});
      if (m.has_value()) {
        auto pairs = m.value()->pairs();
        if (pairs.size() != 1 || pairs[0].first != "a" || pairs[0].second != "b") {
          logWarn("map field did not return the expected value: " + std::to_string(pairs.size()));
        }
      } else {
        logWarn("map field returned none");
      }

      // validate entire message
      std::string buffer;
      if (!getValue({"protobuf_state"}, &buffer)) {
        logWarn("getValue for protobuf_state should not fail");
      }
      if (buffer.size() != in.size()) {
        logWarn("getValue for protobuf_state should return the buffer");
      }
    }
    {
      // Some properties are not available in the stream context.
      const std::vector<std::string> properties = {"xxx", "request", "route_name", "node"};
      for (const auto& property : properties) {
        if (getProperty({property, "xxx"}).has_value()) {
          logWarn("getProperty should not return a value in the root context");
        }
      }
    }
    {
      // Some properties are defined in the stream context.
      std::vector<std::pair<std::vector<std::string>, std::string>> properties = {
          {{"plugin_name"}, "plugin_name"},
          {{"plugin_vm_id"}, "vm_id"},
          {{"listener_direction"}, std::string("\x1\0\0\0\0\0\0\0\0", 8)}, // INBOUND
          {{"listener_metadata"}, ""},
          {{"route_name"}, "route12"},
          {{"cluster_name"}, "fake_cluster"},
          {{"connection_id"}, std::string("\x4\0\0\0\0\0\0\0\0", 8)},
          {{"connection", "requested_server_name"}, "w3.org"},
          {{"source", "address"}, "127.0.0.1:0"},
          {{"destination", "address"}, "127.0.0.2:0"},
          {{"upstream", "address"}, "10.0.0.1:443"},
          {{"cluster_metadata"}, ""},
          {{"route_metadata"}, ""},
      };
      for (const auto& property : properties) {
        std::string value;
        if (!getValue(property.first, &value)) {
          logWarn("getValue should provide a value in the root context: " + property.second);
        }
        if (value != property.second) {
          logWarn("getValue returned " + value + ", expect " + property.second);
        }
      }
    }
  }
}

void TestContext::onDone() {
  auto test = root()->test_;
  if (test == "headers") {
    logWarn("onDone " + std::to_string(id()));
  }
}

void TestRootContext::onTick() {
  if (test_ == "headers") {
    getContext(stream_context_id_)->setEffectiveContext();
    replaceRequestHeader("server", "envoy-wasm-continue");
    continueRequest();
    if (getBufferBytes(WasmBufferType::PluginConfiguration, 0, 1)->view() != "") {
      logDebug("unexpectd success of getBufferBytes PluginConfiguration");
    }
  } else if (test_ == "metadata") {
    std::string value;
    if (!getValue({"node", "metadata", "wasm_node_get_key"}, &value)) {
      logDebug("missing node metadata");
    }
    logDebug(std::string("onTick ") + value);
  } else if (test_ == "property") {
    uint64_t t;
    if (WasmResult::Ok != proxy_get_current_time_nanoseconds(&t)) {
      logError(std::string("bad proxy_get_current_time_nanoseconds result"));
    }
    std::string function = "declare_property";
    {
      envoy::source::extensions::common::wasm::DeclarePropertyArguments args;
      args.set_name("structured_state");
      args.set_type(envoy::source::extensions::common::wasm::WasmType::FlatBuffers);
      args.set_span(envoy::source::extensions::common::wasm::LifeSpan::DownstreamConnection);
      // Reflection flatbuffer for a simple table {i : int64}.
      // Generated using the following schema.fbs:
      //
      // namespace Wasm.Common;
      // table T {
      //   i: int64;
      // }
      // root_type T;
      //
      // flatc --cpp --bfbs-gen-embed schema.fbs
      static const char bfbsData[192] = {
          0x18, 0x00, 0x00, 0x00, 0x42, 0x46, 0x42, 0x53, 0x10, 0x00, 0x1C, 0x00, 0x04, 0x00, 0x08,
          0x00, 0x0C, 0x00, 0x10, 0x00, 0x14, 0x00, 0x18, 0x00, 0x10, 0x00, 0x00, 0x00, 0x30, 0x00,
          0x00, 0x00, 0x28, 0x00, 0x00, 0x00, 0x1C, 0x00, 0x00, 0x00, 0x10, 0x00, 0x00, 0x00, 0x34,
          0x00, 0x00, 0x00, 0x04, 0x00, 0x00, 0x00, 0x00, 0x00, 0x00, 0x00, 0x00, 0x00, 0x00, 0x00,
          0x00, 0x00, 0x00, 0x00, 0x00, 0x00, 0x00, 0x00, 0x00, 0x00, 0x00, 0x00, 0x00, 0x00, 0x00,
          0x00, 0x01, 0x00, 0x00, 0x00, 0x10, 0x00, 0x00, 0x00, 0x0C, 0x00, 0x10, 0x00, 0x04, 0x00,
          0x08, 0x00, 0x00, 0x00, 0x0C, 0x00, 0x0C, 0x00, 0x00, 0x00, 0x14, 0x00, 0x00, 0x00, 0x08,
          0x00, 0x00, 0x00, 0x01, 0x00, 0x00, 0x00, 0x01, 0x00, 0x00, 0x00, 0x24, 0x00, 0x00, 0x00,
          0x0D, 0x00, 0x00, 0x00, 0x57, 0x61, 0x73, 0x6D, 0x2E, 0x43, 0x6F, 0x6D, 0x6D, 0x6F, 0x6E,
          0x2E, 0x54, 0x00, 0x00, 0x00, 0x0C, 0x00, 0x12, 0x00, 0x08, 0x00, 0x0C, 0x00, 0x00, 0x00,
          0x06, 0x00, 0x0C, 0x00, 0x00, 0x00, 0x00, 0x00, 0x04, 0x00, 0x18, 0x00, 0x00, 0x00, 0x0C,
          0x00, 0x00, 0x00, 0x00, 0x00, 0x06, 0x00, 0x08, 0x00, 0x07, 0x00, 0x06, 0x00, 0x00, 0x00,
          0x00, 0x00, 0x00, 0x09, 0x01, 0x00, 0x00, 0x00, 0x69, 0x00, 0x00, 0x00};
      args.set_schema(bfbsData, 192);
      std::string in;
      args.SerializeToString(&in);
      char* out = nullptr;
      size_t out_size = 0;
      if (WasmResult::Ok != proxy_call_foreign_function(function.data(), function.size(), in.data(),
                                                        in.size(), &out, &out_size)) {
        logError("declare_property failed for flatbuffers");
      }
      ::free(out);
    }
    {
      envoy::source::extensions::common::wasm::DeclarePropertyArguments args;
      args.set_name("string_state");
      args.set_type(envoy::source::extensions::common::wasm::WasmType::String);
      args.set_span(envoy::source::extensions::common::wasm::LifeSpan::FilterChain);
      args.set_readonly(true);
      std::string in;
      args.SerializeToString(&in);
      char* out = nullptr;
      size_t out_size = 0;
      if (WasmResult::Ok != proxy_call_foreign_function(function.data(), function.size(), in.data(),
                                                        in.size(), &out, &out_size)) {
        logError("declare_property failed for strings");
      }
      ::free(out);
    }
    {
      envoy::source::extensions::common::wasm::DeclarePropertyArguments args;
      args.set_name("bytes_state");
      args.set_type(envoy::source::extensions::common::wasm::WasmType::Bytes);
      args.set_span(envoy::source::extensions::common::wasm::LifeSpan::DownstreamRequest);
      std::string in;
      args.SerializeToString(&in);
      char* out = nullptr;
      size_t out_size = 0;
      if (WasmResult::Ok != proxy_call_foreign_function(function.data(), function.size(), in.data(),
                                                        in.size(), &out, &out_size)) {
        logError("declare_property failed for bytes");
      }
      ::free(out);
    }
    {
      // double declaration of "bytes_state" should return BAD_ARGUMENT
      envoy::source::extensions::common::wasm::DeclarePropertyArguments args;
      args.set_name("bytes_state");
      std::string in;
      args.SerializeToString(&in);
      char* out = nullptr;
      size_t out_size = 0;
      if (WasmResult::BadArgument != proxy_call_foreign_function(function.data(), function.size(),
                                                                 in.data(), in.size(), &out,
                                                                 &out_size)) {
        logError("declare_property must fail for double declaration");
      }
      ::free(out);
    }
    {
      envoy::source::extensions::common::wasm::DeclarePropertyArguments args;
      args.set_name("protobuf_state");
      args.set_type(envoy::source::extensions::common::wasm::WasmType::Protobuf);
      args.set_span(envoy::source::extensions::common::wasm::LifeSpan::DownstreamRequest);
      args.set_schema("type.googleapis.com/wasmtest.TestProto");
      std::string in;
      args.SerializeToString(&in);
      char* out = nullptr;
      size_t out_size = 0;
      if (WasmResult::Ok != proxy_call_foreign_function(function.data(), function.size(), in.data(),
                                                        in.size(), &out, &out_size)) {
        logError("declare_property failed for protobuf");
      }
      ::free(out);
    }
    {
      char* out = nullptr;
      size_t out_size = 0;
      if (WasmResult::Ok == proxy_call_foreign_function(function.data(), function.size(),
                                                        function.data(), function.size(), &out,
                                                        &out_size)) {
        logError("expected declare_property to fail");
      }
      ::free(out);
    }
    {
      // setting a filter state in root context returns NOT_FOUND
      if (setFilterState("string_state", "unicorns") != WasmResult::NotFound) {
        logWarn("setProperty(string_state) should fail in root context");
      }
    }
  }
}

class Context1 : public Context {
public:
  Context1(uint32_t id, RootContext* root) : Context(id, root) {}
  FilterHeadersStatus onRequestHeaders(uint32_t, bool) override;
};

class Context2 : public Context {
public:
  Context2(uint32_t id, RootContext* root) : Context(id, root) {}
  FilterHeadersStatus onRequestHeaders(uint32_t, bool) override;
};

static RegisterContextFactory register_Context1(CONTEXT_FACTORY(Context1), "context1");
static RegisterContextFactory register_Contxt2(CONTEXT_FACTORY(Context2), "context2");

FilterHeadersStatus Context1::onRequestHeaders(uint32_t, bool) {
  logDebug(std::string("onRequestHeaders1 ") + std::to_string(id()));
  return FilterHeadersStatus::Continue;
}

FilterHeadersStatus Context2::onRequestHeaders(uint32_t, bool) {
  logDebug(std::string("onRequestHeaders2 ") + std::to_string(id()));
  CHECK_RESULT(sendLocalResponse(200, "ok", "body", {{"foo", "bar"}}));
  return FilterHeadersStatus::Continue;
}

END_WASM_PLUGIN<|MERGE_RESOLUTION|>--- conflicted
+++ resolved
@@ -257,7 +257,6 @@
     }
 
     return FilterHeadersStatus::Continue;
-<<<<<<< HEAD
   } else if (test == "async_call") {
     auto context_id = id();
     auto callback = [context_id](uint32_t, size_t body_size, uint32_t) {
@@ -302,8 +301,6 @@
     root()->grpcStreamHandler(grpc_service_string, "service", "method", initial_metadata,
                               std::unique_ptr<GrpcStreamHandlerBase>(new MyGrpcStreamHandler()));
     return FilterHeadersStatus::StopIteration;
-=======
->>>>>>> 764747dd
   }
   return FilterHeadersStatus::Continue;
 }
