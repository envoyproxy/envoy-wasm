#include "envoy/server/wasm_config.h"

#include "test/stress/stress_test.h"

using namespace Envoy::Stress;

namespace Envoy {
namespace Extensions {
namespace Wasm {

static const std::string STAT_PREFIX{"wasm_filter_stress_test"};

class WasmStressTest : public Stress::StressTest,
                       public testing::TestWithParam<
                           std::tuple<std::string, std::string, std::string, std::string>> {
public:
  WasmStressTest()
      : StressTest(::ipVersion(std::get<3>(GetParam())), ::httpType(std::get<2>(GetParam()))),
        wasm_vm_{std::get<0>(GetParam())}, wasm_lang_{std::get<1>(GetParam())} {}

  const std::string& wasmVM() const { return wasm_vm_; }

  const std::string& wasmLang() const { return wasm_lang_; }

private:
  std::string wasm_vm_;
  std::string wasm_lang_;
};

class GrpcWasmStressTest : public WasmStressTest {};

class HttpWasmStressTest : public WasmStressTest {};

INSTANTIATE_TEST_SUITE_P(RuntimesAndLanguages, GrpcWasmStressTest,
                         testing::Combine(testing::Values(
#if defined(ENVOY_WASM_V8) && defined(ENVOY_WASM_WAVM)
                                              "envoy.wasm.runtime.v8", "envoy.wasm.runtime.wavm"
#elif defined(ENVOY_WASM_V8)
                                              "envoy.wasm.runtime.v8"
#elif defined(ENVOY_WASM_WAVM)
                                              "envoy.wasm.runtime.wavm"
#endif
                                              ),
                                          testing::Values("cpp"), testing::Values("http2"),
                                          testing::Values("IPv4", "IPv6")));

INSTANTIATE_TEST_SUITE_P(RuntimesAndLanguages, HttpWasmStressTest,
                         testing::Combine(testing::Values(
#if defined(ENVOY_WASM_V8) && defined(ENVOY_WASM_WAVM)
                                              "envoy.wasm.runtime.v8", "envoy.wasm.runtime.wavm"
#elif defined(ENVOY_WASM_V8)
                                              "envoy.wasm.runtime.v8"
#elif defined(ENVOY_WASM_WAVM)
                                              "envoy.wasm.runtime.wavm"
#endif
                                              ),
                                          testing::Values("cpp"), testing::Values("http1", "http2"),
                                          testing::Values("IPv4", "IPv6")));

TEST_P(GrpcWasmStressTest, CalloutHappyPath) {
  constexpr uint32_t connections_to_initiate = 30;
  constexpr uint32_t requests_to_send = 30 * connections_to_initiate;
  const std::string wasm_file = absl::StrCat(
      TestEnvironment::runfilesDirectory(),
      "/test/extensions/filters/http/wasm/test_data/grpc_callout_", wasmLang(), ".wasm");
  // Must match cluster name in the wasm bundle:
  const std::string callout_cluster_name{"callout_cluster"};

  //
  // Configure the wasm filter
  //

  config_helper_.addFilter(fmt::format(R"EOF(
            name: envoy.filters.http.wasm
            config:
              config:
                vm_config:
                  runtime: "{}"
                  code:
                    local:
                      filename: "{}"
)EOF",
                                       wasmVM(), wasm_file));

  //
  // This test first sends a request from wasm to a callout cluster:
  //    Client -> Envoy -> Wasm -> Callout Cluster
  // Envoy then unconditionally forwards the request to the origin cluster
  //              Envoy -> Origin Cluster
  //
  // Both Callout and Origin clusters have a single server that immediately
  // returns a 200 OK response.
  //

  addCluster(std::make_unique<ClusterHelper>(StressTest::ORIGIN_CLUSTER_NAME))
      .addServer(std::make_unique<ServerCallbackHelper>(
          [](ServerConnection&, ServerStream& stream, Http::HeaderMapPtr&&) {
            ENVOY_LOG(debug, "Origin server received request");
            Http::TestHeaderMapImpl response{{":status", "200"}};
            stream.sendResponseHeaders(response);
          }));
  addCluster(std::make_unique<ClusterHelper>(callout_cluster_name))
      .addServer(std::make_unique<ServerCallbackHelper>(
          [](ServerConnection&, ServerStream& stream, Http::HeaderMapPtr&&) {
            ENVOY_LOG(debug, "Callout server received request");
            ProtobufWkt::Value response;
            response.set_string_value("response");
            stream.sendGrpcResponse(Grpc::Status::Ok, response);
          }));

  try {
    bind();
  } catch (Network::SocketBindException& ex) {
    if (Network::Address::IpVersion::v6 == ipVersion()) {
      ENVOY_LOG(info, "Environment does not support IPv6, skipping test");
      GTEST_SKIP();
    }
    throw ex;
  }

  LoadGeneratorPtr client = start();

  //
  // Exec test and wait for it to finish
  //

  Http::HeaderMapPtr request{new Http::TestHeaderMapImpl{
      {":method", "GET"}, {":path", "/"}, {":scheme", "http"}, {":authority", "host"}}};
  client->run(connections_to_initiate, requests_to_send, std::move(request));

  CounterMap counters;
  extractCounters(counters);

  //
  // Block until all servers exit
  //

  stopServers();

  //
  // Evaluate test
  //

  // All client connections are successfully established.
  EXPECT_EQ(client->connectSuccesses(), connections_to_initiate);
  EXPECT_EQ(client->connectFailures(), 0);
  // Client close callback called for every client connection.
  EXPECT_EQ(client->localCloses(), connections_to_initiate);
  // Client response callback is called for every request sent
  EXPECT_EQ(client->responsesReceived(), requests_to_send);
  // Every response was a 2xx class
  EXPECT_EQ(client->class2xxResponses(), requests_to_send);
  EXPECT_EQ(client->class4xxResponses(), 0);
  EXPECT_EQ(client->class5xxResponses(), 0);
  EXPECT_EQ(client->responseTimeouts(), 0);
  // No client sockets are rudely closed by server / no client sockets are
  // reset.
  EXPECT_EQ(client->remoteCloses(), 0);

  // assert that the callout server and origin server see every request
  EXPECT_EQ(findCluster(StressTest::ORIGIN_CLUSTER_NAME).requestsReceived(), requests_to_send);
  EXPECT_EQ(findCluster(callout_cluster_name).requestsReceived(), requests_to_send);

  // dumpCounters(counters);

  // And the wasm filter should have successfully created the callout_successes
  // counter and received a successful gRPC response for every inbound request.
  EXPECT_EQ(counters["test_callout_successes"], requests_to_send);
}

TEST_P(GrpcWasmStressTest, CalloutErrorResponse) {
  constexpr uint32_t connections_to_initiate = 30;
  constexpr uint32_t requests_to_send = 30 * connections_to_initiate;
  const std::string wasm_file = absl::StrCat(
      TestEnvironment::runfilesDirectory(),
      "/test/extensions/filters/http/wasm/test_data/grpc_callout_", wasmLang(), ".wasm");
  // Must match cluster name in the wasm bundle:
  const std::string callout_cluster_name{"callout_cluster"};

  //
  // Configure the wasm filter
  //

  config_helper_.addFilter(fmt::format(R"EOF(
            name: envoy.filters.http.wasm
            config:
              config:
                vm_config:
                  runtime: "{}"
                  code:
<<<<<<< HEAD
                    local:
                      filename: "{}"
                  allow_precompiled: true
=======
                    filename: "{}"
>>>>>>> 29b71643
)EOF",
                                       wasmVM(), wasm_file));

  //
  // This test first sends a request from wasm to a callout cluster:
  //    Client -> Envoy -> Wasm -> Callout Cluster
  // The callout cluster sends an error response which prevents Envoy from
  // forwarding the data plane request to the origin cluster.
  //

  addCluster(std::make_unique<ClusterHelper>(StressTest::ORIGIN_CLUSTER_NAME))
      .addServer(std::make_unique<ServerCallbackHelper>(
          [](ServerConnection&, ServerStream& stream, Http::HeaderMapPtr&&) {
            ENVOY_LOG(debug, "Origin server received request");
            Http::TestHeaderMapImpl response{{":status", "200"}};
            stream.sendResponseHeaders(response);
          }));
  addCluster(std::make_unique<ClusterHelper>(callout_cluster_name))
      .addServer(std::make_unique<ServerCallbackHelper>(
          [](ServerConnection&, ServerStream& stream, Http::HeaderMapPtr&&) {
            ENVOY_LOG(debug, "Callout server received request");
            ProtobufWkt::Value response;
            response.set_string_value("response");
            stream.sendGrpcResponse(Grpc::Status::PermissionDenied, response);
          }));

  try {
    bind();
  } catch (Network::SocketBindException& ex) {
    if (Network::Address::IpVersion::v6 == ipVersion()) {
      ENVOY_LOG(info, "Environment does not support IPv6, skipping test");
      GTEST_SKIP();
    }
    throw ex;
  }

  LoadGeneratorPtr client = start();

  //
  // Exec test and wait for it to finish
  //

  Http::HeaderMapPtr request{new Http::TestHeaderMapImpl{
      {":method", "GET"}, {":path", "/"}, {":scheme", "http"}, {":authority", "host"}}};
  client->run(connections_to_initiate, requests_to_send, std::move(request));

  CounterMap counters;
  extractCounters(counters);

  //
  // Block until all servers exit
  //

  stopServers();

  //
  // Evaluate test
  //

  // All client connections are successfully established.
  EXPECT_EQ(client->connectSuccesses(), connections_to_initiate);
  EXPECT_EQ(client->connectFailures(), 0);
  // Client close callback called for every client connection.
  EXPECT_EQ(client->localCloses(), connections_to_initiate);
  // Client response callback is called for every request sent
  EXPECT_EQ(client->responsesReceived(), requests_to_send);
  // Every response was a 5xx class
  EXPECT_EQ(client->class2xxResponses(), 0);
  EXPECT_EQ(client->class4xxResponses(), 0);
  EXPECT_EQ(client->class5xxResponses(), requests_to_send);
  EXPECT_EQ(client->responseTimeouts(), 0);
  // No client sockets are rudely closed by server / no client sockets are
  // reset.
  EXPECT_EQ(client->remoteCloses(), 0);

  // assert that the callout server saw every request and prevented the
  // origin server from seeing it.
  EXPECT_EQ(findCluster(StressTest::ORIGIN_CLUSTER_NAME).requestsReceived(), 0);
  EXPECT_EQ(findCluster(callout_cluster_name).requestsReceived(), requests_to_send);

  // And the wasm filter should have successfully created the failure
  // counter and received a gRPC error response for every inbound request.
  EXPECT_EQ(counters["test_callout_failures"], requests_to_send);
}

// TODO fix test. Currently fails with a:
// terminate called after throwing an instance of 'Extensions::Common::Wasm::WasmException'
//  what():  emscripten cxa_allocate_exception
TEST_P(HttpWasmStressTest, DISABLED_CalloutHappyPath) {
  constexpr uint32_t connections_to_initiate = 30;
  constexpr uint32_t requests_to_send = 30 * connections_to_initiate;
  const std::string wasm_vm{std::get<0>(GetParam())};
  const std::string wasm_file =
      absl::StrCat(TestEnvironment::runfilesDirectory(),
                   "/test/extensions/filters/http/wasm/test_data/http_callout_",
                   std::get<1>(GetParam()), ".wasm");
  const std::string callout_cluster_name{"callout_cluster"};

  //
  // Configure the wasm filter
  //

  config_helper_.addFilter(fmt::format(R"EOF(
            name: envoy.filters.http.wasm
            config:
              config:
                vm_config:
                  runtime: "{}"
                  code:
                    filename: "{}"
)EOF",
                                       wasm_vm, wasm_file));

  //
  // This test first sends a request from wasm to a callout cluster:
  //    Client -> Envoy -> Wasm -> Callout Cluster
  // Envoy then unconditionally forwards the request to the origin cluster
  //              Envoy -> Origin Cluster
  //
  // Both Callout and Origin clusters have a single server that immediately
  // returns a 200 OK response.
  //
  addCluster(std::make_unique<ClusterHelper>(StressTest::ORIGIN_CLUSTER_NAME))
      .addServer(std::make_unique<ServerCallbackHelper>(
          [](ServerConnection&, ServerStream& stream, Http::HeaderMapPtr&&) {
            ENVOY_LOG(debug, "Origin server received request");
            Http::TestHeaderMapImpl response{{":status", "200"}};
            stream.sendResponseHeaders(response);
          }));
  addCluster(std::make_unique<ClusterHelper>(callout_cluster_name))
      .addServer(std::make_unique<ServerCallbackHelper>(
          [](ServerConnection&, ServerStream& stream, Http::HeaderMapPtr&&) {
            ENVOY_LOG(debug, "Callout server received request");
            Http::TestHeaderMapImpl response{{":status", "200"}};
            stream.sendResponseHeaders(response);
          }));

  try {
    bind();
  } catch (Network::SocketBindException& ex) {
    if (Network::Address::IpVersion::v6 == ipVersion()) {
      ENVOY_LOG(info, "Environment does not support IPv6, skipping test");
      GTEST_SKIP();
    }
    throw ex;
  }

  LoadGeneratorPtr client = start();

  //
  // Exec test and wait for it to finish (pass callout URL to wasm via http header)
  //

  std::string callout_url =
      fmt::format("http://{}:{}/", Network::Test::getLoopbackAddressString(ipVersion()),
                  firstPortInCluster(callout_cluster_name));

  Http::HeaderMapPtr request{new Http::TestHeaderMapImpl{{":method", "GET"},
                                                         {":path", "/"},
                                                         {":scheme", "http"},
                                                         {":authority", "host"},
                                                         {"x-callout-url", callout_url}}};
  client->run(connections_to_initiate, requests_to_send, std::move(request));

  //
  // Block until all servers exit
  //

  stopServers();

  //
  // Evaluate test
  //

  // All client connections are successfully established.
  EXPECT_EQ(client->connectSuccesses(), connections_to_initiate);
  EXPECT_EQ(client->connectFailures(), 0);
  // Client close callback called for every client connection.
  EXPECT_EQ(client->localCloses(), connections_to_initiate);
  // Client response callback is called for every request sent
  EXPECT_EQ(client->responsesReceived(), requests_to_send);
  // Every response was a 2xx class
  EXPECT_EQ(client->class2xxResponses(), requests_to_send);
  EXPECT_EQ(client->class4xxResponses(), 0);
  EXPECT_EQ(client->class5xxResponses(), 0);
  EXPECT_EQ(client->responseTimeouts(), 0);
  // No client sockets are rudely closed by server / no client sockets are
  // reset.
  EXPECT_EQ(client->remoteCloses(), 0);

  // assert that the callout server and origin server see every request
  EXPECT_EQ(findCluster(StressTest::ORIGIN_CLUSTER_NAME).requestsReceived(), requests_to_send);
  EXPECT_EQ(findCluster(callout_cluster_name).requestsReceived(), requests_to_send);
}

} // namespace Wasm
} // namespace Extensions
} // namespace Envoy<|MERGE_RESOLUTION|>--- conflicted
+++ resolved
@@ -188,13 +188,8 @@
                 vm_config:
                   runtime: "{}"
                   code:
-<<<<<<< HEAD
                     local:
                       filename: "{}"
-                  allow_precompiled: true
-=======
-                    filename: "{}"
->>>>>>> 29b71643
 )EOF",
                                        wasmVM(), wasm_file));
 
