#include <cstdio>

#include "envoy/extensions/wasm/v3/wasm.pb.validate.h"
#include "envoy/server/lifecycle_notifier.h"

#include "common/buffer/buffer_impl.h"
#include "common/http/message_impl.h"
#include "common/stats/isolated_store_impl.h"
#include "common/stream_info/stream_info_impl.h"

#include "extensions/common/wasm/wasm.h"
#include "extensions/common/wasm/wasm_state.h"

#include "test/mocks/grpc/mocks.h"
#include "test/mocks/http/mocks.h"
#include "test/mocks/network/mocks.h"
#include "test/mocks/server/mocks.h"
#include "test/mocks/ssl/mocks.h"
#include "test/mocks/stream_info/mocks.h"
#include "test/mocks/thread_local/mocks.h"
#include "test/mocks/upstream/mocks.h"
#include "test/test_common/environment.h"
#include "test/test_common/printers.h"
#include "test/test_common/utility.h"

#include "gmock/gmock.h"
#include "gtest/gtest.h"

namespace Envoy {
namespace Extensions {
namespace Common {
namespace Wasm {

#define MOCK_CONTEXT_LOG_                                                                          \
  proxy_wasm::WasmResult log(uint32_t level, absl::string_view message) override {                 \
    log_(static_cast<spdlog::level::level_enum>(level), message);                                  \
    return proxy_wasm::WasmResult::Ok;                                                             \
  }                                                                                                \
  MOCK_METHOD2(log_, void(spdlog::level::level_enum level, absl::string_view message))

template <typename Base = testing::Test> class WasmTestBase : public Base {
public:
  void SetUp() override { clearCodeCacheForTesting(false); }

  void setupBase(const std::string& runtime, const std::string& code, CreateContextFn create_root,
                 std::string root_id = "") {
    envoy::extensions::wasm::v3::VmConfig vm_config;
    vm_config.set_vm_id("vm_id");
    vm_config.set_runtime(absl::StrCat("envoy.wasm.runtime.", runtime));
    vm_config.mutable_code()->mutable_local()->set_inline_bytes(code);
    Api::ApiPtr api = Api::createApiForTest(stats_store_);
    scope_ = Stats::ScopeSharedPtr(stats_store_.createScope("wasm."));
    auto name = "";
    auto vm_id = "";
    auto plugin_configuration = "";
    plugin_ = std::make_shared<Extensions::Common::Wasm::Plugin>(
        name, root_id, vm_id, plugin_configuration, false,
        envoy::config::core::v3::TrafficDirection::INBOUND, local_info_, &listener_metadata_);
    // Passes ownership of root_context_.
    Extensions::Common::Wasm::createWasm(
        vm_config, plugin_, scope_, cluster_manager_, init_manager_, dispatcher_, random_, *api,
        lifecycle_notifier_, remote_data_provider_,
        [this](WasmHandleSharedPtr wasm) { wasm_ = wasm; }, create_root);
    if (wasm_) {
      wasm_ = getOrCreateThreadLocalWasm(
          wasm_, plugin_, dispatcher_,
          [this, create_root](Wasm* wasm, const std::shared_ptr<Plugin>& plugin) {
            root_context_ = static_cast<Context*>(create_root(wasm, plugin));
            return root_context_;
          });
    }
  }

  WasmHandleSharedPtr& wasm() { return wasm_; }
  Context* root_context() { return root_context_; }

  Stats::IsolatedStoreImpl stats_store_;
  Stats::ScopeSharedPtr scope_;
  NiceMock<ThreadLocal::MockInstance> tls_;
  NiceMock<Event::MockDispatcher> dispatcher_;
  NiceMock<Runtime::MockRandomGenerator> random_;
  NiceMock<Upstream::MockClusterManager> cluster_manager_;
  NiceMock<Init::MockManager> init_manager_;
  WasmHandleSharedPtr wasm_;
  PluginSharedPtr plugin_;
  NiceMock<Envoy::Ssl::MockConnectionInfo> ssl_;
  NiceMock<Envoy::Network::MockConnection> connection_;
  NiceMock<Http::MockStreamDecoderFilterCallbacks> decoder_callbacks_;
  NiceMock<Http::MockStreamEncoderFilterCallbacks> encoder_callbacks_;
  NiceMock<LocalInfo::MockLocalInfo> local_info_;
  NiceMock<Server::MockServerLifecycleNotifier> lifecycle_notifier_;
  envoy::config::core::v3::Metadata listener_metadata_;
  Context* root_context_ = nullptr; // Unowned.
  Config::DataSource::RemoteAsyncDataProviderPtr remote_data_provider_;
};

template <typename Base = testing::Test> class WasmHttpFilterTestBase : public WasmTestBase<Base> {
public:
  template <typename TestFilter> void setupFilterBase(const std::string root_id = "") {
<<<<<<< HEAD
    auto wasm = WasmTestBase<Base>::wasm_ ? WasmTestBase<Base>::wasm_->wasm().get() : nullptr;
    int root_context_id = wasm ? wasm->getRootContext(root_id)->id() : 0;
    filter_ = std::make_unique<TestFilter>(wasm, root_context_id, WasmTestBase<Base>::plugin_);
    filter_->setDecoderFilterCallbacks(decoder_callbacks_);
    filter_->setEncoderFilterCallbacks(encoder_callbacks_);
=======
    context_ = std::make_unique<TestFilter>(
        WasmTestBase<Base>::wasm_->wasm().get(),
        WasmTestBase<Base>::wasm_->wasm()->getRootContext(root_id)->id(),
        WasmTestBase<Base>::plugin_);
    context_->setDecoderFilterCallbacks(decoder_callbacks_);
    context_->setEncoderFilterCallbacks(encoder_callbacks_);
>>>>>>> ede27304
  }

  std::unique_ptr<Context> context_;
  NiceMock<Http::MockStreamDecoderFilterCallbacks> decoder_callbacks_;
  NiceMock<Http::MockStreamEncoderFilterCallbacks> encoder_callbacks_;
  NiceMock<Envoy::StreamInfo::MockStreamInfo> request_stream_info_;
};

template <typename Base = testing::Test>
class WasmNetworkFilterTestBase : public WasmTestBase<Base> {
public:
  template <typename TestFilter> void setupFilterBase(const std::string root_id = "") {
<<<<<<< HEAD
    auto wasm = WasmTestBase<Base>::wasm_ ? WasmTestBase<Base>::wasm_->wasm().get() : nullptr;
    int root_context_id = wasm ? wasm->getRootContext(root_id)->id() : 0;
    filter_ = std::make_unique<TestFilter>(wasm, root_context_id, WasmTestBase<Base>::plugin_);
    filter_->initializeReadFilterCallbacks(read_filter_callbacks_);
    filter_->initializeWriteFilterCallbacks(write_filter_callbacks_);
=======
    context_ = std::make_unique<TestFilter>(
        WasmTestBase<Base>::wasm_->wasm().get(),
        WasmTestBase<Base>::wasm_->wasm()->getRootContext(root_id)->id(),
        WasmTestBase<Base>::plugin_);
    context_->initializeReadFilterCallbacks(read_filter_callbacks_);
>>>>>>> ede27304
  }

  std::unique_ptr<Context> context_;
  NiceMock<Network::MockReadFilterCallbacks> read_filter_callbacks_;
  NiceMock<Network::MockWriteFilterCallbacks> write_filter_callbacks_;
};

} // namespace Wasm
} // namespace Common
} // namespace Extensions
} // namespace Envoy<|MERGE_RESOLUTION|>--- conflicted
+++ resolved
@@ -97,20 +97,11 @@
 template <typename Base = testing::Test> class WasmHttpFilterTestBase : public WasmTestBase<Base> {
 public:
   template <typename TestFilter> void setupFilterBase(const std::string root_id = "") {
-<<<<<<< HEAD
     auto wasm = WasmTestBase<Base>::wasm_ ? WasmTestBase<Base>::wasm_->wasm().get() : nullptr;
     int root_context_id = wasm ? wasm->getRootContext(root_id)->id() : 0;
-    filter_ = std::make_unique<TestFilter>(wasm, root_context_id, WasmTestBase<Base>::plugin_);
-    filter_->setDecoderFilterCallbacks(decoder_callbacks_);
-    filter_->setEncoderFilterCallbacks(encoder_callbacks_);
-=======
-    context_ = std::make_unique<TestFilter>(
-        WasmTestBase<Base>::wasm_->wasm().get(),
-        WasmTestBase<Base>::wasm_->wasm()->getRootContext(root_id)->id(),
-        WasmTestBase<Base>::plugin_);
+    context_ = std::make_unique<TestFilter>(wasm, root_context_id, WasmTestBase<Base>::plugin_);
     context_->setDecoderFilterCallbacks(decoder_callbacks_);
     context_->setEncoderFilterCallbacks(encoder_callbacks_);
->>>>>>> ede27304
   }
 
   std::unique_ptr<Context> context_;
@@ -123,19 +114,11 @@
 class WasmNetworkFilterTestBase : public WasmTestBase<Base> {
 public:
   template <typename TestFilter> void setupFilterBase(const std::string root_id = "") {
-<<<<<<< HEAD
     auto wasm = WasmTestBase<Base>::wasm_ ? WasmTestBase<Base>::wasm_->wasm().get() : nullptr;
     int root_context_id = wasm ? wasm->getRootContext(root_id)->id() : 0;
-    filter_ = std::make_unique<TestFilter>(wasm, root_context_id, WasmTestBase<Base>::plugin_);
-    filter_->initializeReadFilterCallbacks(read_filter_callbacks_);
-    filter_->initializeWriteFilterCallbacks(write_filter_callbacks_);
-=======
-    context_ = std::make_unique<TestFilter>(
-        WasmTestBase<Base>::wasm_->wasm().get(),
-        WasmTestBase<Base>::wasm_->wasm()->getRootContext(root_id)->id(),
-        WasmTestBase<Base>::plugin_);
+    context_ = std::make_unique<TestFilter>(wasm, root_context_id, WasmTestBase<Base>::plugin_);
     context_->initializeReadFilterCallbacks(read_filter_callbacks_);
->>>>>>> ede27304
+    context_->initializeWriteFilterCallbacks(write_filter_callbacks_);
   }
 
   std::unique_ptr<Context> context_;
